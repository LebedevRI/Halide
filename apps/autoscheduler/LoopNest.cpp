--- conflicted
+++ resolved
@@ -2961,7 +2961,6 @@
         aslog(0) << "\n";
     }
     for (auto p : store_at) {
-<<<<<<< HEAD
         aslog(0) << prefix << "realize: " << p->func.name() << " [";
         for (int i = 0; i < p->dimensions; i++) {
             if (i > 0) {
@@ -2974,9 +2973,6 @@
             }
         }
         aslog(0) << "] with " << p->stages.size() << " stages\n";
-=======
-        aslog(0) << prefix << "realize: " << p->func.name() << "\n";
->>>>>>> 36c31542
     }
     for (size_t i = children.size(); i > 0; i--) {
         children[i - 1]->dump(prefix, this);
