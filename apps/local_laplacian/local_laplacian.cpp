#include <FImage.h>
#include "../png.h"

using namespace FImage;

Func downsample(Func f) {
    Var x, y;
    Func downx, downy;
    
    downx(x, y) = (f(2*x-1, y) + 3.0f * (f(2*x, y) + f(2*x+1, y)) + f(2*x+2, y)) / 8.0f;    
    downy(x, y) = (downx(x, 2*y-1) + 3.0f * (downx(x, 2*y) + downx(x, 2*y+1)) + downx(x, 2*y+2)) / 8.0f;

    return downy;
}

Func upsample(Func f) {
    Var x, y;
    Func upx, upy;
    
    upx(x, y) = 0.25f * f((x/2) - 1 + 2*(x % 2), y) + 0.75f * f(x/2, y);
    upy(x, y) = 0.25f * upx(x, (y/2) - 1 + 2*(y % 2)) + 0.75f * upx(x, y/2);

    return upy;
    
}

int main(int argc, char **argv) {

    // Number of pyramid levels 
    int J = 8;

    // number of intensity levels
    Uniform<int> levels("levels");
    // Parameters controlling the filter
    Uniform<float> alpha("alpha"), beta("beta");
    // Takes a 16-bit input
    UniformImage input(UInt(16), 3);

    assert(J <= 12);

    // loop variables
    Var x, y, c, k;

    // Make the remapping function as a lookup table.
    Func remap("remap");
    Expr fx = Cast<float>(x) / 256.0f;
    remap(x) = alpha*fx*exp(-fx*fx/2.0f);
    
    // Convert to floating point
    Func floating("floating");
    floating(x, y, c) = Cast<float>(input(x, y, c)) / 65535.0f;
    
    // Set a boundary condition
    Func clamped("clamped");
    clamped(x, y, c) = floating(Clamp(x, 0, input.width()-1), Clamp(y, 0, input.height()-1), c);
    
    // Get the luminance channel
    Func gray("gray");
    gray(x, y) = 0.299f * clamped(x, y, 0) + 0.587f * clamped(x, y, 1) + 0.114f * clamped(x, y, 2);

    // Make the processed Gaussian pyramid
    Func gPyramid[] = {"gp0", "gp1", "gp2", "gp3", "gp4", "gp5", "gp6", "gp7", "gp8", "gp9", "gp10", "gp11"};
    // Do a lookup into a lut with 256 entires per intensity level
    Expr idx = Clamp(Cast<int>(gray(x, y)*(levels-1)*256.0f), 0, (levels-1)*256);
    gPyramid[0](x, y, k) = beta*gray(x, y) + remap(idx - 256*k);
    //gPyramid[0](x, y, k) = remap(gray(x, y), Cast<float>(k) / (levels-1), alpha, beta, levels-1);
    for (int j = 1; j < J; j++)
        gPyramid[j](x, y, k) = downsample(gPyramid[j-1])(x, y, k);
    
    // Get its laplacian pyramid
    Func lPyramid[] = {"lp0", "lp1", "lp2", "lp3", "lp4", "lp5", "lp6", "lp7", "lp8", "lp9", "lp10", "lp11"};
    lPyramid[J-1] = gPyramid[J-1];
    for (int j = J-2; j >= 0; j--) 
        lPyramid[j](x, y, k) = gPyramid[j](x, y, k) - upsample(gPyramid[j+1])(x, y, k);    

    // Make the Gaussian pyramid of the input
    Func inGPyramid[] = {"igp0", "igp1", "igp2", "igp3", "igp4", "igp5", "igp6", "igp7", "igp8", "igp9", "igp10", "igp11"};
    inGPyramid[0](x,y) = gray(x,y);
    for (int j = 1; j < J; j++)
        inGPyramid[j](x, y) = downsample(inGPyramid[j-1])(x, y);
        
    // Make the laplacian pyramid of the output
    Func outLPyramid[] = {"olp0", "olp1", "olp2", "olp3", "olp4", "olp5", "olp6", "olp7", "olp8", "olp9", "olp10", "olp11"};
    for (int j = 0; j < J; j++) {
        // Split input pyramid value into integer and floating parts
        Expr level = inGPyramid[j](x, y) * Cast<float>(levels-1);
        Expr li = Clamp(Cast<int>(level), 0, levels-2);
        Expr lf = level - Cast<float>(li);
        // Linearly interpolate between the nearest processed pyramid levels
        outLPyramid[j](x, y) = (1.0f - lf) * lPyramid[j](x, y, li) + lf * lPyramid[j](x, y, li+1);
    }
    
    // Make the Gaussian pyramid of the output
    Func outGPyramid[] = {"ogp0", "ogp1", "ogp2", "ogp3", "ogp4", "ogp5", "ogp6", "ogp7", "ogp8", "ogp9", "ogp10", "ogp11"};
    outGPyramid[J-1] = outLPyramid[J-1];
    for (int j = J-2; j >= 0; j--) 
        outGPyramid[j](x, y) = upsample(outGPyramid[j+1])(x, y) + outLPyramid[j](x, y);
    
    // Reintroduce color
    Func color;
    color(x, y, c) = outGPyramid[0](x, y) * clamped(x, y, c) / gray(x, y);
        
    Func output;
    // Convert back to 16-bit
    Var xo, yo;
    output(xo, yo, c) = Cast<uint16_t>(Clamp(color(xo, yo, c), 0.0f, 1.0f) * 65535.0f);


    Var xi, yi;
    // Times are for a quad-core core2, a 32-core nehalem, and a 2-core omap4 cortex-a9

    // In any case, the remapping function should be a lut evaluated
    // ahead of time. It's so small relative to everything else that
    // its schedule really doesn't matter (provided we don't inline
    // it).
    remap.root();

    Var bx("blockidx"), by("blockidy"), tx("threadidx"), ty("threadidy");

    switch (atoi(argv[1])) {
    case 0:
        // breadth-first scalar: 1635 1800 9746
        output.root();
        for (int j = 0; j < J; j++) {
            inGPyramid[j].root();
            gPyramid[j].root();
            outGPyramid[j].root();
            if (j == J-1) break;
            lPyramid[j].root();
            outLPyramid[j].root();
        }
        break;        
    case 1:
        // parallelize each stage across outermost dimension: 759 321 5650
        output.split(yo, yo, yi, 32).parallel(yo);
        for (int j = 0; j < J; j++) {
            inGPyramid[j].root().split(y, y, yi, 4).parallel(y);
            gPyramid[j].root().parallel(k);
            outGPyramid[j].root().split(y, y, yi, 4).parallel(y);
            if (j == J-1) break;
            lPyramid[j].root().parallel(k);
            outLPyramid[j].root().split(y, y, yi, 4).parallel(y);
        }
        break;        
    case 2:
        // Same as above, but also vectorize across x: 819 296 7012
        output.split(yo, yo, yi, 32).parallel(yo).vectorize(xo, 4);
        for (int j = 0; j < J; j++) {
            inGPyramid[j].root().split(y, y, yi, 4).parallel(y).vectorize(x, 4);
            gPyramid[j].root().parallel(k).vectorize(x, 4);
            outGPyramid[j].root().split(y, y, yi, 4).parallel(y).vectorize(x, 4);
            if (j == J-1) break;
            lPyramid[j].root().parallel(k).vectorize(x, 4);
            outLPyramid[j].root().split(y, y, yi, 4).parallel(y).vectorize(x, 4);
        }
        break;
    case 3:
        // parallelize across yi instead of yo: Bad idea - 1553 1044 7117
        output.split(yo, yo, yi, 8).parallel(yi);
        for (int j = 0; j < J; j++) {
            inGPyramid[j].root().split(y, y, yi, 8).parallel(yi);
            gPyramid[j].root().parallel(k);
            outGPyramid[j].root().split(y, y, yi, 8).parallel(yi);
            if (j == J-1) break;
            lPyramid[j].root().parallel(k);
            outLPyramid[j].root().split(y, y, yi, 8).parallel(yi);
        }
        break;        
    case 4:
        // Parallelize, inlining all the laplacian pyramid levels
        // (they can be computed from the gaussian pyramids on the
        // fly): 499 ??? 4395
        output.split(yo, yo, yi, 32).parallel(yo);
        for (int j = 0; j < J; j++) {
            inGPyramid[j].root().split(y, y, yi, 4).parallel(y);
            gPyramid[j].root().parallel(k);
            outGPyramid[j].root().split(y, y, yi, 4).parallel(y);
        }
        break;                
    case 5:
        // Same as above with vectorization (now that we're doing more
        // math and less memory, maybe it will matter): 527 209 5445
        output.split(yo, yo, yi, 32).parallel(yo).vectorize(xo, 4);
        for (int j = 0; j < J; j++) {
            inGPyramid[j].root().split(y, y, yi, 4).parallel(y).vectorize(x, 4);
            gPyramid[j].root().parallel(k).vectorize(x, 4);
            outGPyramid[j].root().split(y, y, yi, 4).parallel(y).vectorize(x, 4);
        }
        break;
    case 6:
        // Also inline every other pyramid level: Bad idea - 2088 526 16878
        output.split(yo, yo, yi, 32).parallel(yo).vectorize(xo, 4);
        for (int j = 0; j < J; j+=2) {
            inGPyramid[j].root().split(y, y, yi, 4).parallel(y).vectorize(x, 4);
            gPyramid[j].root().parallel(k).vectorize(x, 4);
            outGPyramid[j].root().split(y, y, yi, 4).parallel(y).vectorize(x, 4);
        }
        break;
    case 7:
        // Take care of the boundary condition earlier to avoid costly
        // branching: 599 241 6092
        output.split(yo, yo, yi, 32).parallel(yo).vectorize(xo, 4);
        clamped.root().split(y, y, yi, 32).parallel(y).vectorize(x, 4);
        for (int j = 0; j < J; j++) {
            inGPyramid[j].root().split(y, y, yi, 4).parallel(y).vectorize(x, 4);
            gPyramid[j].root().parallel(k).vectorize(x, 4);
            outGPyramid[j].root().split(y, y, yi, 4).parallel(y).vectorize(x, 4);
        }
        break;
    case 8:
        // Unroll by a factor of two to try and simplify the
        // upsampling math: not worth it - 571 342 5712
        output.split(yo, yo, yi, 32).parallel(yo).unroll(xo, 2).unroll(yi, 2);
        for (int j = 0; j < J; j++) {
            inGPyramid[j].root().split(y, y, yi, 4).parallel(y).unroll(x, 2).unroll(y, 2);
            gPyramid[j].root().parallel(k).unroll(x, 2).unroll(y, 2);
            outGPyramid[j].root().split(y, y, yi, 4).parallel(y).unroll(x, 2).unroll(y, 2);
        }
        break;                        
    case 9:
        // Same as case 5 but parallelize across y as well as k, in
        // case k is too small to saturate the machine: 774 254 5811
        output.split(yo, yo, yi, 32).parallel(yo).vectorize(xo, 4);
        for (int j = 0; j < J; j++) {
            inGPyramid[j].root().split(y, y, yi, 4).parallel(y).vectorize(x, 4);
            gPyramid[j].root().parallel(k).split(y, y, yi, 4).parallel(y).vectorize(x, 4);
            outGPyramid[j].root().split(y, y, yi, 4).parallel(y).vectorize(x, 4);
        }
        break;
    case 10:
        // Really-fine-grain parallelism. Don't both splitting
        // y. Should incur too much overhead to be good: 1468 276 5359
        output.parallel(yo).vectorize(xo, 4);
        for (int j = 0; j < J; j++) {
            inGPyramid[j].root().parallel(y).vectorize(x, 4);
            gPyramid[j].root().parallel(k).parallel(y).vectorize(x, 4);
            outGPyramid[j].root().parallel(y).vectorize(x, 4);
        }
        break;      
    case 11:
        // Same as case 5, but don't vectorize above a certain pyramid
        // level to prevent boundaries expanding too much (computing
        // an 8x8 top pyramid level instead of e.g. 5x5 requires much
        // much more input). 501 ??? 4944
        output.split(yo, yo, yi, 32).parallel(yo).vectorize(xo, 4);
        for (int j = 0; j < J; j++) {
            inGPyramid[j].root().parallel(y);
            gPyramid[j].root().parallel(k);
            outGPyramid[j].root().parallel(y);
            if (j < 5) {
                inGPyramid[j].vectorize(x, 4);
                gPyramid[j].vectorize(x, 4);
                outGPyramid[j].vectorize(x, 4);
            }
        }
        break;
    case 12:
        // The bottom pyramid level is gigantic. I wonder if we can
        // just compute those values on demand. Otherwise same as 5: 392 176 5564 (389 on Sylvain Paris' laptop)
        output.split(yo, yo, yi, 32).parallel(yo).vectorize(xo, 4);
        for (int j = 0; j < J; j++) {
            inGPyramid[j].root().split(y, y, yi, 4).parallel(y).vectorize(x, 4);
            if (j > 0) gPyramid[j].root().parallel(k).vectorize(x, 4);
            outGPyramid[j].root().split(y, y, yi, 4).parallel(y).vectorize(x, 4);
        }
        break;
    case 13:
        // Should we inline the bottom pyramid level of everything?: 1102 561 18162
        output.split(yo, yo, yi, 32).parallel(yo).vectorize(xo, 4);
        for (int j = 1; j < J; j++) {
            inGPyramid[j].root().split(y, y, yi, 4).parallel(y).vectorize(x, 4);
            gPyramid[j].root().parallel(k).vectorize(x, 4);
            outGPyramid[j].root().split(y, y, yi, 4).parallel(y).vectorize(x, 4);
        }
        break;
<<<<<<< HEAD
    case 14:
        // 4 and 11 were pretty good for ARM. Can we do better by inlining
        // the root pyramid level like in 12? 521 ??? 4257
        output.split(yo, yo, yi, 32).parallel(yo);
        for (int j = 0; j < J; j++) {
            inGPyramid[j].root().parallel(y);
            if (j > 0) gPyramid[j].root().parallel(k);
            outGPyramid[j].root().parallel(y);          
        }
        break;
    case 15:
        // ARM seems really bandwidth constrained. Let's try inlining
        // another pyramid level of the processed pyramid. Really bad idea: 1138 ??? 13986
        output.split(yo, yo, yi, 32).parallel(yo);
        for (int j = 0; j < J; j++) {
            inGPyramid[j].root().parallel(y);
            if (j > 1) gPyramid[j].root().parallel(k);
            outGPyramid[j].root().parallel(y);          
=======
    case 100:
        // output stage only on GPU
        output.root().split(yo, by, ty, 32).split(xo, bx, tx, 32)
            .transpose(bx, ty).parallel(by).parallel(ty).parallel(bx).parallel(tx);
        for (int j = 0; j < J; j++) {
            inGPyramid[j].root();
            gPyramid[j].root();
            outGPyramid[j].root();
            if (j == J-1) break;
            lPyramid[j].root();
            outLPyramid[j].root();
        }
        break;
    case 101:
        // all root on GPU, tiny blocks to prevent accidental bounds explosion
        output.root().split(yo, by, ty, 2).split(xo, bx, tx, 2)
            .transpose(bx, ty).parallel(by).parallel(ty).parallel(bx).parallel(tx);
        for (int j = 0; j < J; j++) {
            inGPyramid[j].root()
                .split(y, by, ty, 2).split(x, bx, tx, 2)
                .transpose(bx, ty).parallel(by).parallel(ty).parallel(bx).parallel(tx);
            gPyramid[j].root()
                .split(y, by, ty, 2).split(x, bx, tx, 2)
                .transpose(bx, ty).parallel(by).parallel(ty).parallel(bx).parallel(tx);
            outGPyramid[j].root()
                .split(y, by, ty, 2).split(x, bx, tx, 2)
                .transpose(bx, ty).parallel(by).parallel(ty).parallel(bx).parallel(tx);
            if (j == J-1) break;
            lPyramid[j].root()
                .split(y, by, ty, 2).split(x, bx, tx, 2)
                .transpose(bx, ty).parallel(by).parallel(ty).parallel(bx).parallel(tx);
            outLPyramid[j].root()
                .split(y, by, ty, 2).split(x, bx, tx, 2)
                .transpose(bx, ty).parallel(by).parallel(ty).parallel(bx).parallel(tx);
        }
        break;
    case 102:
        // all root on GPU, tiny blocks to prevent accidental bounds explosion
        output.root().split(yo, by, ty, 32).split(xo, bx, tx, 32)
            .transpose(bx, ty).parallel(by).parallel(ty).parallel(bx).parallel(tx);
        for (int j = 0; j < J; j++) {
            int blockw = 32, blockh = 32;
            if (j > 3) {
                blockw = 2;
                blockh = 2;
            }
            inGPyramid[j].root()
                .split(y, by, ty, blockh).split(x, bx, tx, blockw)
                .transpose(bx, ty).parallel(by).parallel(ty).parallel(bx).parallel(tx);
            gPyramid[j].root()
                .split(y, by, ty, blockh).split(x, bx, tx, blockw)
                .transpose(bx, ty).parallel(by).parallel(ty).parallel(bx).parallel(tx);
            outGPyramid[j].root()
                .split(y, by, ty, blockh).split(x, bx, tx, blockw)
                .transpose(bx, ty).parallel(by).parallel(ty).parallel(bx).parallel(tx);
            if (j == J-1) break;
            lPyramid[j].root()
                .split(y, by, ty, blockh).split(x, bx, tx, blockw)
                .transpose(bx, ty).parallel(by).parallel(ty).parallel(bx).parallel(tx);
            outLPyramid[j].root()
                .split(y, by, ty, blockh).split(x, bx, tx, blockw)
                .transpose(bx, ty).parallel(by).parallel(ty).parallel(bx).parallel(tx);
        }
        break;
    case 103:
        // 102, but inline laplacian pyramid levels - 53.8 on Tesla C2070 - 1.5ms malloc
        output.root().split(yo, by, ty, 32).split(xo, bx, tx, 32)
            .transpose(bx, ty).parallel(by).parallel(ty).parallel(bx).parallel(tx);
        for (int j = 0; j < J; j++) {
            int blockw = 32, blockh = 32;
            if (j > 3) {
                blockw = 2;
                blockh = 2;
            }
            inGPyramid[j].root()
                .split(y, by, ty, blockh).split(x, bx, tx, blockw)
                .transpose(bx, ty).parallel(by).parallel(ty).parallel(bx).parallel(tx);
            gPyramid[j].root()
                .split(y, by, ty, blockh).split(x, bx, tx, blockw)
                .transpose(bx, ty).parallel(by).parallel(ty).parallel(bx).parallel(tx);
            outGPyramid[j].root()
                .split(y, by, ty, blockh).split(x, bx, tx, blockw)
                .transpose(bx, ty).parallel(by).parallel(ty).parallel(bx).parallel(tx);
        }
        break;
    case 104:
        // 103, but inline gPyramid[0]
        output.root().split(yo, by, ty, 32).split(xo, bx, tx, 32)
            .transpose(bx, ty).parallel(by).parallel(ty).parallel(bx).parallel(tx);
        for (int j = 0; j < J; j++) {
            int blockw = 32, blockh = 32;
            if (j > 3) {
                blockw = 2;
                blockh = 2;
            }
            inGPyramid[j].root()
                .split(y, by, ty, blockh).split(x, bx, tx, blockw)
                .transpose(bx, ty).parallel(by).parallel(ty).parallel(bx).parallel(tx);
            if (j > 0)
                gPyramid[j].root()
                    .split(y, by, ty, blockh).split(x, bx, tx, blockw)
                    .transpose(bx, ty).parallel(by).parallel(ty).parallel(bx).parallel(tx);
            outGPyramid[j].root()
                .split(y, by, ty, blockh).split(x, bx, tx, blockw)
                .transpose(bx, ty).parallel(by).parallel(ty).parallel(bx).parallel(tx);
>>>>>>> 465f7dcc
        }
        break;
    default: 
        break;
    }

    printf("Writing object file\n");
    output.compileToFile("local_laplacian");

    return 0;
}
<|MERGE_RESOLUTION|>--- conflicted
+++ resolved
@@ -75,7 +75,7 @@
 
     // Make the Gaussian pyramid of the input
     Func inGPyramid[] = {"igp0", "igp1", "igp2", "igp3", "igp4", "igp5", "igp6", "igp7", "igp8", "igp9", "igp10", "igp11"};
-    inGPyramid[0](x,y) = gray(x,y);
+    inGPyramid[0] = gray;
     for (int j = 1; j < J; j++)
         inGPyramid[j](x, y) = downsample(inGPyramid[j-1])(x, y);
         
@@ -273,7 +273,6 @@
             outGPyramid[j].root().split(y, y, yi, 4).parallel(y).vectorize(x, 4);
         }
         break;
-<<<<<<< HEAD
     case 14:
         // 4 and 11 were pretty good for ARM. Can we do better by inlining
         // the root pyramid level like in 12? 521 ??? 4257
@@ -291,8 +290,9 @@
         for (int j = 0; j < J; j++) {
             inGPyramid[j].root().parallel(y);
             if (j > 1) gPyramid[j].root().parallel(k);
-            outGPyramid[j].root().parallel(y);          
-=======
+            outGPyramid[j].root().parallel(y);
+        }
+        break;
     case 100:
         // output stage only on GPU
         output.root().split(yo, by, ty, 32).split(xo, bx, tx, 32)
@@ -398,7 +398,6 @@
             outGPyramid[j].root()
                 .split(y, by, ty, blockh).split(x, bx, tx, blockw)
                 .transpose(bx, ty).parallel(by).parallel(ty).parallel(bx).parallel(tx);
->>>>>>> 465f7dcc
         }
         break;
     default: 
