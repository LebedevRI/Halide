#include <chrono>
#include <cstdio>

#include "nl_means.h"
#ifndef NO_AUTO_SCHEDULE
#include "nl_means_auto_schedule.h"
#include "nl_means_gradient_auto_schedule.h"
#endif

#include "benchmark_util.h"
#include "HalideBuffer.h"
#include "halide_benchmark.h"
#include "halide_image_io.h"

using namespace Halide::Runtime;
using namespace Halide::Tools;

int main(int argc, char **argv) {
    if (argc < 7) {
        printf("Usage: ./process input.png patch_size search_area sigma timing_iterations output.png\n"
               "e.g.: ./process input.png 7 7 0.12 10 output.png\n");
        return 0;
    }

    Buffer<float> input = load_and_convert_image(argv[1]);
    int patch_size = atoi(argv[2]);
    int search_area = atoi(argv[3]);
    float sigma = atof(argv[4]);
    Buffer<float> output(input.width(), input.height(), 3);

    printf("Input size: %d by %d, patch size: %d, search area: %d, sigma: %f\n",
           input.width(), input.height(), patch_size, search_area, sigma);

<<<<<<< HEAD
    multi_way_bench({
        {"Manual", [&]() { nl_means(input, patch_size, search_area, sigma, output); output.device_sync(); }},
    #ifndef NO_AUTO_SCHEDULE
        {"Auto-scheduled", [&]() { nl_means_auto_schedule(input, patch_size, search_area, sigma, output); output.device_sync(); }},
        {"Gradient auto-scheduled", [&]() { nl_means_gradient_auto_schedule(input, patch_size, search_area, sigma, output); output.device_sync(); }}
    #endif
        }
    );
=======
    // Manually-tuned version
    double min_t_manual = benchmark(timing_iterations, 1, [&]() {
        nl_means(input, patch_size, search_area, sigma, output);
        output.device_sync();
    });
    printf("Manually-tuned time: %gms\n", min_t_manual * 1e3);

    // Auto-scheduled version
    double min_t_auto = benchmark(timing_iterations, 1, [&]() {
        nl_means_auto_schedule(input, patch_size, search_area, sigma, output);
        output.device_sync();
    });
    printf("Auto-scheduled time: %gms\n", min_t_auto * 1e3);
>>>>>>> c6af8a5c

    convert_and_save_image(output, argv[6]);

    return 0;
}<|MERGE_RESOLUTION|>--- conflicted
+++ resolved
@@ -7,8 +7,8 @@
 #include "nl_means_gradient_auto_schedule.h"
 #endif
 
+#include "HalideBuffer.h"
 #include "benchmark_util.h"
-#include "HalideBuffer.h"
 #include "halide_benchmark.h"
 #include "halide_image_io.h"
 
@@ -31,30 +31,12 @@
     printf("Input size: %d by %d, patch size: %d, search area: %d, sigma: %f\n",
            input.width(), input.height(), patch_size, search_area, sigma);
 
-<<<<<<< HEAD
-    multi_way_bench({
-        {"Manual", [&]() { nl_means(input, patch_size, search_area, sigma, output); output.device_sync(); }},
-    #ifndef NO_AUTO_SCHEDULE
-        {"Auto-scheduled", [&]() { nl_means_auto_schedule(input, patch_size, search_area, sigma, output); output.device_sync(); }},
-        {"Gradient auto-scheduled", [&]() { nl_means_gradient_auto_schedule(input, patch_size, search_area, sigma, output); output.device_sync(); }}
-    #endif
-        }
-    );
-=======
-    // Manually-tuned version
-    double min_t_manual = benchmark(timing_iterations, 1, [&]() {
-        nl_means(input, patch_size, search_area, sigma, output);
-        output.device_sync();
+    multi_way_bench({{"Manual", [&]() { nl_means(input, patch_size, search_area, sigma, output); output.device_sync(); }},
+#ifndef NO_AUTO_SCHEDULE
+                     {"Auto-scheduled", [&]() { nl_means_auto_schedule(input, patch_size, search_area, sigma, output); output.device_sync(); }},
+                     {"Gradient auto-scheduled", [&]() { nl_means_gradient_auto_schedule(input, patch_size, search_area, sigma, output); output.device_sync(); }}
+#endif
     });
-    printf("Manually-tuned time: %gms\n", min_t_manual * 1e3);
-
-    // Auto-scheduled version
-    double min_t_auto = benchmark(timing_iterations, 1, [&]() {
-        nl_means_auto_schedule(input, patch_size, search_area, sigma, output);
-        output.device_sync();
-    });
-    printf("Auto-scheduled time: %gms\n", min_t_auto * 1e3);
->>>>>>> c6af8a5c
 
     convert_and_save_image(output, argv[6]);
 
