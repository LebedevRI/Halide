--- conflicted
+++ resolved
@@ -73,28 +73,6 @@
         Var tx("tx"), ty("ty"), xi("xi"), yi("yi");
 
         if (auto_schedule) {
-<<<<<<< HEAD
-            // Provide estimates on the input image
-            input.set_estimates({{0, 1536}, {0, 2560}, {0, 3}});
-            // Provide estimates on the parameters
-            patch_size.set_estimate(7);
-            search_area.set_estimate(7);
-            sigma.set_estimate(0.12f);
-            // Provide estimates on the output pipeline
-            non_local_means.set_estimate(x, 0, 1536)
-                .set_estimate(y, 0, 2560)
-                .set_estimate(c, 0, 3);
-        } /*else if (get_target().has_gpu_feature()) {
-            // TODO: the GPU schedule is currently using to much shared memory
-            // because the simplifier can't simplify the expr (it can't cancel
-            // the 'x' term in min(((a + (x + b)) + c) - min(x + d + e))) so
-            // it ends up using the entire image size as the shared memory size.
-            non_local_means.compute_root()
-                .gpu_tile(x, y, xi, yi, 32, 8);
-            non_local_means_sum.compute_root()
-                .reorder(c, x, y).unroll(c)
-                .gpu_tile(x, y, xi, yi, 32, 8)
-=======
             // nothing
         } else if (get_target().has_gpu_feature()) {
             // 22 ms on a 2060 RTX
@@ -113,7 +91,6 @@
 
             non_local_means_sum.compute_root()
                 .gpu_tile(x, y, xi, yi, 32, 16)
->>>>>>> c6af8a5c
                 .update()
                 .reorder(c, s_dom.x, x, y, s_dom.y)
                 .tile(x, y, xi, yi, 32, 16)
