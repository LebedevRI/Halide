# 'make' builds libHalide.a, the internal test suite, and runs the internal test suite
# 'make run_tests' builds and runs all the end-to-end tests in the test subdirectory
# 'make {error,performance}_foo' builds and runs test/{...}/foo.cpp for any
#     cpp file in the corresponding subdirectory of the test folder
# 'make test_foo' builds and runs test/correctness/foo.cpp for any
#     cpp file in the correctness/ subdirectoy of the test folder
# 'make test_apps' checks some of the apps build and run (but does not check their output)
# 'make time_compilation_tests' records the compile time for each test module into a csv file.
#     For correctness and performance tests this include halide build time and run time. For
#     the tests in test/generator/ this times only the halide build time.

UNAME = $(shell uname)

ifeq ($(OS), Windows_NT)
    # assume we are building for the MinGW environment
    COMMON_LD_FLAGS=-luuid -lole32 -lpthread -lz -Wl,--stack,8388608
    SHARED_EXT=dll
    FPIC=
else
    # let's assume "normal" UNIX such as linux
    COMMON_LD_FLAGS=-ldl -lpthread -lz
    FPIC=-fPIC
ifeq ($(UNAME), Darwin)
    SHARED_EXT=dylib
else
    SHARED_EXT=so
endif
endif

BAZEL ?= $(shell which bazel)

SHELL = bash
CXX ?= g++
PREFIX ?= /usr/local
LLVM_CONFIG ?= llvm-config
LLVM_COMPONENTS= $(shell $(LLVM_CONFIG) --components)
LLVM_VERSION = $(shell $(LLVM_CONFIG) --version | cut -b 1-3)

LLVM_FULL_VERSION = $(shell $(LLVM_CONFIG) --version)
CLANG ?= clang
CLANG_VERSION = $(shell $(CLANG) --version)
LLVM_BINDIR = $(shell $(LLVM_CONFIG) --bindir | sed -e 's/\\/\//g' -e 's/\([a-zA-Z]\):/\/\1/g')
LLVM_LIBDIR = $(shell $(LLVM_CONFIG) --libdir | sed -e 's/\\/\//g' -e 's/\([a-zA-Z]\):/\/\1/g')
LLVM_SYSTEM_LIBS=$(shell ${LLVM_CONFIG} --system-libs --link-static | sed -e 's/[\/&]/\\&/g')
LLVM_AS = $(LLVM_BINDIR)/llvm-as
LLVM_NM = $(LLVM_BINDIR)/llvm-nm
LLVM_CXX_FLAGS = -std=c++11  $(filter-out -O% -g -fomit-frame-pointer -pedantic -W% -W, $(shell $(LLVM_CONFIG) --cxxflags | sed -e 's/\\/\//g' -e 's/\([a-zA-Z]\):/\/\1/g;s/-D/ -D/g;s/-O/ -O/g'))
OPTIMIZE ?= -O3
OPTIMIZE_FOR_BUILD_TIME ?= -O0

LLVM_VERSION_TIMES_10 = $(shell $(LLVM_CONFIG) --version | cut -b 1,3)

LLVM_CXX_FLAGS += -DLLVM_VERSION=$(LLVM_VERSION_TIMES_10)

# All WITH_* flags are either empty or not-empty. They do not behave
# like true/false values in most languages.  To turn one off, either
# edit this file, add "WITH_FOO=" (no assigned value) to the make
# line, or define an environment variable WITH_FOO that has an empty
# value.
WITH_X86 ?= $(findstring x86, $(LLVM_COMPONENTS))
WITH_ARM ?= $(findstring arm, $(LLVM_COMPONENTS))
WITH_HEXAGON ?= $(findstring hexagon, $(LLVM_COMPONENTS))
WITH_MIPS ?= $(findstring mips, $(LLVM_COMPONENTS))
WITH_AARCH64 ?= $(findstring aarch64, $(LLVM_COMPONENTS))
WITH_POWERPC ?= $(findstring powerpc, $(LLVM_COMPONENTS))
WITH_PTX ?= $(findstring nvptx, $(LLVM_COMPONENTS))
# AMDGPU target is WIP
WITH_AMDGPU ?= $(findstring amdgpu, $(LLVM_COMPONENTS))
WITH_OPENCL ?= not-empty
WITH_METAL ?= not-empty
WITH_OPENGL ?= not-empty
WITH_D3D12 ?= not-empty
ifeq ($(OS), Windows_NT)
    WITH_INTROSPECTION ?=
else
    WITH_INTROSPECTION ?= not-empty
endif
WITH_EXCEPTIONS ?=
WITH_LLVM_INSIDE_SHARED_LIBHALIDE ?= not-empty

# If HL_TARGET or HL_JIT_TARGET aren't set, use host
HL_TARGET ?= host
HL_JIT_TARGET ?= host

X86_CXX_FLAGS=$(if $(WITH_X86), -DWITH_X86=1, )
X86_LLVM_CONFIG_LIB=$(if $(WITH_X86), x86, )

ARM_CXX_FLAGS=$(if $(WITH_ARM), -DWITH_ARM=1, )
ARM_LLVM_CONFIG_LIB=$(if $(WITH_ARM), arm, )

MIPS_CXX_FLAGS=$(if $(WITH_MIPS), -DWITH_MIPS=1, )
MIPS_LLVM_CONFIG_LIB=$(if $(WITH_MIPS), mips, )

POWERPC_CXX_FLAGS=$(if $(WITH_POWERPC), -DWITH_POWERPC=1, )
POWERPC_LLVM_CONFIG_LIB=$(if $(WITH_POWERPC), powerpc, )

PTX_CXX_FLAGS=$(if $(WITH_PTX), -DWITH_PTX=1, )
PTX_LLVM_CONFIG_LIB=$(if $(WITH_PTX), nvptx, )
PTX_DEVICE_INITIAL_MODULES=$(if $(WITH_PTX), libdevice.compute_20.10.bc libdevice.compute_30.10.bc libdevice.compute_35.10.bc, )

AMDGPU_CXX_FLAGS=$(if $(WITH_AMDGPU), -DWITH_AMDGPU=1, )
AMDGPU_LLVM_CONFIG_LIB=$(if $(WITH_AMDGPU), amdgpu, )
# TODO add bitcode files

OPENCL_CXX_FLAGS=$(if $(WITH_OPENCL), -DWITH_OPENCL=1, )
OPENCL_LLVM_CONFIG_LIB=$(if $(WITH_OPENCL), , )

METAL_CXX_FLAGS=$(if $(WITH_METAL), -DWITH_METAL=1, )
METAL_LLVM_CONFIG_LIB=$(if $(WITH_METAL), , )

OPENGL_CXX_FLAGS=$(if $(WITH_OPENGL), -DWITH_OPENGL=1, )

D3D12_CXX_FLAGS=$(if $(WITH_D3D12), -DWITH_D3D12=1, )
D3D12_LLVM_CONFIG_LIB=$(if $(WITH_D3D12), , )

AARCH64_CXX_FLAGS=$(if $(WITH_AARCH64), -DWITH_AARCH64=1, )
AARCH64_LLVM_CONFIG_LIB=$(if $(WITH_AARCH64), aarch64, )

INTROSPECTION_CXX_FLAGS=$(if $(WITH_INTROSPECTION), -DWITH_INTROSPECTION, )
EXCEPTIONS_CXX_FLAGS=$(if $(WITH_EXCEPTIONS), -DWITH_EXCEPTIONS, )

HEXAGON_CXX_FLAGS=$(if $(WITH_HEXAGON), -DWITH_HEXAGON=1, )
HEXAGON_LLVM_CONFIG_LIB=$(if $(WITH_HEXAGON), hexagon, )

LLVM_HAS_NO_RTTI = $(findstring -fno-rtti, $(LLVM_CXX_FLAGS))
WITH_RTTI ?= $(if $(LLVM_HAS_NO_RTTI),, not-empty)
RTTI_CXX_FLAGS=$(if $(WITH_RTTI), , -fno-rtti )

CXX_WARNING_FLAGS = -Wall -Werror -Wno-unused-function -Wcast-qual -Wignored-qualifiers -Wno-comment -Wsign-compare -Wno-unknown-warning-option -Wno-psabi
CXX_FLAGS = $(CXX_WARNING_FLAGS) $(RTTI_CXX_FLAGS) -Woverloaded-virtual $(FPIC) $(OPTIMIZE) -fno-omit-frame-pointer -DCOMPILING_HALIDE

CXX_FLAGS += $(LLVM_CXX_FLAGS)
CXX_FLAGS += $(PTX_CXX_FLAGS)
CXX_FLAGS += $(ARM_CXX_FLAGS)
CXX_FLAGS += $(HEXAGON_CXX_FLAGS)
CXX_FLAGS += $(AARCH64_CXX_FLAGS)
CXX_FLAGS += $(X86_CXX_FLAGS)
CXX_FLAGS += $(OPENCL_CXX_FLAGS)
CXX_FLAGS += $(METAL_CXX_FLAGS)
CXX_FLAGS += $(OPENGL_CXX_FLAGS)
CXX_FLAGS += $(D3D12_CXX_FLAGS)
CXX_FLAGS += $(MIPS_CXX_FLAGS)
CXX_FLAGS += $(POWERPC_CXX_FLAGS)
CXX_FLAGS += $(INTROSPECTION_CXX_FLAGS)
CXX_FLAGS += $(EXCEPTIONS_CXX_FLAGS)
CXX_FLAGS += $(AMDGPU_CXX_FLAGS)

# This is required on some hosts like powerpc64le-linux-gnu because we may build
# everything with -fno-exceptions.  Without -funwind-tables, libHalide.so fails
# to propagate exceptions and causes a test failure.
CXX_FLAGS += -funwind-tables

print-%:
	@echo '$*=$($*)'

<<<<<<< HEAD
# Append the --link-static flag to llvm-config if it exists. We can
# make this unconditional once llvm 4.0 is the minimum version we
# support.
LLVM_LINK_STATIC_FLAG = $(shell $(LLVM_CONFIG) --link-static 2>/dev/null && echo " --link-static")

LLVM_STATIC_LIBS = -L $(LLVM_LIBDIR) $(shell $(LLVM_CONFIG) $(LLVM_LINK_STATIC_FLAG) --libs bitwriter bitreader linker ipo mcjit $(X86_LLVM_CONFIG_LIB) $(ARM_LLVM_CONFIG_LIB) $(OPENCL_LLVM_CONFIG_LIB) $(METAL_LLVM_CONFIG_LIB) $(D3D12_LLVM_CONFIG_LIB) $(PTX_LLVM_CONFIG_LIB) $(AARCH64_LLVM_CONFIG_LIB) $(MIPS_LLVM_CONFIG_LIB) $(POWERPC_LLVM_CONFIG_LIB) $(HEXAGON_LLVM_CONFIG_LIB) $(AMDGPU_LLVM_CONFIG_LIB))
=======
LLVM_STATIC_LIBS = -L $(LLVM_LIBDIR) $(shell $(LLVM_CONFIG) --link-static --libs bitwriter bitreader linker ipo mcjit $(X86_LLVM_CONFIG_LIB) $(ARM_LLVM_CONFIG_LIB) $(OPENCL_LLVM_CONFIG_LIB) $(METAL_LLVM_CONFIG_LIB) $(PTX_LLVM_CONFIG_LIB) $(AARCH64_LLVM_CONFIG_LIB) $(MIPS_LLVM_CONFIG_LIB) $(POWERPC_LLVM_CONFIG_LIB) $(HEXAGON_LLVM_CONFIG_LIB) $(AMDGPU_LLVM_CONFIG_LIB))
>>>>>>> b5ee1ac3

# Add a rpath to the llvm used for linking, in case multiple llvms are
# installed. Bakes a path on the build system into the .so, so don't
# use this config for distributions.
LLVM_SHARED_LIBS = -Wl,-rpath=$(LLVM_LIBDIR) -L $(LLVM_LIBDIR) -lLLVM

LLVM_LIBS_FOR_SHARED_LIBHALIDE=$(if $(WITH_LLVM_INSIDE_SHARED_LIBHALIDE),$(LLVM_STATIC_LIBS),$(LLVM_SHARED_LIBS))

LLVM_LD_FLAGS = $(shell $(LLVM_CONFIG) --ldflags --system-libs | sed -e 's/\\/\//g' -e 's/\([a-zA-Z]\):/\/\1/g')

TUTORIAL_CXX_FLAGS ?= -std=c++11 -g -fno-omit-frame-pointer -fno-rtti -I $(ROOT_DIR)/tools
# The tutorials contain example code with warnings that we don't want
# to be flagged as errors, so the test flags are the tutorial flags
# plus our warning flags.
TEST_CXX_FLAGS ?= $(TUTORIAL_CXX_FLAGS) $(CXX_WARNING_FLAGS)
TEST_LD_FLAGS = -L$(BIN_DIR) -lHalide $(COMMON_LD_FLAGS)

# gcc 4.8 fires a bogus warning on old versions of png.h
CXX_VERSION = $(shell $(CXX) --version | head -n1)
ifneq (,$(findstring g++,$(CXX_VERSION)))
ifneq (,$(findstring 4.8,$(CXX_VERSION)))
TEST_CXX_FLAGS += -Wno-literal-suffix
endif
endif

ifeq ($(UNAME), Linux)
TEST_LD_FLAGS += -rdynamic -Wl,--rpath=$(CURDIR)/$(BIN_DIR)
endif

ifeq ($(WITH_LLVM_INSIDE_SHARED_LIBHALIDE), )
TEST_LD_FLAGS += -Wl,--rpath=$(LLVM_LIBDIR)
endif

ifneq ($(WITH_PTX), )
ifneq (,$(findstring ptx,$(HL_TARGET)))
TEST_CUDA = 1
endif
ifneq (,$(findstring cuda,$(HL_TARGET)))
TEST_CUDA = 1
endif
endif

ifneq ($(WITH_OPENCL), )
ifneq (,$(findstring opencl,$(HL_TARGET)))
TEST_OPENCL = 1
endif
endif

ifneq ($(WITH_METAL), )
ifneq (,$(findstring metal,$(HL_TARGET)))
TEST_METAL = 1
endif
endif

ifeq ($(UNAME), Linux)
ifneq ($(TEST_CUDA), )
CUDA_LD_FLAGS ?= -L/usr/lib/nvidia-current -lcuda
endif
ifneq ($(TEST_OPENCL), )
OPENCL_LD_FLAGS ?= -lOpenCL
endif
OPENGL_LD_FLAGS ?= -lGL
HOST_OS=linux
endif

ifeq ($(UNAME), Darwin)
# Someone with an osx box with cuda installed please fix the line below
ifneq ($(TEST_CUDA), )
CUDA_LD_FLAGS ?= -L/usr/local/cuda/lib -lcuda
endif
ifneq ($(TEST_OPENCL), )
OPENCL_LD_FLAGS ?= -framework OpenCL
endif
ifneq ($(TEST_METAL), )
METAL_LD_FLAGS ?= -framework Metal -framework Foundation
endif
OPENGL_LD_FLAGS ?= -framework OpenGL
HOST_OS=os_x
endif

ifneq ($(TEST_OPENCL), )
TEST_CXX_FLAGS += -DTEST_OPENCL
endif

ifneq ($(TEST_METAL), )
TEST_CXX_FLAGS += -DTEST_METAL
endif

ifneq ($(TEST_CUDA), )
TEST_CXX_FLAGS += -DTEST_CUDA
endif

# Compiling the tutorials requires libpng
LIBPNG_LIBS_DEFAULT = $(shell libpng-config --ldflags)
LIBPNG_CXX_FLAGS ?= $(shell libpng-config --cflags)
# Workaround for libpng-config pointing to 64-bit versions on linux even when we're building for 32-bit
ifneq (,$(findstring -m32,$(CXX)))
ifneq (,$(findstring x86_64,$(LIBPNG_LIBS_DEFAULT)))
LIBPNG_LIBS ?= -lpng
endif
endif
LIBPNG_LIBS ?= $(LIBPNG_LIBS_DEFAULT)

# Workaround brew Cellar path for libpng-config output.
LIBJPEG_LINKER_PATH ?= $(shell echo $(LIBPNG_LIBS_DEFAULT) | sed -e'/-L.*[/][Cc]ellar[/]libpng/!d;s=\(.*\)/[Cc]ellar/libpng/.*=\1/lib=')
LIBJPEG_LIBS ?= $(LIBJPEG_LINKER_PATH) -ljpeg

# There's no libjpeg-config, unfortunately. We should look for
# jpeglib.h one directory level up from png.h . Also handle
# Mac OS brew installs where libpng-config returns paths
# into the PNG cellar.
LIBPNG_INCLUDE_DIRS = $(filter -I%,$(LIBPNG_CXX_FLAGS))
LIBJPEG_CXX_FLAGS ?= $(shell echo $(LIBPNG_INCLUDE_DIRS) | sed -e'/[Cc]ellar[/]libpng/!s=\(.*\)=\1/..=;s=\(.*\)/[Cc]ellar/libpng/.*=\1/include=')

IMAGE_IO_LIBS = $(LIBPNG_LIBS) $(LIBJPEG_LIBS)
IMAGE_IO_CXX_FLAGS = $(LIBPNG_CXX_FLAGS) $(LIBJPEG_CXX_FLAGS)

# We're building into the current directory $(CURDIR). Find the Halide
# repo root directory (the location of the makefile)
THIS_MAKEFILE = $(realpath $(filter %Makefile, $(MAKEFILE_LIST)))
ROOT_DIR = $(strip $(shell dirname $(THIS_MAKEFILE)))
SRC_DIR  = $(ROOT_DIR)/src

# Allow the user to specify PYBIND11_PATH as a relative path,
# but canonicalize it to an absolute path since the sub-makefile
# we call may have a different working dir.
ifdef PYBIND11_PATH
	REAL_PYBIND11_PATH = $(realpath $(PYBIND11_PATH))
else
	REAL_PYBIND11_PATH = /PYBIND11_PATH/is/undefined
endif

TARGET=$(if $(HL_TARGET),$(HL_TARGET),host)

# The following directories are all relative to the output directory (i.e. $(CURDIR), not $(SRC_DIR))
LIB_DIR     = lib
BIN_DIR     = bin
DISTRIB_DIR = distrib
INCLUDE_DIR = include
DOC_DIR     = doc
BUILD_DIR   = $(BIN_DIR)/build
FILTERS_DIR = $(BIN_DIR)/$(TARGET)/build
TMP_DIR     = $(BUILD_DIR)/tmp
HEXAGON_RUNTIME_LIBS_DIR = src/runtime/hexagon_remote/bin
HEXAGON_RUNTIME_LIBS = \
  $(HEXAGON_RUNTIME_LIBS_DIR)/arm-32-android/libhalide_hexagon_host.so \
  $(HEXAGON_RUNTIME_LIBS_DIR)/arm-64-android/libhalide_hexagon_host.so \
  $(HEXAGON_RUNTIME_LIBS_DIR)/host/libhalide_hexagon_host.so \
  $(HEXAGON_RUNTIME_LIBS_DIR)/v60/hexagon_sim_remote \
  $(HEXAGON_RUNTIME_LIBS_DIR)/v60/libhalide_hexagon_remote_skel.so \
  $(HEXAGON_RUNTIME_LIBS_DIR)/v60/signed_by_debug/libhalide_hexagon_remote_skel.so

SOURCE_FILES = \
  AddImageChecks.cpp \
  AddParameterChecks.cpp \
  AlignLoads.cpp \
  AllocationBoundsInference.cpp \
  ApplySplit.cpp \
  AssociativeOpsTable.cpp \
  Associativity.cpp \
  AutoSchedule.cpp \
  AutoScheduleUtils.cpp \
  BoundaryConditions.cpp \
  Bounds.cpp \
  BoundsInference.cpp \
  BoundSmallAllocations.cpp \
  Buffer.cpp \
  Closure.cpp \
  CodeGen_ARM.cpp \
  CodeGen_C.cpp \
  CodeGen_GPU_Dev.cpp \
  CodeGen_GPU_Host.cpp \
  CodeGen_Hexagon.cpp \
  CodeGen_Internal.cpp \
  CodeGen_LLVM.cpp \
  CodeGen_MIPS.cpp \
  CodeGen_D3D12Compute_Dev.cpp \
  CodeGen_OpenCL_Dev.cpp \
  CodeGen_Metal_Dev.cpp \
  CodeGen_OpenGL_Dev.cpp \
  CodeGen_OpenGLCompute_Dev.cpp \
  CodeGen_Posix.cpp \
  CodeGen_PowerPC.cpp \
  CodeGen_PTX_Dev.cpp \
  CodeGen_X86.cpp \
  CPlusPlusMangle.cpp \
  CSE.cpp \
  CanonicalizeGPUVars.cpp \
  Debug.cpp \
  DebugArguments.cpp \
  DebugToFile.cpp \
  Definition.cpp \
  Deinterleave.cpp \
  DeviceArgument.cpp \
  DeviceInterface.cpp \
  Dimension.cpp \
  EarlyFree.cpp \
  Elf.cpp \
  EliminateBoolVectors.cpp \
  Error.cpp \
  FastIntegerDivide.cpp \
  FindCalls.cpp \
  Float16.cpp \
  Func.cpp \
  Function.cpp \
  FuseGPUThreadLoops.cpp \
  FuzzFloatStores.cpp \
  Generator.cpp \
  HexagonOffload.cpp \
  HexagonOptimize.cpp \
  ImageParam.cpp \
  InferArguments.cpp \
  InjectHostDevBufferCopies.cpp \
  InjectOpenGLIntrinsics.cpp \
  Inline.cpp \
  InlineReductions.cpp \
  IntegerDivisionTable.cpp \
  Interval.cpp \
  Introspection.cpp \
  IR.cpp \
  IREquality.cpp \
  IRMatch.cpp \
  IRMutator.cpp \
  IROperator.cpp \
  IRPrinter.cpp \
  IRVisitor.cpp \
  JITModule.cpp \
  Lerp.cpp \
  LICM.cpp \
  LLVM_Output.cpp \
  LLVM_Runtime_Linker.cpp \
  LoopCarry.cpp \
  Lower.cpp \
  LowerWarpShuffles.cpp \
  MatlabWrapper.cpp \
  Memoization.cpp \
  Module.cpp \
  ModulusRemainder.cpp \
  Monotonic.cpp \
  ObjectInstanceRegistry.cpp \
  OutputImageParam.cpp \
  ParallelRVar.cpp \
  ParamMap.cpp \
  Parameter.cpp \
  PartitionLoops.cpp \
  Pipeline.cpp \
  Prefetch.cpp \
  PrintLoopNest.cpp \
  Profiling.cpp \
  Qualify.cpp \
  Random.cpp \
  RDom.cpp \
  RealizationOrder.cpp \
  Reduction.cpp \
  RegionCosts.cpp \
  RemoveDeadAllocations.cpp \
  RemoveTrivialForLoops.cpp \
  RemoveUndef.cpp \
  Schedule.cpp \
  ScheduleFunctions.cpp \
  SelectGPUAPI.cpp \
  Simplify.cpp \
  SimplifySpecializations.cpp \
  SkipStages.cpp \
  SlidingWindow.cpp \
  Solve.cpp \
  SplitTuples.cpp \
  StmtToHtml.cpp \
  StorageFlattening.cpp \
  StorageFolding.cpp \
  Substitute.cpp \
  Target.cpp \
  Tracing.cpp \
  TrimNoOps.cpp \
  Tuple.cpp \
  Type.cpp \
  UnifyDuplicateLets.cpp \
  UniquifyVariableNames.cpp \
  UnpackBuffers.cpp \
  UnrollLoops.cpp \
  Util.cpp \
  Var.cpp \
  VaryingAttributes.cpp \
  VectorizeLoops.cpp \
  WrapCalls.cpp \
  WrapExternStages.cpp

# The externally-visible header files that go into making Halide.h. Don't include anything here that includes llvm headers.
HEADER_FILES = \
  AddImageChecks.h \
  AddParameterChecks.h \
  AlignLoads.h \
  AllocationBoundsInference.h \
  ApplySplit.h \
  Argument.h \
  AssociativeOpsTable.h \
  Associativity.h \
  AutoSchedule.h \
  AutoScheduleUtils.h \
  BoundaryConditions.h \
  Bounds.h \
  BoundsInference.h \
  BoundSmallAllocations.h \
  Buffer.h \
  Closure.h \
  CodeGen_ARM.h \
  CodeGen_C.h \
  CodeGen_GPU_Dev.h \
  CodeGen_GPU_Host.h \
  CodeGen_Internal.h \
  CodeGen_LLVM.h \
  CodeGen_MIPS.h \
  CodeGen_D3D12Compute_Dev.h \
  CodeGen_OpenCL_Dev.h \
  CodeGen_Metal_Dev.h \
  CodeGen_OpenGL_Dev.h \
  CodeGen_OpenGLCompute_Dev.h \
  CodeGen_Posix.h \
  CodeGen_PowerPC.h \
  CodeGen_PTX_Dev.h \
  CodeGen_X86.h \
  ConciseCasts.h \
  CPlusPlusMangle.h \
  CSE.h \
  CanonicalizeGPUVars.h \
  Debug.h \
  DebugArguments.h \
  DebugToFile.h \
  Definition.h \
  Deinterleave.h \
  DeviceArgument.h \
  DeviceInterface.h \
  Dimension.h \
  EarlyFree.h \
  Elf.h \
  EliminateBoolVectors.h \
  Error.h \
  Expr.h \
  ExprUsesVar.h \
  Extern.h \
  FastIntegerDivide.h \
  FindCalls.h \
  Float16.h \
  Func.h \
  Function.h \
  FunctionPtr.h \
  FuseGPUThreadLoops.h \
  FuzzFloatStores.h \
  Generator.h \
  HexagonOffload.h \
  HexagonOptimize.h \
  runtime/HalideRuntime.h \
  runtime/HalideBuffer.h \
  ImageParam.h \
  InferArguments.h \
  InjectHostDevBufferCopies.h \
  InjectOpenGLIntrinsics.h \
  Inline.h \
  InlineReductions.h \
  IntegerDivisionTable.h \
  Interval.h \
  Introspection.h \
  IntrusivePtr.h \
  IREquality.h \
  IR.h \
  IRMatch.h \
  IRMutator.h \
  IROperator.h \
  IRPrinter.h \
  IRVisitor.h \
  JITModule.h \
  Lambda.h \
  Lerp.h \
  LICM.h \
  LLVM_Output.h \
  LLVM_Runtime_Linker.h \
  LoopCarry.h \
  Lower.h \
  LowerWarpShuffles.h \
  MainPage.h \
  MatlabWrapper.h \
  Memoization.h \
  Module.h \
  ModulusRemainder.h \
  Monotonic.h \
  ObjectInstanceRegistry.h \
  Outputs.h \
  OutputImageParam.h \
  ParallelRVar.h \
  Param.h \
  ParamMap.h \
  Parameter.h \
  PartitionLoops.h \
  Pipeline.h \
  Prefetch.h \
  Profiling.h \
  Qualify.h \
  Random.h \
  RealizationOrder.h \
  RDom.h \
  Reduction.h \
  RegionCosts.h \
  RemoveDeadAllocations.h \
  RemoveTrivialForLoops.h \
  RemoveUndef.h \
  Schedule.h \
  ScheduleFunctions.h \
  Scope.h \
  SelectGPUAPI.h \
  Simplify.h \
  SimplifySpecializations.h \
  SkipStages.h \
  SlidingWindow.h \
  Solve.h \
  SplitTuples.h \
  StmtToHtml.h \
  StorageFlattening.h \
  StorageFolding.h \
  Substitute.h \
  Target.h \
  ThreadPool.h \
  Tracing.h \
  TrimNoOps.h \
  Tuple.h \
  Type.h \
  UnifyDuplicateLets.h \
  UniquifyVariableNames.h \
  UnpackBuffers.h \
  UnrollLoops.h \
  Util.h \
  Var.h \
  VaryingAttributes.h \
  VectorizeLoops.h \
  WrapCalls.h \
  WrapExternStages.h

OBJECTS = $(SOURCE_FILES:%.cpp=$(BUILD_DIR)/%.o)
HEADERS = $(HEADER_FILES:%.h=$(SRC_DIR)/%.h)

RUNTIME_CPP_COMPONENTS = \
  aarch64_cpu_features \
  alignment_128 \
  alignment_32 \
  android_clock \
  android_host_cpu_count \
  android_io \
  android_opengl_context \
  android_tempfile \
  arm_cpu_features \
  buffer_t \
  cache \
  can_use_target \
  cuda \
  d3d12compute \
  destructors \
  device_interface \
  errors \
  fake_thread_pool \
  float16_t \
  gcd_thread_pool \
  gpu_device_selection \
  hexagon_cpu_features \
  hexagon_host \
  ios_io \
  linux_clock \
  linux_host_cpu_count \
  linux_opengl_context \
  matlab \
  metadata \
  metal \
  metal_objc_arm \
  metal_objc_x86 \
  mingw_math \
  mips_cpu_features \
  module_aot_ref_count \
  module_jit_ref_count \
  msan \
  msan_stubs \
  old_buffer_t \
  opencl \
  opengl \
  openglcompute \
  osx_clock \
  osx_get_symbol \
  osx_host_cpu_count \
  osx_opengl_context \
  posix_allocator \
  posix_clock \
  posix_error_handler \
  posix_get_symbol \
  posix_io \
  posix_print \
  posix_tempfile \
  posix_threads \
  powerpc_cpu_features \
  prefetch \
  profiler \
  profiler_inlined \
  qurt_allocator \
  qurt_hvx \
  qurt_init_fini \
  qurt_thread_pool \
  runtime_api \
  ssp \
  thread_pool \
  to_string \
  tracing \
  windows_clock \
  windows_cuda \
  windows_get_symbol \
  windows_io \
  windows_opencl \
  windows_profiler \
  windows_tempfile \
  windows_threads \
  write_debug_image \
  x86_cpu_features

RUNTIME_LL_COMPONENTS = \
  aarch64 \
  arm \
  arm_no_neon \
  d3d12_abi_patch_64 \
  hvx_64 \
  hvx_128 \
  mips \
  posix_math \
  powerpc \
  ptx_dev \
  win32_math \
  x86 \
  x86_avx \
  x86_avx2 \
  x86_sse41

RUNTIME_EXPORTED_INCLUDES = $(INCLUDE_DIR)/HalideRuntime.h \
                            $(INCLUDE_DIR)/HalideRuntimeD3D12Compute.h \
                            $(INCLUDE_DIR)/HalideRuntimeCuda.h \
                            $(INCLUDE_DIR)/HalideRuntimeHexagonHost.h \
                            $(INCLUDE_DIR)/HalideRuntimeOpenCL.h \
                            $(INCLUDE_DIR)/HalideRuntimeOpenGL.h \
                            $(INCLUDE_DIR)/HalideRuntimeOpenGLCompute.h \
                            $(INCLUDE_DIR)/HalideRuntimeMetal.h	\
                            $(INCLUDE_DIR)/HalideRuntimeQurt.h \
                            $(INCLUDE_DIR)/HalideBuffer.h

INITIAL_MODULES = $(RUNTIME_CPP_COMPONENTS:%=$(BUILD_DIR)/initmod.%_32.o) \
                  $(RUNTIME_CPP_COMPONENTS:%=$(BUILD_DIR)/initmod.%_64.o) \
                  $(RUNTIME_CPP_COMPONENTS:%=$(BUILD_DIR)/initmod.%_32_debug.o) \
                  $(RUNTIME_CPP_COMPONENTS:%=$(BUILD_DIR)/initmod.%_64_debug.o) \
                  $(RUNTIME_EXPORTED_INCLUDES:$(INCLUDE_DIR)/%.h=$(BUILD_DIR)/initmod.%_h.o) \
                  $(BUILD_DIR)/initmod.inlined_c.o \
                  $(RUNTIME_LL_COMPONENTS:%=$(BUILD_DIR)/initmod.%_ll.o) \
                  $(PTX_DEVICE_INITIAL_MODULES:libdevice.%.bc=$(BUILD_DIR)/initmod_ptx.%_ll.o)

# Add the Hexagon simulator to the rpath on Linux. (Not supported elsewhere, so no else cases.)
ifeq ($(UNAME), Linux)
ifneq (,$(WITH_HEXAGON))
ifneq (,$(HL_HEXAGON_TOOLS))
TEST_LD_FLAGS += -Wl,--rpath=$(ROOT_DIR)/src/runtime/hexagon_remote/bin/host
TEST_LD_FLAGS += -Wl,--rpath=$(HL_HEXAGON_TOOLS)/lib/iss
endif
endif
endif

.PHONY: all
all: $(LIB_DIR)/libHalide.a $(BIN_DIR)/libHalide.$(SHARED_EXT) $(INCLUDE_DIR)/Halide.h $(RUNTIME_EXPORTED_INCLUDES) test_internal

$(BUILD_DIR)/llvm_objects/list: $(OBJECTS) $(INITIAL_MODULES)
	# Determine the relevant object files from llvm with a dummy
	# compilation. Passing -t to the linker gets it to list which
	# object files in which archives it uses to resolve
	# symbols. We only care about the libLLVM ones.
	@mkdir -p $(@D)
	$(CXX) -o /dev/null -shared $(OBJECTS) $(INITIAL_MODULES) -Wl,-t $(LLVM_STATIC_LIBS) $(COMMON_LD_FLAGS) | egrep "libLLVM" > $(BUILD_DIR)/llvm_objects/list.new
	# if the list has changed since the previous build, or there
	# is no list from a previous build, then delete any old object
	# files and re-extract the required object files
	cd $(BUILD_DIR)/llvm_objects; \
	if cmp -s list.new list; \
	then \
	echo "No changes in LLVM deps"; \
	touch list; \
	else \
	rm -f llvm_*.o*; \
	cat list.new | sed = | sed "N;s/[()]/ /g;s/\n /\n/;s/\([0-9]*\)\n\([^ ]*\) \([^ ]*\)/ar x \2 \3; mv \3 llvm_\1_\3/" | bash -; \
	mv list.new list; \
	fi

$(LIB_DIR)/libHalide.a: $(OBJECTS) $(INITIAL_MODULES) $(BUILD_DIR)/llvm_objects/list
	# Archive together all the halide and llvm object files
	@mkdir -p $(@D)
	@rm -f $(LIB_DIR)/libHalide.a
	# ar breaks on MinGW with all objects at the same time.
	echo $(OBJECTS) $(INITIAL_MODULES) $(BUILD_DIR)/llvm_objects/llvm_*.o* | xargs -n200 ar q $(LIB_DIR)/libHalide.a
	ranlib $(LIB_DIR)/libHalide.a

$(BIN_DIR)/libHalide.$(SHARED_EXT): $(OBJECTS) $(INITIAL_MODULES)
	@mkdir -p $(@D)
	$(CXX) -shared $(OBJECTS) $(INITIAL_MODULES) $(LLVM_LIBS_FOR_SHARED_LIBHALIDE) $(LLVM_LD_FLAGS) $(COMMON_LD_FLAGS) -o $(BIN_DIR)/libHalide.$(SHARED_EXT)
ifeq ($(UNAME), Darwin)
	install_name_tool -id $(CURDIR)/$(BIN_DIR)/libHalide.$(SHARED_EXT) $(BIN_DIR)/libHalide.$(SHARED_EXT)
endif

$(INCLUDE_DIR)/Halide.h: $(HEADERS) $(SRC_DIR)/HalideFooter.h $(BIN_DIR)/build_halide_h
	@mkdir -p $(@D)
	$(BIN_DIR)/build_halide_h $(HEADERS) $(SRC_DIR)/HalideFooter.h > $(INCLUDE_DIR)/Halide.h
	# Also generate a precompiled version in the same folder so that anything compiled with a compatible set of flags can use it
	$(CXX) -std=c++11 $(TEST_CXX_FLAGS) -I$(ROOT_DIR) $(OPTIMIZE) -x c++-header $(INCLUDE_DIR)/Halide.h -o $(INCLUDE_DIR)/Halide.h.gch

$(INCLUDE_DIR)/HalideRuntime%: $(SRC_DIR)/runtime/HalideRuntime%
	echo Copying $<
	@mkdir -p $(@D)
	cp $< $(INCLUDE_DIR)/

$(INCLUDE_DIR)/HalideBuffer.h: $(SRC_DIR)/runtime/HalideBuffer.h
	echo Copying $<
	@mkdir -p $(@D)
	cp $< $(INCLUDE_DIR)/

$(BIN_DIR)/build_halide_h: $(ROOT_DIR)/tools/build_halide_h.cpp
	@-mkdir -p $(@D)
	$(CXX) $< -o $@

-include $(OBJECTS:.o=.d)
-include $(INITIAL_MODULES:.o=.d)

# Compile generic 32- or 64-bit code
# (The 'nacl' is a red herring. This is just a generic 32-bit little-endian target.)
RUNTIME_TRIPLE_32 = "le32-unknown-nacl-unknown"
RUNTIME_TRIPLE_64 = "le64-unknown-unknown-unknown"

# win32 is tied to x86 due to the use of the __stdcall calling convention
RUNTIME_TRIPLE_WIN_32 = "i386-unknown-unknown-unknown"

RUNTIME_CXX_FLAGS = -O3 -fno-vectorize -ffreestanding -fno-blocks -fno-exceptions -fno-unwind-tables -fpic
$(BUILD_DIR)/initmod.%_64.ll: $(SRC_DIR)/runtime/%.cpp $(BUILD_DIR)/clang_ok
	@mkdir -p $(@D)
	$(CLANG) $(CXX_WARNING_FLAGS) $(RUNTIME_CXX_FLAGS) -m64 -target $(RUNTIME_TRIPLE_64) -DCOMPILING_HALIDE_RUNTIME -DBITS_64 -emit-llvm -S $(SRC_DIR)/runtime/$*.cpp -o $@ -MMD -MP -MF $(BUILD_DIR)/initmod.$*_64.d

$(BUILD_DIR)/initmod.windows_%_32.ll: $(SRC_DIR)/runtime/windows_%.cpp $(BUILD_DIR)/clang_ok
	@mkdir -p $(@D)
	$(CLANG) $(CXX_WARNING_FLAGS) $(RUNTIME_CXX_FLAGS) -m32 -target $(RUNTIME_TRIPLE_WIN_32) -DCOMPILING_HALIDE_RUNTIME -DBITS_32 -emit-llvm -S $(SRC_DIR)/runtime/windows_$*.cpp -o $@ -MMD -MP -MF $(BUILD_DIR)/initmod.windows_$*_32.d

$(BUILD_DIR)/initmod.%_32.ll: $(SRC_DIR)/runtime/%.cpp $(BUILD_DIR)/clang_ok
	@mkdir -p $(@D)
	$(CLANG) $(CXX_WARNING_FLAGS) $(RUNTIME_CXX_FLAGS) -m32 -target $(RUNTIME_TRIPLE_32) -DCOMPILING_HALIDE_RUNTIME -DBITS_32 -emit-llvm -S $(SRC_DIR)/runtime/$*.cpp -o $@ -MMD -MP -MF $(BUILD_DIR)/initmod.$*_32.d

$(BUILD_DIR)/initmod.%_64_debug.ll: $(SRC_DIR)/runtime/%.cpp $(BUILD_DIR)/clang_ok
	@mkdir -p $(@D)
	$(CLANG) $(CXX_WARNING_FLAGS) -g -DDEBUG_RUNTIME $(RUNTIME_CXX_FLAGS) -m64 -target  $(RUNTIME_TRIPLE_64) -DCOMPILING_HALIDE_RUNTIME -DBITS_64 -emit-llvm -S $(SRC_DIR)/runtime/$*.cpp -o $@ -MMD -MP -MF $(BUILD_DIR)/initmod.$*_64_debug.d

$(BUILD_DIR)/initmod.windows_%_32_debug.ll: $(SRC_DIR)/runtime/windows_%.cpp $(BUILD_DIR)/clang_ok
	@mkdir -p $(@D)
	$(CLANG) $(CXX_WARNING_FLAGS) -g -DDEBUG_RUNTIME $(RUNTIME_CXX_FLAGS) -m32 -target $(RUNTIME_TRIPLE_WIN_32) -DCOMPILING_HALIDE_RUNTIME -DBITS_32 -emit-llvm -S $(SRC_DIR)/runtime/windows_$*.cpp -o $@ -MMD -MP -MF $(BUILD_DIR)/initmod.windows_$*_32_debug.d

$(BUILD_DIR)/initmod.%_32_debug.ll: $(SRC_DIR)/runtime/%.cpp $(BUILD_DIR)/clang_ok
	@mkdir -p $(@D)
	$(CLANG) $(CXX_WARNING_FLAGS) -g -DDEBUG_RUNTIME -O3 $(RUNTIME_CXX_FLAGS) -m32 -target $(RUNTIME_TRIPLE_32) -DCOMPILING_HALIDE_RUNTIME -DBITS_32 -emit-llvm -S $(SRC_DIR)/runtime/$*.cpp -o $@ -MMD -MP -MF $(BUILD_DIR)/initmod.$*_32_debug.d

$(BUILD_DIR)/initmod.%_ll.ll: $(SRC_DIR)/runtime/%.ll
	@mkdir -p $(@D)
	cp $(SRC_DIR)/runtime/$*.ll $(BUILD_DIR)/initmod.$*_ll.ll

$(BUILD_DIR)/initmod.%.bc: $(BUILD_DIR)/initmod.%.ll $(BUILD_DIR)/llvm_ok
	$(LLVM_AS) $(BUILD_DIR)/initmod.$*.ll -o $(BUILD_DIR)/initmod.$*.bc

$(BUILD_DIR)/initmod.%.cpp: $(BIN_DIR)/binary2cpp $(BUILD_DIR)/initmod.%.bc
	./$(BIN_DIR)/binary2cpp halide_internal_initmod_$* < $(BUILD_DIR)/initmod.$*.bc > $@

$(BUILD_DIR)/initmod.%_h.cpp: $(BIN_DIR)/binary2cpp $(SRC_DIR)/runtime/%.h
	./$(BIN_DIR)/binary2cpp halide_internal_runtime_header_$*_h < $(SRC_DIR)/runtime/$*.h > $@

# Any c in the runtime that must be inlined needs to be copy-pasted into the output for the C backend.
$(BUILD_DIR)/initmod.inlined_c.cpp: $(BIN_DIR)/binary2cpp $(SRC_DIR)/runtime/buffer_t.cpp
	./$(BIN_DIR)/binary2cpp halide_internal_initmod_inlined_c < $(SRC_DIR)/runtime/buffer_t.cpp > $@

$(BUILD_DIR)/initmod_ptx.%_ll.cpp: $(BIN_DIR)/binary2cpp $(SRC_DIR)/runtime/nvidia_libdevice_bitcode/libdevice.%.bc
	./$(BIN_DIR)/binary2cpp halide_internal_initmod_ptx_$(basename $*)_ll < $(SRC_DIR)/runtime/nvidia_libdevice_bitcode/libdevice.$*.bc > $@

$(BIN_DIR)/binary2cpp: $(ROOT_DIR)/tools/binary2cpp.cpp
	@mkdir -p $(@D)
	$(CXX) $< -o $@

$(BUILD_DIR)/initmod_ptx.%_ll.o: $(BUILD_DIR)/initmod_ptx.%_ll.cpp
	$(CXX) -c $< -o $@ -MMD -MP -MF $(BUILD_DIR)/$*.d -MT $(BUILD_DIR)/$*.o

$(BUILD_DIR)/initmod.%.o: $(BUILD_DIR)/initmod.%.cpp
	$(CXX) -c $< -o $@ -MMD -MP -MF $(BUILD_DIR)/$*.d -MT $(BUILD_DIR)/$*.o

$(BUILD_DIR)/%.o: $(SRC_DIR)/%.cpp $(SRC_DIR)/%.h $(BUILD_DIR)/llvm_ok
	@mkdir -p $(@D)
	$(CXX) $(CXX_FLAGS) -c $< -o $@ -MMD -MP -MF $(BUILD_DIR)/$*.d -MT $(BUILD_DIR)/$*.o

.PHONY: clean
clean:
	rm -rf $(LIB_DIR)
	rm -rf $(BIN_DIR)
	rm -rf $(BUILD_DIR)
	rm -rf $(TMP_DIR)
	rm -rf $(FILTERS_DIR)
	rm -rf $(INCLUDE_DIR)
	rm -rf $(DOC_DIR)
	rm -rf $(DISTRIB_DIR)

.SECONDARY:

CORRECTNESS_TESTS = $(shell ls $(ROOT_DIR)/test/correctness/*.cpp) $(shell ls $(ROOT_DIR)/test/correctness/*.c)
PERFORMANCE_TESTS = $(shell ls $(ROOT_DIR)/test/performance/*.cpp)
ERROR_TESTS = $(shell ls $(ROOT_DIR)/test/error/*.cpp)
WARNING_TESTS = $(shell ls $(ROOT_DIR)/test/warning/*.cpp)
OPENGL_TESTS := $(shell ls $(ROOT_DIR)/test/opengl/*.cpp)
GENERATOR_EXTERNAL_TESTS := $(shell ls $(ROOT_DIR)/test/generator/*test.cpp)
GENERATOR_EXTERNAL_TEST_GENERATOR := $(shell ls $(ROOT_DIR)/test/generator/*_generator.cpp)
TUTORIALS = $(filter-out %_generate.cpp, $(shell ls $(ROOT_DIR)/tutorial/*.cpp))
AUTO_SCHEDULE_TESTS = $(shell ls $(ROOT_DIR)/test/auto_schedule/*.cpp)

-include $(OPENGL_TESTS:$(ROOT_DIR)/test/opengl/%.cpp=$(BUILD_DIR)/test_opengl_%.d)

test_correctness: $(CORRECTNESS_TESTS:$(ROOT_DIR)/test/correctness/%.cpp=correctness_%) $(CORRECTNESS_TESTS:$(ROOT_DIR)/test/correctness/%.c=correctness_%)
test_performance: $(PERFORMANCE_TESTS:$(ROOT_DIR)/test/performance/%.cpp=performance_%)
test_error: $(ERROR_TESTS:$(ROOT_DIR)/test/error/%.cpp=error_%)
test_warning: $(WARNING_TESTS:$(ROOT_DIR)/test/warning/%.cpp=warning_%)
test_tutorial: $(TUTORIALS:$(ROOT_DIR)/tutorial/%.cpp=tutorial_%)
test_valgrind: $(CORRECTNESS_TESTS:$(ROOT_DIR)/test/correctness/%.cpp=valgrind_%)
test_avx512: $(CORRECTNESS_TESTS:$(ROOT_DIR)/test/correctness/%.cpp=avx512_%)
test_opengl: $(OPENGL_TESTS:$(ROOT_DIR)/test/opengl/%.cpp=opengl_%)
test_auto_schedule: $(AUTO_SCHEDULE_TESTS:$(ROOT_DIR)/test/auto_schedule/%.cpp=auto_schedule_%)

# There are three types of tests for generators:
# 1) Externally-written aot-based tests
# 1) Externally-written aot-based tests (compiled using C++ backend)
# 2) Externally-written JIT-based tests
GENERATOR_AOT_TESTS = $(GENERATOR_EXTERNAL_TESTS:$(ROOT_DIR)/test/generator/%_aottest.cpp=generator_aot_%)
GENERATOR_AOTCPP_TESTS = $(GENERATOR_EXTERNAL_TESTS:$(ROOT_DIR)/test/generator/%_aottest.cpp=generator_aotcpp_%)
GENERATOR_JIT_TESTS = $(GENERATOR_EXTERNAL_TESTS:$(ROOT_DIR)/test/generator/%_jittest.cpp=generator_jit_%)

# multitarget test doesn't make any sense for the CPP backend; just skip it.
GENERATOR_AOTCPP_TESTS := $(filter-out generator_aotcpp_multitarget,$(GENERATOR_AOTCPP_TESTS))

# Note that many of the AOT-CPP tests are broken right now;
# remove AOT-CPP tests that don't (yet) work for C++ backend
# (each tagged with the *known* blocking issue(s))

# https://github.com/halide/Halide/issues/2084 (only if opencl enabled)
GENERATOR_AOTCPP_TESTS := $(filter-out generator_aotcpp_acquire_release,$(GENERATOR_AOTCPP_TESTS))

# https://github.com/halide/Halide/issues/2084 (only if opencl enabled)
GENERATOR_AOTCPP_TESTS := $(filter-out generator_aotcpp_define_extern_opencl,$(GENERATOR_AOTCPP_TESTS))

# https://github.com/halide/Halide/issues/2084 (only if opencl enabled)
GENERATOR_AOTCPP_TESTS := $(filter-out generator_aotcpp_gpu_object_lifetime,$(GENERATOR_AOTCPP_TESTS))

# https://github.com/halide/Halide/issues/2084 (only if opencl enabled)
GENERATOR_AOTCPP_TESTS := $(filter-out generator_aotcpp_gpu_only,$(GENERATOR_AOTCPP_TESTS))

# https://github.com/halide/Halide/issues/2084 (only if opencl enabled))
GENERATOR_AOTCPP_TESTS := $(filter-out generator_aotcpp_cleanup_on_error,$(GENERATOR_AOTCPP_TESTS))

# https://github.com/halide/Halide/issues/2084 (only if opencl enabled)
GENERATOR_AOTCPP_TESTS := $(filter-out generator_aotcpp_old_buffer_t,$(GENERATOR_AOTCPP_TESTS))

# https://github.com/halide/Halide/issues/2084 (only if opencl enabled)
GENERATOR_AOTCPP_TESTS := $(filter-out generator_aotcpp_buffer_copy,$(GENERATOR_AOTCPP_TESTS))

# https://github.com/halide/Halide/issues/2071
GENERATOR_AOTCPP_TESTS := $(filter-out generator_aotcpp_user_context,$(GENERATOR_AOTCPP_TESTS))

# https://github.com/halide/Halide/issues/2071
GENERATOR_AOTCPP_TESTS := $(filter-out generator_aotcpp_argvcall,$(GENERATOR_AOTCPP_TESTS))

# https://github.com/halide/Halide/issues/2071
GENERATOR_AOTCPP_TESTS := $(filter-out generator_aotcpp_metadata_tester,$(GENERATOR_AOTCPP_TESTS))

# https://github.com/halide/Halide/issues/2071
GENERATOR_AOTCPP_TESTS := $(filter-out generator_aotcpp_cxx_mangling,$(GENERATOR_AOTCPP_TESTS))

# https://github.com/halide/Halide/issues/2075
GENERATOR_AOTCPP_TESTS := $(filter-out generator_aotcpp_msan,$(GENERATOR_AOTCPP_TESTS))

# https://github.com/halide/Halide/issues/2075
GENERATOR_AOTCPP_TESTS := $(filter-out generator_aotcpp_memory_profiler_mandelbrot,$(GENERATOR_AOTCPP_TESTS))

# https://github.com/halide/Halide/issues/2082
GENERATOR_AOTCPP_TESTS := $(filter-out generator_aotcpp_matlab,$(GENERATOR_AOTCPP_TESTS))

test_aotcpp_generator: $(GENERATOR_AOTCPP_TESTS)

# This is just a test to ensure than RunGen builds and links for a critical mass of Generators;
# not all will work directly (e.g. due to missing define_externs at link time), so we blacklist
# those known to be broken for plausible reasons.
GENERATOR_BUILD_RUNGEN_TESTS = $(GENERATOR_EXTERNAL_TEST_GENERATOR:$(ROOT_DIR)/test/generator/%_generator.cpp=$(FILTERS_DIR)/%.rungen)
GENERATOR_BUILD_RUNGEN_TESTS := $(filter-out $(FILTERS_DIR)/cxx_mangling_define_extern.rungen,$(GENERATOR_BUILD_RUNGEN_TESTS))
GENERATOR_BUILD_RUNGEN_TESTS := $(filter-out $(FILTERS_DIR)/define_extern_opencl.rungen,$(GENERATOR_BUILD_RUNGEN_TESTS))
GENERATOR_BUILD_RUNGEN_TESTS := $(filter-out $(FILTERS_DIR)/matlab.rungen,$(GENERATOR_BUILD_RUNGEN_TESTS))
GENERATOR_BUILD_RUNGEN_TESTS := $(filter-out $(FILTERS_DIR)/msan.rungen,$(GENERATOR_BUILD_RUNGEN_TESTS))
GENERATOR_BUILD_RUNGEN_TESTS := $(filter-out $(FILTERS_DIR)/multitarget.rungen,$(GENERATOR_BUILD_RUNGEN_TESTS))
GENERATOR_BUILD_RUNGEN_TESTS := $(filter-out $(FILTERS_DIR)/nested_externs.rungen,$(GENERATOR_BUILD_RUNGEN_TESTS))
GENERATOR_BUILD_RUNGEN_TESTS := $(filter-out $(FILTERS_DIR)/old_buffer_t.rungen,$(GENERATOR_BUILD_RUNGEN_TESTS))
GENERATOR_BUILD_RUNGEN_TESTS := $(filter-out $(FILTERS_DIR)/tiled_blur.rungen,$(GENERATOR_BUILD_RUNGEN_TESTS))
test_rungen: $(GENERATOR_BUILD_RUNGEN_TESTS)

test_generator: $(GENERATOR_AOT_TESTS) $(GENERATOR_AOTCPP_TESTS) $(GENERATOR_JIT_TESTS) $(GENERATOR_BUILD_RUNGEN_TESTS)

ALL_TESTS = test_internal test_correctness test_error test_tutorial test_warning test_generator

# These targets perform timings of each test. For most tests this includes Halide JIT compile times, and run times.
# For generator tests they time the compile time only. The times are recorded in CSV files.
time_compilation_correctness: init_time_compilation_correctness $(CORRECTNESS_TESTS:$(ROOT_DIR)/test/correctness/%.cpp=time_compilation_test_%)
time_compilation_performance: init_time_compilation_performance $(PERFORMANCE_TESTS:$(ROOT_DIR)/test/performance/%.cpp=time_compilation_performance_%)
time_compilation_opengl: init_time_compilation_opengl $(OPENGL_TESTS:$(ROOT_DIR)/test/opengl/%.cpp=time_compilation_opengl_%)
time_compilation_generator: init_time_compilation_generator $(GENERATOR_TESTS:$(ROOT_DIR)/test/generator/%_aottest.cpp=time_compilation_generator_%)

init_time_compilation_%:
	echo "TEST,User (s),System (s),Real" > $(@:init_time_compilation_%=compile_times_%.csv)

TIME_COMPILATION ?= /usr/bin/time -a -f "$@,%U,%S,%E" -o

run_tests: $(ALL_TESTS)
	make -f $(THIS_MAKEFILE) test_performance test_auto_schedule

build_tests: $(CORRECTNESS_TESTS:$(ROOT_DIR)/test/correctness/%.cpp=$(BIN_DIR)/correctness_%) \
	$(PERFORMANCE_TESTS:$(ROOT_DIR)/test/performance/%.cpp=$(BIN_DIR)/performance_%) \
	$(ERROR_TESTS:$(ROOT_DIR)/test/error/%.cpp=$(BIN_DIR)/error_%) \
	$(WARNING_TESTS:$(ROOT_DIR)/test/warning/%.cpp=$(BIN_DIR)/warning_%) \
	$(OPENGL_TESTS:$(ROOT_DIR)/test/opengl/%.cpp=$(BIN_DIR)/opengl_%) \
	$(GENERATOR_EXTERNAL_TESTS:$(ROOT_DIR)/test/generator/%_aottest.cpp=$(BIN_DIR)/$(TARGET)/generator_aot_%) \
	$(GENERATOR_EXTERNAL_TESTS:$(ROOT_DIR)/test/generator/%_jittest.cpp=$(BIN_DIR)/generator_jit_%) \
	$(AUTO_SCHEDULE_TESTS:$(ROOT_DIR)/test/auto_schedule/%.cpp=$(BIN_DIR)/auto_schedule_%)

clean_generator:
	rm -rf $(BIN_DIR)/*.generator
	rm -rf $(BIN_DIR)/*/runtime.a
	rm -rf $(FILTERS_DIR)
	rm -rf $(BIN_DIR)/*/generator_*
	rm -rf $(BUILD_DIR)/*_generator.o
	rm -f $(BUILD_DIR)/GenGen.o
	rm -f $(BUILD_DIR)/RunGen.o

time_compilation_tests: time_compilation_correctness time_compilation_performance time_compilation_generator

LIBHALIDE_DEPS ?= $(BIN_DIR)/libHalide.$(SHARED_EXT) $(INCLUDE_DIR)/Halide.h

$(BUILD_DIR)/GenGen.o: $(ROOT_DIR)/tools/GenGen.cpp $(INCLUDE_DIR)/Halide.h
	@mkdir -p $(@D)
	$(CXX) -c $< $(TEST_CXX_FLAGS) -I$(INCLUDE_DIR) -o $@

# Make an empty generator for generating runtimes.
$(BIN_DIR)/runtime.generator: $(BUILD_DIR)/GenGen.o $(BIN_DIR)/libHalide.$(SHARED_EXT)
	@mkdir -p $(@D)
	$(CXX) $< $(TEST_LD_FLAGS) -o $@

# Generate a standalone runtime for a given target string
$(BIN_DIR)/%/runtime.a: $(BIN_DIR)/runtime.generator
	@mkdir -p $(@D)
	$(CURDIR)/$< -r runtime -o $(CURDIR)/$(BIN_DIR)/$* target=$*

$(BIN_DIR)/test_internal: $(ROOT_DIR)/test/internal.cpp $(BIN_DIR)/libHalide.$(SHARED_EXT)
	@mkdir -p $(@D)
	$(CXX) $(TEST_CXX_FLAGS) $< -I$(SRC_DIR) $(TEST_LD_FLAGS) -o $@

# Correctness test that link against libHalide
$(BIN_DIR)/correctness_%: $(ROOT_DIR)/test/correctness/%.cpp $(BIN_DIR)/libHalide.$(SHARED_EXT) $(INCLUDE_DIR)/Halide.h $(RUNTIME_EXPORTED_INCLUDES)
	@mkdir -p $(@D)
	$(CXX) $(TEST_CXX_FLAGS) -I$(ROOT_DIR) $(OPTIMIZE_FOR_BUILD_TIME) $< -I$(INCLUDE_DIR) $(TEST_LD_FLAGS) -o $@

# Correctness tests that do NOT link against libHalide
$(BIN_DIR)/correctness_plain_c_includes: $(ROOT_DIR)/test/correctness/plain_c_includes.c $(RUNTIME_EXPORTED_INCLUDES)
	$(CXX) -x c -Wall -Werror -I$(ROOT_DIR) $(OPTIMIZE_FOR_BUILD_TIME) $< -I$(ROOT_DIR)/src/runtime -o $@

# Note that this test must *not* link in either libHalide, or a Halide runtime;
# this test should be usable without either.
$(BIN_DIR)/correctness_halide_buffer: $(ROOT_DIR)/test/correctness/halide_buffer.cpp $(INCLUDE_DIR)/HalideBuffer.h $(RUNTIME_EXPORTED_INCLUDES)
	$(CXX) $(TEST_CXX_FLAGS) $(OPTIMIZE_FOR_BUILD_TIME) $< -I$(INCLUDE_DIR) -o $@

# The image_io test additionally needs to link to libpng and
# libjpeg.
$(BIN_DIR)/correctness_image_io: $(ROOT_DIR)/test/correctness/image_io.cpp $(BIN_DIR)/libHalide.$(SHARED_EXT) $(INCLUDE_DIR)/Halide.h $(RUNTIME_EXPORTED_INCLUDES)
	$(CXX) $(TEST_CXX_FLAGS) $(IMAGE_IO_CXX_FLAGS) -I$(ROOT_DIR) $(OPTIMIZE_FOR_BUILD_TIME) $< -I$(INCLUDE_DIR) $(TEST_LD_FLAGS) $(IMAGE_IO_LIBS) -o $@

$(BIN_DIR)/performance_%: $(ROOT_DIR)/test/performance/%.cpp $(BIN_DIR)/libHalide.$(SHARED_EXT) $(INCLUDE_DIR)/Halide.h
	$(CXX) $(TEST_CXX_FLAGS) $(OPTIMIZE) $< -I$(INCLUDE_DIR) $(TEST_LD_FLAGS) -o $@

# Error tests that link against libHalide
$(BIN_DIR)/error_%: $(ROOT_DIR)/test/error/%.cpp $(BIN_DIR)/libHalide.$(SHARED_EXT) $(INCLUDE_DIR)/Halide.h
	$(CXX) $(TEST_CXX_FLAGS) -I$(ROOT_DIR) $(OPTIMIZE_FOR_BUILD_TIME) $< -I$(INCLUDE_DIR) $(TEST_LD_FLAGS) -o $@

$(BIN_DIR)/warning_%: $(ROOT_DIR)/test/warning/%.cpp $(BIN_DIR)/libHalide.$(SHARED_EXT) $(INCLUDE_DIR)/Halide.h
	$(CXX) $(TEST_CXX_FLAGS) $(OPTIMIZE_FOR_BUILD_TIME) $< -I$(INCLUDE_DIR) $(TEST_LD_FLAGS) -o $@

$(BIN_DIR)/opengl_%: $(ROOT_DIR)/test/opengl/%.cpp $(BIN_DIR)/libHalide.$(SHARED_EXT) $(INCLUDE_DIR)/Halide.h $(INCLUDE_DIR)/HalideRuntime.h $(INCLUDE_DIR)/HalideRuntimeOpenGL.h
	$(CXX) $(TEST_CXX_FLAGS) $(OPTIMIZE_FOR_BUILD_TIME) $< -I$(INCLUDE_DIR) -I$(SRC_DIR) $(TEST_LD_FLAGS) $(OPENGL_LD_FLAGS) -o $@ -MMD -MF $(BUILD_DIR)/test_opengl_$*.d

# Auto schedule tests that link against libHalide
$(BIN_DIR)/auto_schedule_%: $(ROOT_DIR)/test/auto_schedule/%.cpp $(BIN_DIR)/libHalide.$(SHARED_EXT) $(INCLUDE_DIR)/Halide.h
	$(CXX) $(TEST_CXX_FLAGS) $(OPTIMIZE_FOR_BUILD_TIME) $< -I$(INCLUDE_DIR) $(TEST_LD_FLAGS) -o $@

# TODO(srj): this doesn't auto-delete, why not?
.INTERMEDIATE: $(BIN_DIR)/%.generator

# By default, %.generator is produced by building %_generator.cpp
# Note that the rule includes all _generator.cpp files, so that generator with define_extern
# usage can just add deps later.
$(BUILD_DIR)/%_generator.o: $(ROOT_DIR)/test/generator/%_generator.cpp $(INCLUDE_DIR)/Halide.h
	@mkdir -p $(@D)
	$(CXX) $(TEST_CXX_FLAGS) -I$(INCLUDE_DIR) -I$(CURDIR)/$(FILTERS_DIR) -c $< -o $@

$(BIN_DIR)/%.generator: $(BUILD_DIR)/GenGen.o $(BIN_DIR)/libHalide.$(SHARED_EXT) $(BUILD_DIR)/%_generator.o
	@mkdir -p $(@D)
	$(CXX) $(filter %.cpp %.o %.a,$^) $(TEST_LD_FLAGS) -o $@

# It is not always possible to cross compile between 32-bit and 64-bit via the clang build as part of llvm
# These next two rules can fail the compilationa nd produce zero length bitcode blobs.
# If the zero length blob is actually used, the test will fail anyway, but usually only the bitness
# of the target is used.
$(BUILD_DIR)/external_code_extern_bitcode_32.cpp : $(ROOT_DIR)/test/generator/external_code_extern.cpp $(BIN_DIR)/binary2cpp
	@mkdir -p $(@D)
	$(CLANG) $(CXX_WARNING_FLAGS) -O3 -c -m32 -target $(RUNTIME_TRIPLE_32) -emit-llvm $< -o $(BUILD_DIR)/external_code_extern_32.bc || echo -n > $(BUILD_DIR)/external_code_extern_32.bc
	./$(BIN_DIR)/binary2cpp external_code_extern_bitcode_32 < $(BUILD_DIR)/external_code_extern_32.bc > $@

$(BUILD_DIR)/external_code_extern_bitcode_64.cpp : $(ROOT_DIR)/test/generator/external_code_extern.cpp $(BIN_DIR)/binary2cpp
	@mkdir -p $(@D)
	$(CLANG) $(CXX_WARNING_FLAGS) -O3 -c -m64 -target $(RUNTIME_TRIPLE_64) -emit-llvm $< -o $(BUILD_DIR)/external_code_extern_64.bc || echo -n > $(BUILD_DIR)/external_code_extern_64.bc
	./$(BIN_DIR)/binary2cpp external_code_extern_bitcode_64 < $(BUILD_DIR)/external_code_extern_64.bc > $@

$(BUILD_DIR)/external_code_extern_cpp_source.cpp : $(ROOT_DIR)/test/generator/external_code_extern.cpp $(BIN_DIR)/binary2cpp
	@mkdir -p $(@D)
	./$(BIN_DIR)/binary2cpp external_code_extern_cpp_source < $(ROOT_DIR)/test/generator/external_code_extern.cpp > $@

$(BIN_DIR)/external_code.generator: $(BUILD_DIR)/GenGen.o $(BIN_DIR)/libHalide.$(SHARED_EXT) $(BUILD_DIR)/external_code_generator.o $(BUILD_DIR)/external_code_extern_bitcode_32.cpp $(BUILD_DIR)/external_code_extern_bitcode_64.cpp $(BUILD_DIR)/external_code_extern_cpp_source.cpp
	@mkdir -p $(@D)
	$(CXX) $(filter %.cpp %.o %.a,$^) $(TEST_LD_FLAGS) -o $@

NAME_MANGLING_TARGET=$(NON_EMPTY_TARGET)-c_plus_plus_name_mangling

GEN_AOT_OUTPUTS=-e static_library,h,cpp

# By default, %.a/.h are produced by executing %.generator. Runtimes are not included in these.
# (We explicitly also generate .cpp output here as well, as additional test surface for the C++ backend.)
$(FILTERS_DIR)/%.a: $(BIN_DIR)/%.generator
	@mkdir -p $(@D)
	$(CURDIR)/$< -g $* $(GEN_AOT_OUTPUTS) -o $(CURDIR)/$(FILTERS_DIR) target=$(TARGET)-no_runtime

$(FILTERS_DIR)/%.h: $(FILTERS_DIR)/%.a
	@echo $@ produced implicitly by $^

$(FILTERS_DIR)/%.cpp: $(FILTERS_DIR)/%.a
	@echo $@ produced implicitly by $^

$(FILTERS_DIR)/%.stub.h: $(BIN_DIR)/%.generator
	@mkdir -p $(@D)
	$(CURDIR)/$< -g $* -n $* -o $(CURDIR)/$(FILTERS_DIR) -e cpp_stub

$(FILTERS_DIR)/cxx_mangling_externs.o: $(ROOT_DIR)/test/generator/cxx_mangling_externs.cpp
	@mkdir -p $(@D)
	$(CXX) $(GEN_AOT_CXX_FLAGS) -c $(filter-out %.h,$^) $(GEN_AOT_INCLUDES) -o $@

# If we want to use a Generator with custom GeneratorParams, we need to write
# custom rules: to pass the GeneratorParams, and to give a unique function and file name.
$(FILTERS_DIR)/cxx_mangling.a: $(BIN_DIR)/cxx_mangling.generator $(FILTERS_DIR)/cxx_mangling_externs.o
	@mkdir -p $(@D)
	$(CURDIR)/$< -g cxx_mangling $(GEN_AOT_OUTPUTS) -o $(CURDIR)/$(FILTERS_DIR) target=$(TARGET)-no_runtime-c_plus_plus_name_mangling -f "HalideTest::AnotherNamespace::cxx_mangling"
	$(ROOT_DIR)/tools/makelib.sh $@ $@ $(FILTERS_DIR)/cxx_mangling_externs.o

ifneq ($(TEST_CUDA), )
# Also build with a gpu target to ensure that the GPU-Host generation
# code handles name mangling properly. (Note that we don't need to
# run this code, just check for link errors.)
$(FILTERS_DIR)/cxx_mangling_gpu.a: $(BIN_DIR)/cxx_mangling.generator $(FILTERS_DIR)/cxx_mangling_externs.o
	@mkdir -p $(@D)
	$(CURDIR)/$< -g cxx_mangling $(GEN_AOT_OUTPUTS) -o $(CURDIR)/$(FILTERS_DIR) target=$(TARGET)-no_runtime-c_plus_plus_name_mangling-cuda -f "HalideTest::cxx_mangling_gpu"
	$(ROOT_DIR)/tools/makelib.sh $@ $@ $(FILTERS_DIR)/cxx_mangling_externs.o
endif

$(FILTERS_DIR)/cxx_mangling_define_extern_externs.o: $(ROOT_DIR)/test/generator/cxx_mangling_define_extern_externs.cpp $(FILTERS_DIR)/cxx_mangling.h
	@mkdir -p $(@D)
	$(CXX) $(GEN_AOT_CXX_FLAGS) -c $(filter-out %.h,$^) $(GEN_AOT_INCLUDES) -o $@

$(FILTERS_DIR)/cxx_mangling_define_extern.a: $(BIN_DIR)/cxx_mangling_define_extern.generator $(FILTERS_DIR)/cxx_mangling_define_extern_externs.o
	@mkdir -p $(@D)
	$(CURDIR)/$< -g cxx_mangling_define_extern $(GEN_AOT_OUTPUTS) -o $(CURDIR)/$(FILTERS_DIR) target=$(TARGET)-no_runtime-c_plus_plus_name_mangling-user_context -f "HalideTest::cxx_mangling_define_extern"
	$(ROOT_DIR)/tools/makelib.sh $@ $@  $(FILTERS_DIR)/cxx_mangling_define_extern_externs.o

# pyramid needs a custom arg
$(FILTERS_DIR)/pyramid.a: $(BIN_DIR)/pyramid.generator
	@mkdir -p $(@D)
	$(CURDIR)/$< -g pyramid -f pyramid $(GEN_AOT_OUTPUTS) -o $(CURDIR)/$(FILTERS_DIR) target=$(TARGET)-no_runtime levels=10

# memory_profiler_mandelbrot need profiler set
$(FILTERS_DIR)/memory_profiler_mandelbrot.a: $(BIN_DIR)/memory_profiler_mandelbrot.generator
	@mkdir -p $(@D)
	$(CURDIR)/$< -g memory_profiler_mandelbrot -f memory_profiler_mandelbrot $(GEN_AOT_OUTPUTS) -o $(CURDIR)/$(FILTERS_DIR) target=$(TARGET)-no_runtime-profile

$(FILTERS_DIR)/alias_with_offset_42.a: $(BIN_DIR)/alias.generator
	@mkdir -p $(@D)
	$(CURDIR)/$< -g alias_with_offset_42 -f alias_with_offset_42 $(GEN_AOT_OUTPUTS) -o $(CURDIR)/$(FILTERS_DIR) target=$(TARGET)-no_runtime

METADATA_TESTER_GENERATOR_ARGS=\
	input.type=uint8 input.dim=3 \
	dim_only_input_buffer.type=uint8 \
	untyped_input_buffer.type=uint8 untyped_input_buffer.dim=3 \
	output.type=float32,float32 output.dim=3 \
	input_not_nod.type=uint8 input_not_nod.dim=3 \
	input_nod.dim=3 \
	input_not.type=uint8 \
	array_input.size=2 \
	array_i8.size=2 \
	array_i16.size=2 \
	array_i32.size=2 \
	array_h.size=2 \
	buffer_array_input2.dim=3 \
	buffer_array_input3.type=float32 \
	buffer_array_input4.dim=3 \
	buffer_array_input4.type=float32 \
	buffer_array_input5.size=2 \
	buffer_array_input6.size=2 \
	buffer_array_input6.dim=3 \
	buffer_array_input7.size=2 \
	buffer_array_input7.type=float32 \
	buffer_array_input8.size=2 \
	buffer_array_input8.dim=3 \
	buffer_array_input8.type=float32 \
	array_outputs.size=2 \
	array_outputs7.size=2 \
	array_outputs8.size=2 \
	array_outputs9.size=2

# metadata_tester is built with and without user-context
$(FILTERS_DIR)/metadata_tester.a: $(BIN_DIR)/metadata_tester.generator
	@mkdir -p $(@D)
	$(CURDIR)/$< -g metadata_tester -f metadata_tester $(GEN_AOT_OUTPUTS) -o $(CURDIR)/$(FILTERS_DIR) target=$(TARGET)-no_runtime $(METADATA_TESTER_GENERATOR_ARGS)

$(FILTERS_DIR)/metadata_tester_ucon.a: $(BIN_DIR)/metadata_tester.generator
	@mkdir -p $(@D)
	$(CURDIR)/$< -g metadata_tester -f metadata_tester_ucon $(GEN_AOT_OUTPUTS) -o $(CURDIR)/$(FILTERS_DIR) target=$(TARGET)-user_context-no_runtime $(METADATA_TESTER_GENERATOR_ARGS)

$(BIN_DIR)/$(TARGET)/generator_aot_metadata_tester: $(FILTERS_DIR)/metadata_tester_ucon.a

$(FILTERS_DIR)/multitarget.a: $(BIN_DIR)/multitarget.generator
	@mkdir -p $(@D)
	$(CURDIR)/$< -g multitarget -f "HalideTest::multitarget" $(GEN_AOT_OUTPUTS) -o $(CURDIR)/$(FILTERS_DIR) target=$(TARGET)-debug-no_runtime-c_plus_plus_name_mangling,$(TARGET)-no_runtime-c_plus_plus_name_mangling  -e assembly,bitcode,cpp,h,html,static_library,stmt

$(FILTERS_DIR)/msan.a: $(BIN_DIR)/msan.generator
	@mkdir -p $(@D)
	$(CURDIR)/$< -g msan -f msan $(GEN_AOT_OUTPUTS) -o $(CURDIR)/$(FILTERS_DIR) target=$(TARGET)-msan

# user_context needs to be generated with user_context as the first argument to its calls
$(FILTERS_DIR)/user_context.a: $(BIN_DIR)/user_context.generator
	@mkdir -p $(@D)
	$(CURDIR)/$< -g user_context $(GEN_AOT_OUTPUTS) -o $(CURDIR)/$(FILTERS_DIR) target=$(TARGET)-no_runtime-user_context

# ditto for user_context_insanity
$(FILTERS_DIR)/user_context_insanity.a: $(BIN_DIR)/user_context_insanity.generator
	@mkdir -p $(@D)
	$(CURDIR)/$< -g user_context_insanity $(GEN_AOT_OUTPUTS) -o $(CURDIR)/$(FILTERS_DIR) target=$(TARGET)-no_runtime-user_context

# matlab needs to be generated with matlab in TARGET
$(FILTERS_DIR)/matlab.a: $(BIN_DIR)/matlab.generator
	@mkdir -p $(@D)
	$(CURDIR)/$< -g matlab $(GEN_AOT_OUTPUTS) -o $(CURDIR)/$(FILTERS_DIR) target=$(TARGET)-no_runtime-matlab

# Some .generators have additional dependencies (usually due to define_extern usage).
# These typically require two extra dependencies:
# (1) Ensuring the extra _generator.cpp is built into the .generator.
# (2) Ensuring the extra .a is linked into the final output.

# TODO(srj): we really want to say "anything that depends on tiled_blur.a also depends on blur2x2.a";
# is there a way to specify that in Make?
$(BIN_DIR)/$(TARGET)/generator_aot_tiled_blur: $(FILTERS_DIR)/blur2x2.a
ifneq ($(TEST_CUDA), )
$(BIN_DIR)/$(TARGET)/generator_aot_cxx_mangling: $(FILTERS_DIR)/cxx_mangling_gpu.a
endif
$(BIN_DIR)/$(TARGET)/generator_aot_cxx_mangling_define_extern: $(FILTERS_DIR)/cxx_mangling.a

$(BIN_DIR)/$(TARGET)/generator_aotcpp_tiled_blur: $(FILTERS_DIR)/blur2x2.cpp
ifneq ($(TEST_CUDA), )
$(BIN_DIR)/$(TARGET)/generator_aotcpp_cxx_mangling: $(FILTERS_DIR)/cxx_mangling_gpu.cpp
endif
$(BIN_DIR)/$(TARGET)/generator_aotcpp_cxx_mangling: $(FILTERS_DIR)/cxx_mangling_externs.o
$(BIN_DIR)/$(TARGET)/generator_aotcpp_cxx_mangling_define_extern: $(FILTERS_DIR)/cxx_mangling.cpp $(FILTERS_DIR)/cxx_mangling_externs.o $(FILTERS_DIR)/cxx_mangling_define_extern_externs.o

$(BUILD_DIR)/stubuser_generator.o: $(FILTERS_DIR)/stubtest.stub.h
$(BIN_DIR)/stubuser.generator: $(BUILD_DIR)/stubtest_generator.o

# stubtest has input and output funcs with undefined types and array sizes; this is fine for stub
# usage (the types can be inferred), but for AOT compilation, we must make the types
# concrete via generator args.
STUBTEST_GENERATOR_ARGS=\
    untyped_buffer_input.type=uint8 untyped_buffer_input.dim=3 \
	simple_input.type=float32 \
	array_input.type=float32 array_input.size=2 \
	int_arg.size=2 \
	tuple_output.type=float32,float32 \
	vectorize=true

$(FILTERS_DIR)/stubtest.a: $(BIN_DIR)/stubtest.generator
	@mkdir -p $(@D)
	$(CURDIR)/$< -g stubtest -f stubtest $(GEN_AOT_OUTPUTS) -o $(CURDIR)/$(FILTERS_DIR) target=$(TARGET)-no_runtime $(STUBTEST_GENERATOR_ARGS)

$(FILTERS_DIR)/external_code.a: $(BIN_DIR)/external_code.generator
	@mkdir -p $(@D)
	$(CURDIR)/$< -g external_code -e static_library,h -o $(CURDIR)/$(FILTERS_DIR) target=$(TARGET)-no_runtime external_code_is_bitcode=true

$(FILTERS_DIR)/external_code.cpp: $(BIN_DIR)/external_code.generator
	@mkdir -p $(@D)
	$(CURDIR)/$< -g external_code -e cpp -o $(CURDIR)/$(FILTERS_DIR) target=$(TARGET)-no_runtime external_code_is_bitcode=false

# Usually, it's considered best practice to have one Generator per
# .cpp file, with the generator-name and filename matching;
# nested_externs_generators.cpp is a counterexample, and thus requires
# some special casing to get right.  First, make a special rule to
# build each of the Generators in nested_externs_generator.cpp (which
# all have the form nested_externs_*).
$(FILTERS_DIR)/nested_externs_%.a: $(BIN_DIR)/nested_externs.generator
	$(CURDIR)/$< -g nested_externs_$* $(GEN_AOT_OUTPUTS) -o $(CURDIR)/$(FILTERS_DIR) target=$(TARGET)-no_runtime

GEN_AOT_CXX_FLAGS=$(TEST_CXX_FLAGS) -Wno-unknown-pragmas
GEN_AOT_INCLUDES=-I$(INCLUDE_DIR) -I$(FILTERS_DIR) -I$(ROOT_DIR) -I $(ROOT_DIR)/apps/support -I $(SRC_DIR)/runtime -I$(ROOT_DIR)/tools
GEN_AOT_LD_FLAGS=$(COMMON_LD_FLAGS)

ifneq ($(TEST_METAL), )
# Unlike cuda and opencl, which dynamically go find the appropriate symbols, metal requires actual linking.
GEN_AOT_LD_FLAGS+=$(METAL_LD_FLAGS)
endif

# By default, %_aottest.cpp depends on $(FILTERS_DIR)/%.a/.h (but not libHalide).
$(BIN_DIR)/$(TARGET)/generator_aot_%: $(ROOT_DIR)/test/generator/%_aottest.cpp $(FILTERS_DIR)/%.a $(FILTERS_DIR)/%.h $(RUNTIME_EXPORTED_INCLUDES) $(BIN_DIR)/$(TARGET)/runtime.a
	@mkdir -p $(@D)
	$(CXX) $(GEN_AOT_CXX_FLAGS) $(filter %.cpp %.o %.a,$^) $(GEN_AOT_INCLUDES) $(GEN_AOT_LD_FLAGS) -o $@

# Also make AOT testing targets that depends on the .cpp output (rather than .a).
$(BIN_DIR)/$(TARGET)/generator_aotcpp_%: $(ROOT_DIR)/test/generator/%_aottest.cpp $(FILTERS_DIR)/%.cpp $(FILTERS_DIR)/%.h $(RUNTIME_EXPORTED_INCLUDES) $(BIN_DIR)/$(TARGET)/runtime.a
	@mkdir -p $(@D)
	$(CXX) $(GEN_AOT_CXX_FLAGS) $(filter %.cpp %.o %.a,$^) $(GEN_AOT_INCLUDES) $(GEN_AOT_LD_FLAGS) -o $@

# MSAN test doesn't use the standard runtime
$(BIN_DIR)/$(TARGET)/generator_aot_msan: $(ROOT_DIR)/test/generator/msan_aottest.cpp $(FILTERS_DIR)/msan.a $(FILTERS_DIR)/msan.h $(RUNTIME_EXPORTED_INCLUDES)
	@mkdir -p $(@D)
	$(CXX) $(GEN_AOT_CXX_FLAGS) $(filter-out %.h,$^) $(GEN_AOT_INCLUDES) $(GEN_AOT_LD_FLAGS) -o $@

# alias has additional deps to link in
$(BIN_DIR)/$(TARGET)/generator_aot_alias: $(ROOT_DIR)/test/generator/alias_aottest.cpp $(FILTERS_DIR)/alias.a $(FILTERS_DIR)/alias_with_offset_42.a $(RUNTIME_EXPORTED_INCLUDES) $(BIN_DIR)/$(TARGET)/runtime.a
	@mkdir -p $(@D)
	$(CXX) $(GEN_AOT_CXX_FLAGS) $(filter %.cpp %.o %.a,$^) $(GEN_AOT_INCLUDES) $(GEN_AOT_LD_FLAGS) -o $@

$(BIN_DIR)/$(TARGET)/generator_aotcpp_alias: $(ROOT_DIR)/test/generator/alias_aottest.cpp $(FILTERS_DIR)/alias.cpp $(FILTERS_DIR)/alias_with_offset_42.cpp $(RUNTIME_EXPORTED_INCLUDES) $(BIN_DIR)/$(TARGET)/runtime.a
	@mkdir -p $(@D)
	$(CXX) $(GEN_AOT_CXX_FLAGS) $(filter %.cpp %.o %.a,$^) $(GEN_AOT_INCLUDES) $(GEN_AOT_LD_FLAGS) -o $@

# nested_externs has additional deps to link in
$(BIN_DIR)/$(TARGET)/generator_aot_nested_externs: $(ROOT_DIR)/test/generator/nested_externs_aottest.cpp $(FILTERS_DIR)/nested_externs_root.a $(FILTERS_DIR)/nested_externs_inner.a $(FILTERS_DIR)/nested_externs_combine.a $(FILTERS_DIR)/nested_externs_leaf.a $(RUNTIME_EXPORTED_INCLUDES) $(BIN_DIR)/$(TARGET)/runtime.a
	@mkdir -p $(@D)
	$(CXX) $(GEN_AOT_CXX_FLAGS) $(filter %.cpp %.o %.a,$^) $(GEN_AOT_INCLUDES) $(GEN_AOT_LD_FLAGS) -o $@

$(BIN_DIR)/$(TARGET)/generator_aotcpp_nested_externs: $(ROOT_DIR)/test/generator/nested_externs_aottest.cpp $(FILTERS_DIR)/nested_externs_root.cpp $(FILTERS_DIR)/nested_externs_inner.cpp $(FILTERS_DIR)/nested_externs_combine.cpp $(FILTERS_DIR)/nested_externs_leaf.cpp $(RUNTIME_EXPORTED_INCLUDES) $(BIN_DIR)/$(TARGET)/runtime.a
	@mkdir -p $(@D)
	$(CXX) $(GEN_AOT_CXX_FLAGS) $(filter %.cpp %.o %.a,$^) $(GEN_AOT_INCLUDES) $(GEN_AOT_LD_FLAGS) -o $@

# The matlab tests needs "-matlab" in the runtime
$(BIN_DIR)/$(TARGET)/generator_aot_matlab: $(ROOT_DIR)/test/generator/matlab_aottest.cpp $(FILTERS_DIR)/matlab.a $(FILTERS_DIR)/matlab.h $(RUNTIME_EXPORTED_INCLUDES) $(BIN_DIR)/$(TARGET)-matlab/runtime.a
	@mkdir -p $(@D)
	$(CXX) $(GEN_AOT_CXX_FLAGS) $(filter %.cpp %.o %.a,$^) $(GEN_AOT_INCLUDES) $(GEN_AOT_LD_FLAGS) $(TEST_LD_FLAGS) -o $@

$(BIN_DIR)/$(TARGET)/generator_aotcpp_matlab: $(ROOT_DIR)/test/generator/matlab_aottest.cpp $(FILTERS_DIR)/matlab.cpp $(FILTERS_DIR)/matlab.h $(RUNTIME_EXPORTED_INCLUDES) $(BIN_DIR)/$(TARGET)-matlab/runtime.a
	@mkdir -p $(@D)
	$(CXX) $(GEN_AOT_CXX_FLAGS) $(filter %.cpp %.o %.a,$^) $(GEN_AOT_INCLUDES) $(GEN_AOT_LD_FLAGS) $(TEST_LD_FLAGS) -o $@

# The gpu object lifetime test needs the debug runtime
$(BIN_DIR)/$(TARGET)/generator_aot_gpu_object_lifetime: $(ROOT_DIR)/test/generator/gpu_object_lifetime_aottest.cpp $(FILTERS_DIR)/gpu_object_lifetime.a $(FILTERS_DIR)/gpu_object_lifetime.h $(RUNTIME_EXPORTED_INCLUDES) $(BIN_DIR)/$(TARGET)-debug/runtime.a
	@mkdir -p $(@D)
	$(CXX) $(GEN_AOT_CXX_FLAGS) $(filter %.cpp %.o %.a,$^) $(GEN_AOT_INCLUDES) $(GEN_AOT_LD_FLAGS) $(TEST_LD_FLAGS) -o $@

# acquire_release explicitly uses CUDA/OpenCL APIs, so link those here.
$(BIN_DIR)/$(TARGET)/generator_aot_acquire_release: $(ROOT_DIR)/test/generator/acquire_release_aottest.cpp $(FILTERS_DIR)/acquire_release.a $(FILTERS_DIR)/acquire_release.h $(RUNTIME_EXPORTED_INCLUDES) $(BIN_DIR)/$(TARGET)/runtime.a
	@mkdir -p $(@D)
	$(CXX) $(GEN_AOT_CXX_FLAGS) $(filter %.cpp %.o %.a,$^) $(GEN_AOT_INCLUDES) $(GEN_AOT_LD_FLAGS) $(OPENCL_LD_FLAGS) $(CUDA_LD_FLAGS) -o $@

$(BIN_DIR)/$(TARGET)/generator_aotcpp_acquire_release: $(ROOT_DIR)/test/generator/acquire_release_aottest.cpp $(FILTERS_DIR)/acquire_release.cpp $(FILTERS_DIR)/acquire_release.h $(RUNTIME_EXPORTED_INCLUDES) $(BIN_DIR)/$(TARGET)/runtime.a
	@mkdir -p $(@D)
	$(CXX) $(GEN_AOT_CXX_FLAGS) $(filter %.cpp %.o %.a,$^) $(GEN_AOT_INCLUDES) $(GEN_AOT_LD_FLAGS) $(OPENCL_LD_FLAGS) $(CUDA_LD_FLAGS) -o $@

# define_extern_opencl explicitly uses OpenCL APIs, so link those here.
$(BIN_DIR)/$(TARGET)/generator_aot_define_extern_opencl: $(ROOT_DIR)/test/generator/define_extern_opencl_aottest.cpp $(FILTERS_DIR)/define_extern_opencl.a $(FILTERS_DIR)/define_extern_opencl.h $(RUNTIME_EXPORTED_INCLUDES) $(BIN_DIR)/$(TARGET)/runtime.a
	@mkdir -p $(@D)
	$(CXX) $(GEN_AOT_CXX_FLAGS) $(filter %.cpp %.o %.a,$^) $(GEN_AOT_INCLUDES) $(GEN_AOT_LD_FLAGS) $(OPENCL_LD_FLAGS) -o $@

$(BIN_DIR)/$(TARGET)/generator_aotcpp_define_extern_opencl: $(ROOT_DIR)/test/generator/define_extern_opencl_aottest.cpp $(FILTERS_DIR)/define_extern_opencl.cpp $(FILTERS_DIR)/define_extern_opencl.h $(RUNTIME_EXPORTED_INCLUDES) $(BIN_DIR)/$(TARGET)/runtime.a
	@mkdir -p $(@D)
	$(CXX) $(GEN_AOT_CXX_FLAGS) $(filter %.cpp %.o %.a,$^) $(GEN_AOT_INCLUDES) $(GEN_AOT_LD_FLAGS) $(OPENCL_LD_FLAGS) -o $@

# By default, %_jittest.cpp depends on libHalide, plus the stubs for the Generator. These are external tests that use the JIT.
$(BIN_DIR)/generator_jit_%: $(ROOT_DIR)/test/generator/%_jittest.cpp $(BIN_DIR)/libHalide.$(SHARED_EXT) $(INCLUDE_DIR)/Halide.h $(FILTERS_DIR)/%.stub.h $(BUILD_DIR)/%_generator.o
	@mkdir -p $(@D)
	$(CXX) -g $(TEST_CXX_FLAGS) $(filter %.cpp %.o %.a,$^) -I$(INCLUDE_DIR) -I$(FILTERS_DIR) -I $(ROOT_DIR)/apps/support $(TEST_LD_FLAGS) -o $@

# generator_aot_multitarget is run multiple times, with different env vars.
generator_aot_multitarget: $(BIN_DIR)/$(TARGET)/generator_aot_multitarget
	@mkdir -p $(@D)
	HL_MULTITARGET_TEST_USE_DEBUG_FEATURE=0 $(CURDIR)/$<
	HL_MULTITARGET_TEST_USE_DEBUG_FEATURE=1 $(CURDIR)/$<
	@-echo

# nested externs doesn't actually contain a generator named
# "nested_externs", and has no internal tests in any case.
test_generator_nested_externs:
	@echo "Skipping"

$(BUILD_DIR)/RunGen.o: $(ROOT_DIR)/tools/RunGen.cpp $(RUNTIME_EXPORTED_INCLUDES)
	@mkdir -p $(@D)
	$(CXX) -c $< $(TEST_CXX_FLAGS) $(IMAGE_IO_CXX_FLAGS) -I$(INCLUDE_DIR) -I $(SRC_DIR)/runtime -I$(ROOT_DIR)/tools -o $@

$(FILTERS_DIR)/%.rungen: $(BUILD_DIR)/RunGen.o $(BIN_DIR)/$(TARGET)/runtime.a $(ROOT_DIR)/tools/RunGenStubs.cpp $(FILTERS_DIR)/%.a
	@mkdir -p $(@D)
	$(CXX) -std=c++11 -DHL_RUNGEN_FILTER_HEADER=\"$*.h\" -I$(FILTERS_DIR) $^ $(GEN_AOT_LD_FLAGS) $(IMAGE_IO_LIBS) -o $@

RUNARGS ?=

$(FILTERS_DIR)/%.run: $(FILTERS_DIR)/%.rungen
	$(CURDIR)/$< $(RUNARGS)
	@-echo

$(BIN_DIR)/tutorial_%: $(ROOT_DIR)/tutorial/%.cpp $(BIN_DIR)/libHalide.$(SHARED_EXT) $(INCLUDE_DIR)/Halide.h
	@ if [[ $@ == *_run ]]; then \
		export TUTORIAL=$* ;\
		export LESSON=`echo $${TUTORIAL} | cut -b1-9`; \
		make -f $(THIS_MAKEFILE) tutorial_$${TUTORIAL/run/generate}; \
		$(CXX) $(TUTORIAL_CXX_FLAGS) $(IMAGE_IO_CXX_FLAGS) $(OPTIMIZE_FOR_BUILD_TIME) $< \
		-I$(TMP_DIR) -I$(INCLUDE_DIR) $(TMP_DIR)/$${LESSON}_*.a $(GEN_AOT_LD_FLAGS) $(IMAGE_IO_LIBS) -lz -o $@; \
	else \
		$(CXX) $(TUTORIAL_CXX_FLAGS) $(IMAGE_IO_CXX_FLAGS) $(OPTIMIZE_FOR_BUILD_TIME) $< \
		-I$(INCLUDE_DIR) -I$(ROOT_DIR)/tools $(TEST_LD_FLAGS) $(IMAGE_IO_LIBS) -o $@;\
	fi

$(BIN_DIR)/tutorial_lesson_15_generators: $(ROOT_DIR)/tutorial/lesson_15_generators.cpp $(BIN_DIR)/libHalide.$(SHARED_EXT) $(INCLUDE_DIR)/Halide.h $(BUILD_DIR)/GenGen.o
	$(CXX) $(TUTORIAL_CXX_FLAGS) $(IMAGE_IO_CXX_FLAGS) $(OPTIMIZE_FOR_BUILD_TIME) $< $(BUILD_DIR)/GenGen.o \
	-I$(INCLUDE_DIR) $(TEST_LD_FLAGS) $(IMAGE_IO_LIBS) -o $@

tutorial_lesson_15_generators: $(ROOT_DIR)/tutorial/lesson_15_generators_usage.sh $(BIN_DIR)/tutorial_lesson_15_generators
	@-mkdir -p $(TMP_DIR)
	cp $(BIN_DIR)/tutorial_lesson_15_generators $(TMP_DIR)/lesson_15_generate; \
	cd $(TMP_DIR); \
	PATH="$${PATH}:$(CURDIR)/$(BIN_DIR)" source $(ROOT_DIR)/tutorial/lesson_15_generators_usage.sh
	@-echo

$(BIN_DIR)/tutorial_lesson_16_rgb_generate: $(ROOT_DIR)/tutorial/lesson_16_rgb_generate.cpp $(BIN_DIR)/libHalide.$(SHARED_EXT) $(INCLUDE_DIR)/Halide.h $(BUILD_DIR)/GenGen.o
	$(CXX) $(TUTORIAL_CXX_FLAGS) $(IMAGE_IO_CXX_FLAGS) $(OPTIMIZE_FOR_BUILD_TIME) $< $(BUILD_DIR)/GenGen.o \
	-I$(INCLUDE_DIR) $(TEST_LD_FLAGS) $(IMAGE_IO_LIBS) -o $@

$(BIN_DIR)/tutorial_lesson_16_rgb_run: $(ROOT_DIR)/tutorial/lesson_16_rgb_run.cpp $(BIN_DIR)/tutorial_lesson_16_rgb_generate
	@-mkdir -p $(TMP_DIR)
	# Run the generator
	$(BIN_DIR)/tutorial_lesson_16_rgb_generate -g brighten -o $(TMP_DIR) -f brighten_planar      target=host layout=planar
	$(BIN_DIR)/tutorial_lesson_16_rgb_generate -g brighten -o $(TMP_DIR) -f brighten_interleaved target=host-no_runtime layout=interleaved
	$(BIN_DIR)/tutorial_lesson_16_rgb_generate -g brighten -o $(TMP_DIR) -f brighten_either      target=host-no_runtime layout=either
	$(BIN_DIR)/tutorial_lesson_16_rgb_generate -g brighten -o $(TMP_DIR) -f brighten_specialized target=host-no_runtime layout=specialized
	# Compile the runner
	$(CXX) $(TUTORIAL_CXX_FLAGS) $(IMAGE_IO_CXX_FLAGS) $(OPTIMIZE_FOR_BUILD_TIME) $< \
	-I$(INCLUDE_DIR) -L$(BIN_DIR) -I $(TMP_DIR) $(TMP_DIR)/brighten_*.a \
        -lHalide $(TEST_LD_FLAGS) $(COMMON_LD_FLAGS) $(IMAGE_IO_LIBS) -o $@
	@-echo

$(BIN_DIR)/tutorial_lesson_21_auto_scheduler_generate: $(ROOT_DIR)/tutorial/lesson_21_auto_scheduler_generate.cpp $(BIN_DIR)/libHalide.$(SHARED_EXT) $(INCLUDE_DIR)/Halide.h $(BUILD_DIR)/GenGen.o
	$(CXX) $(TUTORIAL_CXX_FLAGS) $(IMAGE_IO_CXX_FLAGS) $(OPTIMIZE_FOR_BUILD_TIME) $< $(BUILD_DIR)/GenGen.o \
	-I$(INCLUDE_DIR) $(TEST_LD_FLAGS) $(IMAGE_IO_LIBS) -o $@

# The values in MachineParams are:
# - the maximum level of parallelism available,
# - the size of the last-level cache (in KB),
# - the ratio between the cost of a miss at the last level cache and the cost
#   of arithmetic on the target architecture
# ...in that order.
LESSON_21_MACHINE_PARAMS = 32,16777216,40

$(BIN_DIR)/tutorial_lesson_21_auto_scheduler_run: $(ROOT_DIR)/tutorial/lesson_21_auto_scheduler_run.cpp $(BIN_DIR)/tutorial_lesson_21_auto_scheduler_generate
	@-mkdir -p $(TMP_DIR)
	# Run the generator
	$(BIN_DIR)/tutorial_lesson_21_auto_scheduler_generate -g auto_schedule_gen -o $(TMP_DIR) -e static_library,h,schedule -f auto_schedule_false target=host            auto_schedule=false
	$(BIN_DIR)/tutorial_lesson_21_auto_scheduler_generate -g auto_schedule_gen -o $(TMP_DIR) -e static_library,h,schedule -f auto_schedule_true  target=host-no_runtime auto_schedule=true machine_params=$(LESSON_21_MACHINE_PARAMS)
	# Compile the runner
	$(CXX) $(TUTORIAL_CXX_FLAGS) $(IMAGE_IO_CXX_FLAGS) $(OPTIMIZE_FOR_BUILD_TIME) $< \
	-I$(INCLUDE_DIR) -L$(BIN_DIR) -I $(TMP_DIR) $(TMP_DIR)/auto_schedule_*.a \
        -lHalide $(TEST_LD_FLAGS) $(COMMON_LD_FLAGS) $(IMAGE_IO_LIBS) -o $@
	@-echo

test_internal: $(BIN_DIR)/test_internal
	@-mkdir -p $(TMP_DIR)
	cd $(TMP_DIR) ; $(CURDIR)/$<
	@-echo

correctness_%: $(BIN_DIR)/correctness_%
	@-mkdir -p $(TMP_DIR)
	cd $(TMP_DIR) ; $(CURDIR)/$<
	@-echo

valgrind_%: $(BIN_DIR)/correctness_%
	@-mkdir -p $(TMP_DIR)
	cd $(TMP_DIR) ; valgrind --error-exitcode=-1 $(CURDIR)/$<
	@-echo

# Use Intel SDE to emulate an avx 512 processor.
avx512_%: $(BIN_DIR)/correctness_%
	@-mkdir -p $(TMP_DIR)
	cd $(TMP_DIR) ; sde -cnl -- $(CURDIR)/$<
	cd $(TMP_DIR) ; sde -knl -- $(CURDIR)/$<
	@-echo

# This test is *supposed* to do an out-of-bounds read, so skip it when testing under valgrind
valgrind_tracing_stack: $(BIN_DIR)/correctness_tracing_stack
	@-mkdir -p $(TMP_DIR)
	cd $(TMP_DIR) ; $(CURDIR)/$(BIN_DIR)/correctness_tracing_stack
	@-echo

performance_%: $(BIN_DIR)/performance_%
	@-mkdir -p $(TMP_DIR)
	cd $(TMP_DIR) ; $(CURDIR)/$<
	@-echo

error_%: $(BIN_DIR)/error_%
	@-mkdir -p $(TMP_DIR)
	cd $(TMP_DIR) ; $(CURDIR)/$< 2>&1 | egrep --q "terminating with uncaught exception|^terminate called|^Error|Assertion.*failed"
	@-echo

warning_%: $(BIN_DIR)/warning_%
	@-mkdir -p $(TMP_DIR)
	cd $(TMP_DIR) ; $(CURDIR)/$< 2>&1 | egrep --q "^Warning"
	@-echo

opengl_%: $(BIN_DIR)/opengl_%
	@-mkdir -p $(TMP_DIR)
	cd $(TMP_DIR) ; $(CURDIR)/$< 2>&1
	@-echo

generator_jit_%: $(BIN_DIR)/generator_jit_%
	@-mkdir -p $(TMP_DIR)
	cd $(TMP_DIR) ; $(CURDIR)/$<
	@-echo

generator_aot_%: $(BIN_DIR)/$(TARGET)/generator_aot_%
	@-mkdir -p $(TMP_DIR)
	cd $(TMP_DIR) ; $(CURDIR)/$<
	@-echo

generator_aotcpp_%: $(BIN_DIR)/$(TARGET)/generator_aotcpp_%
	@-mkdir -p $(TMP_DIR)
	cd $(TMP_DIR) ; $(CURDIR)/$<
	@-echo

$(TMP_DIR)/images/%.png: $(ROOT_DIR)/tutorial/images/%.png
	@-mkdir -p $(TMP_DIR)/images
	cp $< $(TMP_DIR)/images/

tutorial_%: $(BIN_DIR)/tutorial_% $(TMP_DIR)/images/rgb.png $(TMP_DIR)/images/gray.png
	@-mkdir -p $(TMP_DIR)
	cd $(TMP_DIR) ; $(CURDIR)/$<
	@-echo

auto_schedule_%: $(BIN_DIR)/auto_schedule_%
	@-mkdir -p $(TMP_DIR)
	cd $(TMP_DIR) ; $(CURDIR)/$<
	@-echo

time_compilation_test_%: $(BIN_DIR)/test_%
	$(TIME_COMPILATION) compile_times_correctness.csv make -f $(THIS_MAKEFILE) $(@:time_compilation_test_%=test_%)

time_compilation_performance_%: $(BIN_DIR)/performance_%
	$(TIME_COMPILATION) compile_times_performance.csv make -f $(THIS_MAKEFILE) $(@:time_compilation_performance_%=performance_%)

time_compilation_opengl_%: $(BIN_DIR)/opengl_%
	$(TIME_COMPILATION) compile_times_opengl.csv make -f $(THIS_MAKEFILE) $(@:time_compilation_opengl_%=opengl_%)

time_compilation_generator_%: $(BIN_DIR)/%.generator
	$(TIME_COMPILATION) compile_times_generator.csv make -f $(THIS_MAKEFILE) $(@:time_compilation_generator_%=$(FILTERS_DIR)/%.a)

TEST_APPS=\
	HelloMatlab \
	bilateral_grid \
	blur \
	camera_pipe \
	c_backend \
	conv_layer \
	fft \
	interpolate \
	lens_blur \
	linear_algebra \
	local_laplacian \
	nl_means \
	resize \
	wavelet \

.PHONY: test_apps
test_apps: distrib
	@for APP in $(TEST_APPS); do \
		echo Testing app $${APP}... ; \
		make -C $(ROOT_DIR)/apps/$${APP} test HALIDE_BIN_PATH=$(CURDIR) HALIDE_SRC_PATH=$(ROOT_DIR) BIN=$(CURDIR)/$(BIN_DIR)/apps/$${APP} || exit 1 ; \
	done

# Bazel depends on the distrib archive being built
.PHONY: test_bazel
test_bazel: $(DISTRIB_DIR)/halide.tgz
	# Only test bazeldemo if Bazel is installed
	if [ -z "$(BAZEL)" ]; then echo "Bazel is not installed"; exit 1; fi
	mkdir -p apps
	# Make a local copy of the apps if we're building out-of-tree,
	# because the app Makefiles are written to build in-tree
	if [ "$(ROOT_DIR)" != "$(CURDIR)" ]; then \
	  echo "Building out-of-tree, so making local copy of apps"; \
	  cp -r $(ROOT_DIR)/apps/bazeldemo apps; \
	  cp -r $(ROOT_DIR)/tools .; \
	fi
	cd apps/bazeldemo; \
	CXX=`echo ${CXX} | sed 's/ccache //'` \
	CC=`echo ${CC} | sed 's/ccache //'` \
	bazel build --verbose_failures :all

.PHONY: test_python2
test_python2: distrib
	make -C $(ROOT_DIR)/python_bindings \
		-f $(ROOT_DIR)/python_bindings/Makefile \
		test \
		HALIDE_DISTRIB_PATH=$(CURDIR)/$(DISTRIB_DIR) \
		BIN=$(CURDIR)/$(BIN_DIR)/python2_bindings \
		PYTHON=python \
		PYBIND11_PATH=$(REAL_PYBIND11_PATH)

.PHONY: test_python
test_python: distrib
	make -C $(ROOT_DIR)/python_bindings \
		-f $(ROOT_DIR)/python_bindings/Makefile \
		test \
		HALIDE_DISTRIB_PATH=$(CURDIR)/$(DISTRIB_DIR) \
		BIN=$(CURDIR)/$(BIN_DIR)/python3_bindings \
		PYTHON=python3 \
		PYBIND11_PATH=$(REAL_PYBIND11_PATH)

# It's just for compiling the runtime, so earlier clangs *might* work,
# but best to peg it to the minimum llvm version.
ifneq (,$(findstring clang version 3.7,$(CLANG_VERSION)))
CLANG_OK=yes
endif

ifneq (,$(findstring clang version 3.8,$(CLANG_VERSION)))
CLANG_OK=yes
endif

ifneq (,$(findstring clang version 4.0,$(CLANG_VERSION)))
CLANG_OK=yes
endif

ifneq (,$(findstring clang version 5.0,$(CLANG_VERSION)))
CLANG_OK=yes
endif

ifneq (,$(findstring clang version 6.0,$(CLANG_VERSION)))
CLANG_OK=yes
endif

ifneq (,$(findstring clang version 7.0,$(CLANG_VERSION)))
CLANG_OK=yes
endif

ifneq (,$(findstring Apple LLVM version 5.0,$(CLANG_VERSION)))
CLANG_OK=yes
endif

ifneq ($(CLANG_OK), )
$(BUILD_DIR)/clang_ok:
	@echo "Found a new enough version of clang"
	mkdir -p $(BUILD_DIR)
	touch $(BUILD_DIR)/clang_ok
else
$(BUILD_DIR)/clang_ok:
	@echo "Can't find clang or version of clang too old (we need 3.7 or greater):"
	@echo "You can override this check by setting CLANG_OK=y"
	echo '$(CLANG_VERSION)'
	echo $(findstring version 3,$(CLANG_VERSION))
	echo $(findstring version 3.0,$(CLANG_VERSION))
	$(CLANG) --version
	@exit 1
endif

ifneq (,$(findstring $(LLVM_VERSION_TIMES_10), 40 50 60 70))
LLVM_OK=yes
endif

ifneq ($(LLVM_OK), )
$(BUILD_DIR)/llvm_ok: $(BUILD_DIR)/rtti_ok
	@echo "Found a new enough version of llvm"
ifeq ($(LLVM_VERSION_TIMES_10), 40)
	@echo
	@echo "*** Warning: LLVM 4.x is no longer actively tested with Halide; consider using a newer LLVM version. ***"
	@echo
endif
	mkdir -p $(BUILD_DIR)
	touch $(BUILD_DIR)/llvm_ok
else
$(BUILD_DIR)/llvm_ok:
	@echo "Can't find llvm or version of llvm too old (we need 4.0 or greater):"
	@echo "You can override this check by setting LLVM_OK=y"
	$(LLVM_CONFIG) --version
	@exit 1
endif

ifneq ($(WITH_RTTI), )
ifneq ($(LLVM_HAS_NO_RTTI), )
else
RTTI_OK=yes # Enabled in Halide and LLVM
endif
else
RTTI_OK=yes # Enabled in LLVM but not in Halide
endif

ifneq ($(RTTI_OK), )
$(BUILD_DIR)/rtti_ok:
	mkdir -p $(BUILD_DIR)
	touch $(BUILD_DIR)/rtti_ok
else
$(BUILD_DIR)/rtti_ok:
	@echo "Can't enable RTTI - llvm was compiled without it."
	@echo "LLVM c++ flags: " $(LLVM_CXX_FLAGS)
	@exit 1
endif

.PHONY: doc
$(DOC_DIR): doc
doc: $(SRC_DIR) Doxyfile
	doxygen

Doxyfile: Doxyfile.in
	@echo "Generating $@"
	@sed -e "s#@CMAKE_BINARY_DIR@#$(shell pwd)#g" \
	     -e "s#@CMAKE_SOURCE_DIR@#$(shell pwd)#g" \
	    $< > $@

install: $(LIB_DIR)/libHalide.a $(BIN_DIR)/libHalide.$(SHARED_EXT) $(INCLUDE_DIR)/Halide.h $(RUNTIME_EXPORTED_INCLUDES)
	mkdir -p $(PREFIX)/include $(PREFIX)/bin $(PREFIX)/lib $(PREFIX)/share/halide/tutorial/images $(PREFIX)/share/halide/tools $(PREFIX)/share/halide/tutorial/figures
	cp $(LIB_DIR)/libHalide.a $(BIN_DIR)/libHalide.$(SHARED_EXT) $(PREFIX)/lib
	cp $(INCLUDE_DIR)/Halide.h $(PREFIX)/include
	cp $(INCLUDE_DIR)/HalideBuffer.h $(PREFIX)/include
	cp $(INCLUDE_DIR)/HalideRuntim*.h $(PREFIX)/include
	cp $(ROOT_DIR)/tutorial/images/*.png $(PREFIX)/share/halide/tutorial/images
	cp $(ROOT_DIR)/tutorial/figures/*.gif $(PREFIX)/share/halide/tutorial/figures
	cp $(ROOT_DIR)/tutorial/figures/*.jpg $(PREFIX)/share/halide/tutorial/figures
	cp $(ROOT_DIR)/tutorial/figures/*.mp4 $(PREFIX)/share/halide/tutorial/figures
	cp $(ROOT_DIR)/tutorial/*.cpp $(PREFIX)/share/halide/tutorial
	cp $(ROOT_DIR)/tutorial/*.h $(PREFIX)/share/halide/tutorial
	cp $(ROOT_DIR)/tutorial/*.sh $(PREFIX)/share/halide/tutorial
	cp $(ROOT_DIR)/tools/mex_halide.m $(PREFIX)/share/halide/tools
	cp $(ROOT_DIR)/tools/GenGen.cpp $(PREFIX)/share/halide/tools
	cp $(ROOT_DIR)/tools/RunGen.cpp $(PREFIX)/share/halide/tools
	cp $(ROOT_DIR)/tools/RunGenStubs.cpp $(PREFIX)/share/halide/tools
	cp $(ROOT_DIR)/tools/halide_image.h $(PREFIX)/share/halide/tools
	cp $(ROOT_DIR)/tools/halide_image_io.h $(PREFIX)/share/halide/tools
	cp $(ROOT_DIR)/tools/halide_image_info.h $(PREFIX)/share/halide/tools
ifeq ($(UNAME), Darwin)
	install_name_tool -id $(PREFIX)/lib/libHalide.$(SHARED_EXT) $(PREFIX)/lib/libHalide.$(SHARED_EXT)
endif

# This is a specialized 'install' for users who need Hexagon support libraries as well.
install_qc: install $(HEXAGON_RUNTIME_LIBS)
	mkdir -p $(PREFIX)/lib/arm-32-android $(PREFIX)/lib/arm-64-android $(PREFIX)/lib/host $(PREFIX)/lib/v60 $(PREFIX)/tools
	cp $(ROOT_DIR)/tools/sim_qurt/libsim_qurt.a $(PREFIX)/lib
	cp $(HEXAGON_RUNTIME_LIBS_DIR)/arm-32-android/* $(PREFIX)/lib/arm-32-android
	cp $(HEXAGON_RUNTIME_LIBS_DIR)/arm-64-android/* $(PREFIX)/lib/arm-64-android
	cp $(HEXAGON_RUNTIME_LIBS_DIR)/host/* $(PREFIX)/lib/host
	cp -r $(HEXAGON_RUNTIME_LIBS_DIR)/v60/* $(PREFIX)/lib/v60
	ln -sf $(PREFIX)/share/halide/tools/GenGen.cpp $(PREFIX)/tools/GenGen.cpp
	ln -sf $(PREFIX)/lib/v60/hexagon_sim_remote $(PREFIX)/bin/hexagon_sim_remote

# We need to capture the system libraries that we'll need to link
# against, so that downstream consumers of our build rules don't
# have to guess what's necessary on their system; call
# llvm-config and capture the result in config files that
# we include in our distribution.
$(BUILD_DIR)/halide_config.%: $(ROOT_DIR)/tools/halide_config.%.tpl
	@mkdir -p $(@D)
	cat $< | sed -e 's/@HALIDE_SYSTEM_LIBS_RAW@/${LLVM_SYSTEM_LIBS}/g' > $@

$(DISTRIB_DIR)/halide.tgz: $(LIB_DIR)/libHalide.a \
						   $(BIN_DIR)/libHalide.$(SHARED_EXT) \
						   $(INCLUDE_DIR)/Halide.h \
						   $(RUNTIME_EXPORTED_INCLUDES) \
						   $(ROOT_DIR)/README*.md \
						   $(ROOT_DIR)/bazel/* \
						   $(BUILD_DIR)/halide_config.bzl \
						   $(BUILD_DIR)/halide_config.cmake \
						   $(ROOT_DIR)/halide.cmake
	mkdir -p $(DISTRIB_DIR)/include \
	         $(DISTRIB_DIR)/bin \
	         $(DISTRIB_DIR)/lib \
	         $(DISTRIB_DIR)/tutorial \
	         $(DISTRIB_DIR)/tutorial/images \
	         $(DISTRIB_DIR)/tools \
	         $(DISTRIB_DIR)/tutorial/figures
	cp $(BIN_DIR)/libHalide.$(SHARED_EXT) $(DISTRIB_DIR)/bin
	cp $(LIB_DIR)/libHalide.a $(DISTRIB_DIR)/lib
	cp $(INCLUDE_DIR)/Halide.h $(DISTRIB_DIR)/include
	cp $(INCLUDE_DIR)/HalideBuffer.h $(DISTRIB_DIR)/include
	cp $(INCLUDE_DIR)/HalideRuntim*.h $(DISTRIB_DIR)/include
	cp $(ROOT_DIR)/tutorial/images/*.png $(DISTRIB_DIR)/tutorial/images
	cp $(ROOT_DIR)/tutorial/figures/*.gif $(DISTRIB_DIR)/tutorial/figures
	cp $(ROOT_DIR)/tutorial/figures/*.jpg $(DISTRIB_DIR)/tutorial/figures
	cp $(ROOT_DIR)/tutorial/figures/*.mp4 $(DISTRIB_DIR)/tutorial/figures
	cp $(ROOT_DIR)/tutorial/*.cpp $(DISTRIB_DIR)/tutorial
	cp $(ROOT_DIR)/tutorial/*.h $(DISTRIB_DIR)/tutorial
	cp $(ROOT_DIR)/tutorial/*.sh $(DISTRIB_DIR)/tutorial
	cp $(ROOT_DIR)/tools/mex_halide.m $(DISTRIB_DIR)/tools
	cp $(ROOT_DIR)/tools/GenGen.cpp $(DISTRIB_DIR)/tools
	cp $(ROOT_DIR)/tools/RunGen.cpp $(DISTRIB_DIR)/tools
	cp $(ROOT_DIR)/tools/RunGenStubs.cpp $(DISTRIB_DIR)/tools
	cp $(ROOT_DIR)/tools/halide_benchmark.h $(DISTRIB_DIR)/tools
	cp $(ROOT_DIR)/tools/halide_image.h $(DISTRIB_DIR)/tools
	cp $(ROOT_DIR)/tools/halide_image_io.h $(DISTRIB_DIR)/tools
	cp $(ROOT_DIR)/tools/halide_image_info.h $(DISTRIB_DIR)/tools
	cp $(ROOT_DIR)/README*.md $(DISTRIB_DIR)
	cp $(ROOT_DIR)/bazel/BUILD $(DISTRIB_DIR)
	cp $(ROOT_DIR)/bazel/halide.bzl $(DISTRIB_DIR)
	cp $(ROOT_DIR)/bazel/README_bazel.md $(DISTRIB_DIR)
	cp $(ROOT_DIR)/bazel/WORKSPACE $(DISTRIB_DIR)
	cp $(BUILD_DIR)/halide_config.* $(DISTRIB_DIR)
	cp $(ROOT_DIR)/halide.cmake $(DISTRIB_DIR)
	ln -sf $(DISTRIB_DIR) halide
	tar -czf $(DISTRIB_DIR)/halide.tgz \
		halide/bin \
		halide/lib \
		halide/include \
		halide/tutorial \
		halide/BUILD \
		halide/README*.md \
		halide/README_bazel.md \
		halide/WORKSPACE \
		halide/*.bzl \
		halide/*.cmake \
		halide/tools/mex_halide.m \
		halide/tools/*.cpp \
		halide/tools/halide_benchmark.h \
		halide/tools/halide_image.h \
		halide/tools/halide_image_io.h \
		halide/tools/halide_image_info.h
	rm -rf halide

.PHONY: distrib
distrib: $(DISTRIB_DIR)/halide.tgz

$(BIN_DIR)/HalideTraceViz: $(ROOT_DIR)/util/HalideTraceViz.cpp $(ROOT_DIR)/util/HalideTraceUtils.cpp $(INCLUDE_DIR)/HalideRuntime.h $(ROOT_DIR)/tools/halide_image_io.h
	$(CXX) $(OPTIMIZE) -std=c++11 $(filter %.cpp,$^) -I$(INCLUDE_DIR) -I$(ROOT_DIR)/tools -L$(BIN_DIR) -o $@

$(BIN_DIR)/HalideTraceDump: $(ROOT_DIR)/util/HalideTraceDump.cpp $(ROOT_DIR)/util/HalideTraceUtils.cpp $(INCLUDE_DIR)/HalideRuntime.h $(ROOT_DIR)/tools/halide_image_io.h
	$(CXX) $(OPTIMIZE) -std=c++11 $(filter %.cpp,$^) -I$(INCLUDE_DIR) -I$(ROOT_DIR)/tools -I$(ROOT_DIR)/src/runtime -L$(BIN_DIR) $(IMAGE_IO_CXX_FLAGS) $(IMAGE_IO_LIBS) -o $@
<|MERGE_RESOLUTION|>--- conflicted
+++ resolved
@@ -153,16 +153,7 @@
 print-%:
 	@echo '$*=$($*)'
 
-<<<<<<< HEAD
-# Append the --link-static flag to llvm-config if it exists. We can
-# make this unconditional once llvm 4.0 is the minimum version we
-# support.
-LLVM_LINK_STATIC_FLAG = $(shell $(LLVM_CONFIG) --link-static 2>/dev/null && echo " --link-static")
-
-LLVM_STATIC_LIBS = -L $(LLVM_LIBDIR) $(shell $(LLVM_CONFIG) $(LLVM_LINK_STATIC_FLAG) --libs bitwriter bitreader linker ipo mcjit $(X86_LLVM_CONFIG_LIB) $(ARM_LLVM_CONFIG_LIB) $(OPENCL_LLVM_CONFIG_LIB) $(METAL_LLVM_CONFIG_LIB) $(D3D12_LLVM_CONFIG_LIB) $(PTX_LLVM_CONFIG_LIB) $(AARCH64_LLVM_CONFIG_LIB) $(MIPS_LLVM_CONFIG_LIB) $(POWERPC_LLVM_CONFIG_LIB) $(HEXAGON_LLVM_CONFIG_LIB) $(AMDGPU_LLVM_CONFIG_LIB))
-=======
 LLVM_STATIC_LIBS = -L $(LLVM_LIBDIR) $(shell $(LLVM_CONFIG) --link-static --libs bitwriter bitreader linker ipo mcjit $(X86_LLVM_CONFIG_LIB) $(ARM_LLVM_CONFIG_LIB) $(OPENCL_LLVM_CONFIG_LIB) $(METAL_LLVM_CONFIG_LIB) $(PTX_LLVM_CONFIG_LIB) $(AARCH64_LLVM_CONFIG_LIB) $(MIPS_LLVM_CONFIG_LIB) $(POWERPC_LLVM_CONFIG_LIB) $(HEXAGON_LLVM_CONFIG_LIB) $(AMDGPU_LLVM_CONFIG_LIB))
->>>>>>> b5ee1ac3
 
 # Add a rpath to the llvm used for linking, in case multiple llvms are
 # installed. Bakes a path on the build system into the .so, so don't
