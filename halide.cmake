include(CMakeParseArguments)

cmake_minimum_required(VERSION 3.1.3)

# ----------------------- Public Functions.
# These are all documented in README_cmake.md.
#
# Note that certain CMake variables may need to be set correctly to use these rules:
#
# - If you are using a Halide distribution, simply set HALIDE_DISTRIB_DIR
# to the path to the distrib directory.
#
# - More complex usages (mainly, internal-to-Halide users) may, instead, set some combination
# of HALIDE_TOOLS_DIR, HALIDE_INCLUDE_DIR, and HALIDE_COMPILER_LIB.
#

# Add the include paths and link dependencies for halide_image_io.
function(halide_use_image_io TARGET)
  foreach(PKG PNG JPEG)
    find_package(${PKG} QUIET)
    if(${PKG}_FOUND)
      target_compile_definitions(${TARGET} PRIVATE ${${PKG}_DEFINITIONS})
      target_include_directories(${TARGET} PRIVATE ${${PKG}_INCLUDE_DIRS})
      target_link_libraries(${TARGET} PRIVATE ${${PKG}_LIBRARIES})
    else()
      message(STATUS "${PKG} not found for ${TARGET}; compiling with -DHALIDE_NO_${PKG}")
      target_compile_definitions(${TARGET} PRIVATE -DHALIDE_NO_${PKG})
    endif()
  endforeach()
endfunction()

# Make a build target for a Generator.
function(halide_generator NAME)
  set(oneValueArgs GENERATOR_NAME)
  set(multiValueArgs SRCS DEPS INCLUDES)
  cmake_parse_arguments(args "${options}" "${oneValueArgs}" "${multiValueArgs}" ${ARGN})

  if(NOT ${NAME} MATCHES "^.*\\.generator$")
    message(FATAL_ERROR "halide_generator rules must have names that end in .generator (${NAME})")
  endif()

  string(REGEX REPLACE "\\.generator*$" "" BASENAME ${NAME})

  if ("${args_GENERATOR_NAME}" STREQUAL "")
    set(args_GENERATOR_NAME "${BASENAME}")
  endif()

  # We could precompile GenGen.cpp, but add_executable() requires
  # at least one source file, and this is the cheapest one we're going to have.
  add_executable("${NAME}_binary" "${HALIDE_TOOLS_DIR}/GenGen.cpp")
  _halide_set_cxx_options("${NAME}_binary")
  target_include_directories("${NAME}_binary" PRIVATE "${HALIDE_TOOLS_DIR}")
  target_link_libraries("${NAME}_binary" PRIVATE ${HALIDE_COMPILER_LIB} ${HALIDE_SYSTEM_LIBS} ${CMAKE_DL_LIBS} ${CMAKE_THREAD_LIBS_INIT})
  if (MSVC)
    target_link_libraries("${NAME}_binary" PRIVATE Kernel32)
  endif()

  list(LENGTH args_SRCS SRCSLEN)
  # Don't create an empty object-library: that can cause quiet failures in MSVC builds.
  if("${SRCSLEN}" GREATER 0)
    set(GENLIB "${NAME}_library")
    # Use Shared Libraries for all Generators to ensure that the RegisterGenerator
    # code is not dead-stripped.
    add_library("${GENLIB}" STATIC ${args_SRCS})
    _halide_set_cxx_options("${GENLIB}")
    target_link_libraries("${GENLIB}" ${args_DEPS})
    target_include_directories("${GENLIB}" PRIVATE ${args_INCLUDES} "${HALIDE_INCLUDE_DIR}" "${HALIDE_TOOLS_DIR}")
    foreach(DEP ${args_DEPS})
      target_include_directories("${GENLIB}" PRIVATE
                                 $<TARGET_PROPERTY:${DEP},INTERFACE_INCLUDE_DIRECTORIES>)
    endforeach()
    # Ensure that Halide.h is built prior to any Generator
    add_dependencies("${GENLIB}" ${HALIDE_COMPILER_LIB})

    _halide_get_static_library_actual_path(${GENLIB} GENLIB_ACTUAL_PATH)

    # We need to ensure that the libraries are linked in with --whole-archive
    # (or the equivalent), to ensure that the Generator-registration code
    # isn't omitted. Sadly, there's no portable way to do this, so we do some
    # special-casing here:
    if(${CMAKE_SYSTEM_NAME} MATCHES "Darwin")
      target_link_libraries("${NAME}_binary" PRIVATE "${GENLIB}")
      set_target_properties("${NAME}_binary" PROPERTIES LINK_FLAGS -Wl,-force_load,${GENLIB_ACTUAL_PATH})
    elseif(MSVC)
      # Note that this requires VS2015 R2+
      target_link_libraries("${NAME}_binary" PRIVATE "${GENLIB}")
      set_target_properties("${NAME}_binary" PROPERTIES LINK_FLAGS "/WHOLEARCHIVE:${GENLIB}.lib")
    else()
      # Assume Linux or similar
      target_link_libraries("${NAME}_binary" PRIVATE -Wl,--whole-archive "${GENLIB}" -Wl,-no-whole-archive)
    endif()
  endif()

  _halide_genfiles_dir(${BASENAME} GENFILES_DIR)
  set(STUB_HDR "${GENFILES_DIR}/${BASENAME}.stub.h")
  set(GENERATOR_EXEC_ARGS "-g" "${args_GENERATOR_NAME}" "-o" "${GENFILES_DIR}" "-e" "cpp_stub" "-n" "${BASENAME}")

  _halide_add_exec_generator_target(
    "${NAME}_stub_gen"
    GENERATOR_BINARY "${NAME}_binary"
    GENERATOR_ARGS   "${GENERATOR_EXEC_ARGS}"
    OUTPUTS          "${STUB_HDR}"
  )
  set_property(TARGET "${NAME}_stub_gen" PROPERTY _HALIDE_GENERATOR_NAME "${args_GENERATOR_NAME}")

  if("${SRCSLEN}" GREATER 0)
    add_library("${NAME}" STATIC IMPORTED)
    set_target_properties("${NAME}" PROPERTIES
      IMPORTED_LOCATION "${GENLIB_ACTUAL_PATH}")
  else()
    add_library("${NAME}" INTERFACE)
  endif()
  add_dependencies("${NAME}" "${NAME}_stub_gen")
  set_target_properties("${NAME}" PROPERTIES
    INTERFACE_INCLUDE_DIRECTORIES "${GENFILES_DIR}")
endfunction()

# Use a Generator target to emit a code library.
function(halide_library_from_generator BASENAME)
  set(options )
  set(oneValueArgs FUNCTION_NAME GENERATOR HALIDE_TARGET)
  set(multiValueArgs EXTRA_OUTPUTS FILTER_DEPS GENERATOR_ARGS HALIDE_TARGET_FEATURES INCLUDES)
  cmake_parse_arguments(args "" "${oneValueArgs}" "${multiValueArgs}" ${ARGN})

  if ("${args_GENERATOR}" STREQUAL "")
    set(args_GENERATOR "${BASENAME}.generator")
  endif()
  if ("${args_FUNCTION_NAME}" STREQUAL "")
    set(args_FUNCTION_NAME "${BASENAME}")
  endif()
  if ("${args_HALIDE_TARGET}" STREQUAL "")
    set(args_HALIDE_TARGET "host")
  endif()
  # It's fine for EXTRA_OUTPUTS, GENERATOR_ARGS, FILTER_DEPS, HALIDE_TARGET_FEATURES to be empty

  # Some sanity checking
  if("${args_HALIDE_TARGET}" MATCHES "^target=")
    message(FATAL_ERROR "HALIDE_TARGET should not begin with 'target='.")
  endif()
  foreach(FEATURE ${args_HALIDE_TARGET_FEATURES})
    if("${FEATURE}" STREQUAL "no_runtime")
      message(FATAL_ERROR "HALIDE_TARGET_FEATURES may not contain 'no_runtime'.")
    endif()
    # Note that this list isn't exhaustive, but will check enough of the likely
    # common cases to enforce proper usage.
    if("${FEATURE}" STREQUAL "host" OR
       "${FEATURE}" STREQUAL "x86" OR
       "${FEATURE}" STREQUAL "arm" OR
       "${FEATURE}" STREQUAL "32" OR
       "${FEATURE}" STREQUAL "64" OR
       "${FEATURE}" STREQUAL "linux" OR
       "${FEATURE}" STREQUAL "osx" OR
       "${FEATURE}" STREQUAL "windows" OR
       "${FEATURE}" STREQUAL "ios" OR
       "${FEATURE}" STREQUAL "android")
      message(FATAL_ERROR "HALIDE_TARGET_FEATURES may not the Arch/OS/Bits string '${FEATURE}'; use HALIDE_TARGET instead.")
    endif()
  endforeach()
  foreach(ARG ${args_GENERATOR_ARGS})
    if("${ARG}" MATCHES "^target=")
      message(FATAL_ERROR "GENERATOR_ARGS may not include 'target=whatever'; use HALIDE_TARGET instead.")
    endif()
  endforeach()

  set(OUTPUTS static_library h)
  foreach(E ${args_EXTRA_OUTPUTS})
    if("${E}" STREQUAL "cpp")
      message(FATAL_ERROR "halide_library('${BASENAME}') doesn't support 'cpp' in EXTRA_OUTPUTS; please depend on '${BASENAME}_cc' instead.")
    endif()
    if("${E}" STREQUAL "cpp_stub")
      message(FATAL_ERROR "halide_library('${BASENAME}') doesn't support 'cpp_stub' in EXTRA_OUTPUTS; please depend on '${BASENAME}.generator' instead.")
    endif()
    list(FIND OUTPUTS ${E} index)
    if (${index} GREATER -1)
      message(FATAL_ERROR "Duplicate entry ${E} in extra_outputs.")
    endif()
    list(APPEND OUTPUTS ${E})
  endforeach()

  get_property(GENERATOR_NAME TARGET "${args_GENERATOR}_stub_gen" PROPERTY _HALIDE_GENERATOR_NAME)

  # Create a directory to contain generator specific intermediate files
  _halide_genfiles_dir(${BASENAME} GENFILES_DIR)

  # Append HALIDE_TARGET_FEATURES to the target(s)
  set(TARGET_WITH_FEATURES "${args_HALIDE_TARGET}")
  foreach(FEATURE ${args_HALIDE_TARGET_FEATURES})
    _halide_add_target_features("${TARGET_WITH_FEATURES}" ${FEATURE} TARGET_WITH_FEATURES)
  endforeach()
  # Select the runtime to use *before* adding no_runtime
  _halide_library_runtime("${TARGET_WITH_FEATURES}" RUNTIME_NAME)
  _halide_add_target_features("${TARGET_WITH_FEATURES}" "no_runtime" TARGET_WITH_FEATURES)

  set(GENERATOR_EXEC_ARGS "-o" "${GENFILES_DIR}")
  list(APPEND GENERATOR_EXEC_ARGS "-g" "${GENERATOR_NAME}")
  list(APPEND GENERATOR_EXEC_ARGS "-f" "${args_FUNCTION_NAME}" )
  list(APPEND GENERATOR_EXEC_ARGS "-x" ".s=.s.txt,.cpp=.generated.cpp")
  list(APPEND GENERATOR_EXEC_ARGS "target=${TARGET_WITH_FEATURES}")
  # GENERATOR_ARGS always come last
  list(APPEND GENERATOR_EXEC_ARGS ${args_GENERATOR_ARGS})

  # CMake has no map type, and no switch statement. Whee!
  set(OUTPUT_FILES )
  foreach(OUTPUT ${OUTPUTS})
    if ("${OUTPUT}" STREQUAL "static_library")
      list(APPEND OUTPUT_FILES "${GENFILES_DIR}/${BASENAME}${CMAKE_STATIC_LIBRARY_SUFFIX}")
    elseif ("${OUTPUT}" STREQUAL "o")
      # Apparently CMake has no predefined variable for this suffix.
      if(MSVC)
        list(APPEND OUTPUT_FILES "${GENFILES_DIR}/${BASENAME}.obj")
      else()
        list(APPEND OUTPUT_FILES "${GENFILES_DIR}/${BASENAME}.o")
      endif()
    elseif ("${OUTPUT}" STREQUAL "h")
      list(APPEND OUTPUT_FILES "${GENFILES_DIR}/${BASENAME}.h")
    elseif ("${OUTPUT}" STREQUAL "assembly")
      list(APPEND OUTPUT_FILES "${GENFILES_DIR}/${BASENAME}.s.txt")
    elseif ("${OUTPUT}" STREQUAL "bitcode")
      list(APPEND OUTPUT_FILES "${GENFILES_DIR}/${BASENAME}.bc")
    elseif ("${OUTPUT}" STREQUAL "stmt")
      list(APPEND OUTPUT_FILES "${GENFILES_DIR}/${BASENAME}.stmt")
    elseif ("${OUTPUT}" STREQUAL "schedule")
      list(APPEND OUTPUT_FILES "${GENFILES_DIR}/${BASENAME}.schedule")
    elseif ("${OUTPUT}" STREQUAL "html")
      list(APPEND OUTPUT_FILES "${GENFILES_DIR}/${BASENAME}.html")
    endif()
  endforeach()

  # Output everything (except for the generated .cpp file)
  string(REPLACE ";" "," OUTPUTS_COMMA "${OUTPUTS}")
  set(ARGS_WITH_OUTPUTS "-e" ${OUTPUTS_COMMA} ${GENERATOR_EXEC_ARGS})
  _halide_add_exec_generator_target(
    "${BASENAME}_lib_gen"
    GENERATOR_BINARY "${args_GENERATOR}_binary"
    GENERATOR_ARGS   "${ARGS_WITH_OUTPUTS}"
    OUTPUTS          ${OUTPUT_FILES}
  )

  add_library("${BASENAME}" STATIC IMPORTED)
  add_dependencies("${BASENAME}" "${BASENAME}_lib_gen" "${RUNTIME_NAME}")
  set_target_properties("${BASENAME}" PROPERTIES
    IMPORTED_LOCATION "${GENFILES_DIR}/${BASENAME}${CMAKE_STATIC_LIBRARY_SUFFIX}"
    INTERFACE_INCLUDE_DIRECTORIES "${GENFILES_DIR}" ${args_INCLUDES}
    INTERFACE_LINK_LIBRARIES "${RUNTIME_NAME};${args_FILTER_DEPS};${CMAKE_DL_LIBS};${CMAKE_THREAD_LIBS_INIT}")

  # A separate invocation for the generated .cpp file,
  # since it's rarely used, and some code will fail at Generation
  # time at present (e.g. code with predicated loads or stores).
  set(ARGS_WITH_OUTPUTS "-e" "cpp" ${GENERATOR_EXEC_ARGS})
  _halide_add_exec_generator_target(
    "${BASENAME}_cc_gen"
    GENERATOR_BINARY "${args_GENERATOR}_binary"
    GENERATOR_ARGS   "${ARGS_WITH_OUTPUTS}"
    OUTPUTS          "${GENFILES_DIR}/${BASENAME}.generated.cpp"
  )

  add_library("${BASENAME}_cc" STATIC "${GENFILES_DIR}/${BASENAME}.generated.cpp")
  # Needs _lib_gen as well, to get the .h file
  add_dependencies("${BASENAME}_cc" "${BASENAME}_lib_gen" "${BASENAME}_cc_gen")
  target_link_libraries("${BASENAME}_cc" PRIVATE ${args_FILTER_DEPS})
  target_include_directories("${BASENAME}_cc" PRIVATE "${HALIDE_INCLUDE_DIR}")
  target_include_directories("${BASENAME}_cc" PUBLIC "${GENFILES_DIR}" ${args_INCLUDES})
  # Very few of the cc_libs are needed, so exclude from "all".
  set_target_properties("${BASENAME}_cc" PROPERTIES EXCLUDE_FROM_ALL TRUE)

  # Code to build the BASENAME.rungen target
  set(RUNGEN "${BASENAME}.rungen")
  add_executable("${RUNGEN}" "${HALIDE_TOOLS_DIR}/RunGenStubs.cpp")
  target_compile_definitions("${RUNGEN}" PRIVATE "-DHL_RUNGEN_FILTER_HEADER=\"${BASENAME}.h\"")
  target_link_libraries("${RUNGEN}" PRIVATE _halide_library_from_generator_rungen "${BASENAME}")
  # Not all Generators will build properly with RunGen (e.g., missing
  # external dependencies), so exclude them from the "ALL" targets
  set_target_properties("${RUNGEN}" PROPERTIES EXCLUDE_FROM_ALL TRUE)

  # BASENAME.run simply runs the BASENAME.rungen target
  add_custom_target("${BASENAME}.run"
                    COMMAND "${RUNGEN}" "${RUNARGS}"
                    DEPENDS "${RUNGEN}")
  set_target_properties("${BASENAME}.run" PROPERTIES EXCLUDE_FROM_ALL TRUE)
endfunction()

# Rule to build and use a Generator; it's convenient sugar around
# halide_generator() + halide_library_from_generator().
function(halide_library NAME)
  set(oneValueArgs FUNCTION_NAME HALIDE_TARGET GENERATOR GENERATOR_NAME)
  set(multiValueArgs EXTRA_OUTPUTS FILTER_DEPS GENERATOR_DEPS HALIDE_TARGET_FEATURES INCLUDES GENERATOR_ARGS SRCS)
  cmake_parse_arguments(args "${options}" "${oneValueArgs}" "${multiValueArgs}" ${ARGN})

  if (NOT "${args_GENERATOR}" STREQUAL "")
    message(FATAL_ERROR "halide_library('${BASENAME}') doesn't take a GENERATOR argument. Did you mean to use GENERATOR_NAME, or the halide_library_from_generator() rule?")
  endif()

  halide_generator("${NAME}.generator"
                   SRCS ${args_SRCS}
                   DEPS ${args_GENERATOR_DEPS}
                   INCLUDES ${args_INCLUDES}
                   GENERATOR_NAME ${args_GENERATOR_NAME})

  halide_library_from_generator("${NAME}"
                   DEPS ${args_FILTER_DEPS}
                   INCLUDES ${args_INCLUDES}
                   GENERATOR "${NAME}.generator"
                   FUNCTION_NAME ${args_FUNCTION_NAME}
                   HALIDE_TARGET ${args_HALIDE_TARGET}
                   HALIDE_TARGET_FEATURES ${args_HALIDE_TARGET_FEATURES}
                   GENERATOR_ARGS ${args_GENERATOR_ARGS}
                   EXTRA_OUTPUTS ${args_EXTRA_OUTPUTS})
endfunction()

# ----------------------- Private Functions.
# All functions, properties, variables, etc. that being with an underscore
# should be assumed to be private implementation details; don't rely on them externally.

# Set the C++ options necessary for using libHalide.
function(_halide_set_cxx_options TARGET)
  set_target_properties("${TARGET}" PROPERTIES CXX_STANDARD 11 CXX_STANDARD_REQUIRED YES CXX_EXTENSIONS NO)
  if (MSVC)
    target_compile_definitions("${TARGET}" PUBLIC "-D_CRT_SECURE_NO_WARNINGS" "-D_SCL_SECURE_NO_WARNINGS")
    target_compile_options("${TARGET}" PRIVATE "/GR-")
  else()
    target_compile_options("${TARGET}" PRIVATE "-fno-rtti")
  endif()
endfunction()

# Get (and lazily create) the generated-files directory for Generators.
function(_halide_genfiles_dir NAME OUTVAR)
  set(GENFILES_DIR "${CMAKE_BINARY_DIR}/${CMAKE_CFG_INTDIR}/genfiles/${NAME}")
  file(MAKE_DIRECTORY "${GENFILES_DIR}")
  set(${OUTVAR} "${GENFILES_DIR}" PARENT_SCOPE)
endfunction()

# Given the target of a static library, return the path to the actual .a file
function(_halide_get_static_library_actual_path TARGET OUTVAR)
  get_target_property(DIR ${TARGET} LIBRARY_OUTPUT_DIRECTORY)
  if (DIR)
    set(DIR "${DIR}/")
  else()
    # Set to empty string since it could be "DIR-NOTFOUND"
    set(DIR "")
  endif()
  set(${OUTVAR} "${DIR}${CMAKE_CFG_INTDIR}/${CMAKE_STATIC_LIBRARY_PREFIX}${TARGET}${CMAKE_STATIC_LIBRARY_SUFFIX}" PARENT_SCOPE)
endfunction()

# Adds features to a target string, canonicalizing the result.
# If multitarget, features are added to all.
function(_halide_add_target_features HALIDE_TARGET HALIDE_FEATURES OUTVAR)
  string(REPLACE "," ";" MULTITARGETS "${HALIDE_TARGET}")
  foreach(T ${MULTITARGETS})
    string(REPLACE "-" ";" NEW_T "${T}")
    foreach(F ${HALIDE_FEATURES})
      list(APPEND NEW_T ${F})
    endforeach()
    string(REPLACE ";" "-" NEW_T "${NEW_T}")
    _halide_canonicalize_target("${NEW_T}" NEW_T)
    list(APPEND NEW_MULTITARGETS ${NEW_T})
  endforeach()
  string(REPLACE ";" "," NEW_MULTITARGETS "${NEW_MULTITARGETS}")
  set(${OUTVAR} "${NEW_MULTITARGETS}" PARENT_SCOPE)
endfunction()

# If any of the (multi) targets have the feature specified, set outvar to true.
# Otherwise set outvar to false.
function(_halide_has_target_feature HALIDE_TARGET HALIDE_FEATURE OUTVAR)
  set(${OUTVAR} FALSE PARENT_SCOPE)
  string(REPLACE "," ";" FEATURES "${HALIDE_TARGET}")
  string(REPLACE "-" ";" FEATURES "${HALIDE_TARGET}")
  foreach(F ${FEATURES})
    if("${F}" STREQUAL "${HALIDE_FEATURE}")
      set(${OUTVAR} TRUE PARENT_SCOPE)
    endif()
  endforeach()
endfunction()

# Split the target into base and feature lists.
function(_halide_split_target HALIDE_TARGET OUTVAR_BASE OUTVAR_FEATURES)
  if("${HALIDE_TARGET}" MATCHES ".*,.*")
    message(FATAL_ERROR "Multitarget may not be specified in _halide_split_target(${HALIDE_TARGET})")
  endif()

  string(REPLACE "-" ";" FEATURES "${HALIDE_TARGET}")
  list(LENGTH FEATURES LEN)
  if("${LEN}" EQUAL 0)
    message(FATAL_ERROR "Empty target")
  endif()

  list(GET FEATURES 0 BASE)
  if ("${BASE}" STREQUAL "host")
    list(REMOVE_AT FEATURES 0)
  else()
    if("${LEN}" LESS 3)
      message(FATAL_ERROR "Illegal target (${HALIDE_TARGET})")
    endif()
    list(GET FEATURES 0 1 2 BASE)
    list(REMOVE_AT FEATURES 0 1 2)
  endif()
  set(${OUTVAR_BASE} "${BASE}" PARENT_SCOPE)
  set(${OUTVAR_FEATURES} "${FEATURES}" PARENT_SCOPE)
endfunction()

# Join base and feature lists back into a target. Do not canonicalize.
function(_halide_join_target BASE FEATURES OUTVAR)
  foreach(F ${FEATURES})
    list(APPEND BASE ${F})
  endforeach()
  string(REPLACE ";" "-" BASE "${BASE}")
  set(${OUTVAR} "${BASE}" PARENT_SCOPE)
endfunction()

# Alphabetizes the features part of the target to make sure they always match no
# matter the concatenation order of the target string pieces. Remove duplicates.
function(_halide_canonicalize_target HALIDE_TARGET OUTVAR)
  if("${HALIDE_TARGET}" MATCHES ".*,.*")
    message(FATAL_ERROR "Multitarget may not be specified in _halide_canonicalize_target(${HALIDE_TARGET})")
  endif()
  _halide_split_target("${HALIDE_TARGET}" BASE FEATURES)
  list(REMOVE_DUPLICATES FEATURES)
  list(SORT FEATURES)
  _halide_join_target("${BASE}" "${FEATURES}" HALIDE_TARGET)
  set(${OUTVAR} "${HALIDE_TARGET}" PARENT_SCOPE)
endfunction()

# Given a HALIDE_TARGET, return the CMake target name for the runtime.
function(_halide_runtime_target_name HALIDE_TARGET OUTVAR)
  # MULTITARGETS = HALIDE_TARGET.split(",")
  string(REPLACE "," ";" MULTITARGETS "${HALIDE_TARGET}")
  # HALIDE_TARGET = MULTITARGETS.final_element()
  list(GET MULTITARGETS -1 HALIDE_TARGET)
  _halide_canonicalize_target("${HALIDE_TARGET}" HALIDE_TARGET)
  _halide_split_target("${HALIDE_TARGET}" BASE FEATURES)
  # Discard target features which do not affect the contents of the runtime.
  list(REMOVE_DUPLICATES FEATURES)
  list(REMOVE_ITEM FEATURES "user_context" "no_asserts" "no_bounds_query" "no_runtime" "profile")
  list(SORT FEATURES)
  # Now build up the name
  set(RESULT "halide_rt")
  foreach(B ${BASE})
    list(APPEND RESULT ${B})
  endforeach()
  if(${CMAKE_SYSTEM_NAME} MATCHES "Windows")
    set(HALIDE_ABBREVIATE_TARGETS TRUE)
  endif()
  if(HALIDE_ABBREVIATE_TARGETS)
    # Windows systems still have limits of 260-character pathnames in
    # lots of situations, and CMake can replicate project names multiple times
    # in the same path, so long target strings can cause us to overflow
    # this limit, even if CMAKE_OBJECT_PATH_MAX is set. So here we make
    # algorithmically-generated abbreviations for all the feature strings
    # and use those for external cmaketarget/filenames.

    # Halide Target Features we know about. (This need not be exact, but should
    # be close for best compression.)
    list(APPEND KNOWN_FEATURES
        jit
        debug
        no_asserts
        no_bounds_query
        sse41
        avx
        avx2
        fma
        fma4
        f16c
        armv7s
        no_neon
        vsx
        power_arch_2_07
        cuda
        cuda_capability_30
        cuda_capability_32
        cuda_capability_35
        cuda_capability_50
        cuda_capability_61
        opencl
        cl_doubles
        cl_half
        opengl
        openglcompute
        user_context
        matlab
        profile
        no_runtime
        metal
        mingw
        c_plus_plus_name_mangling
        large_buffers
        hvx_64
        hvx_128
        hvx_v62
        hvx_v65
        hvx_v66
        hvx_shared_object
        fuzz_float_stores
        soft_float_abi
        msan
        avx512
        avx512_knl
        avx512_skylake
        avx512_cannonlake
        trace_loads
        trace_stores
        trace_realizations
        d3d12compute
        strict_float
        legacy_buffer_wrappers
        tsan
        asan
        check_unsafe_promises
        hexagon_dma
        embed_bitcode
<<<<<<< HEAD
        new_autoscheduler
        autotune
       )

=======
        disable_llvm_loop_vectorize
        disable_llvm_loop_unroll
      )
>>>>>>> 9459671d
    # Synthesize a one-or-two-char abbreviation based on the feature's position
    # in the KNOWN_FEATURES list.
    set(I 0)
    foreach(F ${KNOWN_FEATURES})
      math(EXPR II "97 + (${I} / 26)")
      if("${II}" GREATER 97)
        string(ASCII ${II} C1)
      else()
        set(C1 "")
      endif()
      math(EXPR II "97 + (${I} % 26)")
      string(ASCII ${II} C2)
      # CMake has no map-like structure; we'll fake it using synthesized variable names.
      set(HALIDE_TARGET_FEATURE_ABBREVIATION_${F} ${C1}${C2})
      math(EXPR I "${I} + 1")
    endforeach()
  endif()

  foreach(F ${FEATURES})
    if(DEFINED HALIDE_TARGET_FEATURE_ABBREVIATION_${F})
      list(APPEND RESULT ${HALIDE_TARGET_FEATURE_ABBREVIATION_${F}})
    else()
      # Unknown features get appended to the end
      list(APPEND RESULT ${F})
    endif()
  endforeach()

  # Finally, convert from a list into a _ separated name
  string(REPLACE ";" "_" RESULT "${RESULT}")
  set(${OUTVAR} "${RESULT}" PARENT_SCOPE)
endfunction()

# Generate the runtime library for the given halide_target; return
# its cmake target name in outvar.
function(_halide_library_runtime HALIDE_TARGET OUTVAR)
  if(NOT TARGET halide_library_runtime.generator)
    halide_generator(halide_library_runtime.generator SRCS "")
  endif()

  string(REPLACE "," ";" MULTITARGETS "${HALIDE_TARGET}")
  list(GET MULTITARGETS -1 HALIDE_TARGET)
  _halide_runtime_target_name("${HALIDE_TARGET}" RUNTIME_NAME)
  if(NOT TARGET "${RUNTIME_NAME}_runtime_gen")
    set(RUNTIME_LIB "${RUNTIME_NAME}${CMAKE_STATIC_LIBRARY_SUFFIX}")

    _halide_genfiles_dir(${RUNTIME_NAME} GENFILES_DIR)
    set(GENERATOR_EXEC_ARGS "-o" "${GENFILES_DIR}")
    list(APPEND GENERATOR_EXEC_ARGS "-r" "${RUNTIME_NAME}")
    list(APPEND GENERATOR_EXEC_ARGS "target=${HALIDE_TARGET}")

    _halide_add_exec_generator_target(
      "${RUNTIME_NAME}_runtime_gen"
      GENERATOR_BINARY "halide_library_runtime.generator_binary"
      GENERATOR_ARGS   "${GENERATOR_EXEC_ARGS}"
      OUTPUTS          "${GENFILES_DIR}/${RUNTIME_LIB}"
    )

    # By default, IMPORTED libraries are only visible to the declaration
    # directories (and subdirectories); since runtime libraries are declared
    # lazily, we need to ensure they are globally visible to avoid ordering issues.
    add_library("${RUNTIME_NAME}" STATIC IMPORTED GLOBAL)
    add_dependencies("${RUNTIME_NAME}" "${RUNTIME_NAME}_runtime_gen")
    set_target_properties("${RUNTIME_NAME}" PROPERTIES
      IMPORTED_LOCATION "${GENFILES_DIR}/${RUNTIME_LIB}")

    # It's hard to force specific system libraries to the end of link order
    # in CMake, because of course it is; to mitigate this, we do snooping
    # here for common targets with extra dependencies and add them to
    # the dependencies for runtime, to ensure that they get sorted into
    # an appropriate spot in link order.
    set(RT_LIBS )

    # opengl
    _halide_has_target_feature("${HALIDE_TARGET}" opengl HAS_OPENGL)
    if("${HAS_OPENGL}")
      find_package(OpenGL QUIET)
      if (OpenGL_FOUND)
        list(APPEND RT_LIBS ${OPENGL_LIBRARIES})
      endif()
      if(${CMAKE_SYSTEM_NAME} MATCHES "Linux")
        # Linux systems need X11 for OpenGL as well
        find_package(X11 QUIET)
        if (X11_FOUND)
          list(APPEND RT_LIBS ${X11_LIBRARIES})
        endif()
      endif()
    endif()

    set_target_properties("${RUNTIME_NAME}" PROPERTIES
      INTERFACE_LINK_LIBRARIES "${RT_LIBS}")

  endif()
  set(${OUTVAR} "${RUNTIME_NAME}" PARENT_SCOPE)
endfunction()

function(_halide_add_exec_generator_target EXEC_TARGET)
  set(options )
  set(oneValueArgs GENERATOR_BINARY)
  set(multiValueArgs OUTPUTS GENERATOR_ARGS)
  cmake_parse_arguments(args "" "${oneValueArgs}" "${multiValueArgs}" ${ARGN})

  set(EXTRA_OUTPUTS_COMMENT )
  foreach(OUTPUT ${args_OUTPUTS})
    if((${OUTPUT} MATCHES "^.*\\.h$") OR (${OUTPUT} MATCHES "^.*${CMAKE_STATIC_LIBRARY_SUFFIX}$"))
      # Ignore
    else()
      set(EXTRA_OUTPUTS_COMMENT "${EXTRA_OUTPUTS_COMMENT}\nEmitting extra Halide output: ${OUTPUT}")
    endif()
  endforeach()

  add_custom_target(${EXEC_TARGET} DEPENDS ${args_OUTPUTS})

  # LLVM may leak memory during generator execution. If projects are built with address sanitizer enabled,
  # this may cause generators to fail, making it hard to use Halide and address sanitizer at the same time.
  # To work around this, we execute generators with an environment setting to disable leak checking.
  set(RUN_WITHOUT_LEAKCHECK ${CMAKE_COMMAND} -E env "ASAN_OPTIONS=detect_leaks=0")

  if(NOT WIN32)
    add_custom_command(
      OUTPUT ${args_OUTPUTS}
      DEPENDS ${args_GENERATOR_BINARY}
      COMMAND ${CMAKE_COMMAND} -E echo Running $<TARGET_FILE:${args_GENERATOR_BINARY}> ${args_GENERATOR_ARGS}
      COMMAND ${RUN_WITHOUT_LEAKCHECK} $<TARGET_FILE:${args_GENERATOR_BINARY}> ${args_GENERATOR_ARGS}
      COMMENT "${EXTRA_OUTPUTS_COMMENT}"
    )
  else()
    add_custom_command(
      OUTPUT ${args_OUTPUTS}
      DEPENDS ${args_GENERATOR_BINARY}
      COMMAND ${CMAKE_COMMAND} -E echo copying $<TARGET_FILE:${HALIDE_COMPILER_LIB}> to "$<TARGET_FILE_DIR:${args_GENERATOR_BINARY}>"
      COMMAND ${CMAKE_COMMAND} -E copy_if_different $<TARGET_FILE:${HALIDE_COMPILER_LIB}> "$<TARGET_FILE_DIR:${args_GENERATOR_BINARY}>"
      COMMAND ${CMAKE_COMMAND} -E echo Running $<TARGET_FILE:${args_GENERATOR_BINARY}> ${args_GENERATOR_ARGS}
      COMMAND ${RUN_WITHOUT_LEAKCHECK} $<TARGET_FILE:${args_GENERATOR_BINARY}> ${args_GENERATOR_ARGS}
      COMMENT "${EXTRA_OUTPUTS_COMMENT}"
    )
  endif()
  foreach(OUT ${args_OUTPUTS})
    set_source_files_properties(${OUT} PROPERTIES GENERATED TRUE)
  endforeach()
endfunction()

# ----------------------- Configuration code

# If paths to tools, include, and libHalide aren't specified, infer them
# based on the path to the distrib folder. If the path to the distrib
# folder isn't specified, fail.
if("${HALIDE_TOOLS_DIR}" STREQUAL "" OR
    "${HALIDE_INCLUDE_DIR}" STREQUAL "" OR
    "${HALIDE_COMPILER_LIB}" STREQUAL "")
  if("${HALIDE_DISTRIB_DIR}" STREQUAL "")
    message(FATAL_ERROR "HALIDE_DISTRIB_DIR must point to the Halide distribution directory.")
  endif()
  set(HALIDE_INCLUDE_DIR "${HALIDE_DISTRIB_DIR}/include")
  set(HALIDE_TOOLS_DIR "${HALIDE_DISTRIB_DIR}/tools")
  if(${HALIDE_DISTRIB_USE_STATIC_LIBRARY})
    message(STATUS "Using ${HALIDE_DISTRIB_DIR}/lib/${CMAKE_STATIC_LIBRARY_PREFIX}Halide${CMAKE_STATIC_LIBRARY_SUFFIX}")
    add_library(_halide_compiler_lib STATIC IMPORTED)
    set_target_properties(_halide_compiler_lib PROPERTIES
      IMPORTED_LOCATION "${HALIDE_DISTRIB_DIR}/lib/${CMAKE_STATIC_LIBRARY_PREFIX}Halide${CMAKE_STATIC_LIBRARY_SUFFIX}"
      INTERFACE_INCLUDE_DIRECTORIES ${HALIDE_INCLUDE_DIR})
    set(HALIDE_COMPILER_LIB _halide_compiler_lib)
  else()
    message(STATUS "Using ${HALIDE_DISTRIB_DIR}/bin/${CMAKE_SHARED_LIBRARY_PREFIX}Halide${CMAKE_SHARED_LIBRARY_SUFFIX}")
    add_library(_halide_compiler_lib SHARED IMPORTED)
    set_target_properties(_halide_compiler_lib PROPERTIES
      IMPORTED_LOCATION "${HALIDE_DISTRIB_DIR}/bin/${CMAKE_SHARED_LIBRARY_PREFIX}Halide${CMAKE_SHARED_LIBRARY_SUFFIX}"
      INTERFACE_INCLUDE_DIRECTORIES ${HALIDE_INCLUDE_DIR})
    if(WIN32)
      set_target_properties(_halide_compiler_lib PROPERTIES
        IMPORTED_IMPLIB "${HALIDE_DISTRIB_DIR}/lib/${CMAKE_STATIC_LIBRARY_PREFIX}Halide${CMAKE_STATIC_LIBRARY_SUFFIX}")
    endif()
    set(HALIDE_COMPILER_LIB _halide_compiler_lib)
  endif()
endif()

if("${HALIDE_SYSTEM_LIBS}" STREQUAL "")
  # If HALIDE_SYSTEM_LIBS isn't defined, we are compiling against a Halide distribution
  # folder; this is normally captured in the halide_config.cmake file. If that file
  # exists in the same directory as this one, just include it here.
  if(EXISTS "${CMAKE_CURRENT_LIST_DIR}/halide_config.cmake")
    include("${CMAKE_CURRENT_LIST_DIR}/halide_config.cmake")
  else()
    message(WARNING "HALIDE_SYSTEM_LIBS is not set and we could not find halide_config.cmake")
  endif()
endif()

define_property(TARGET PROPERTY _HALIDE_GENERATOR_NAME
                BRIEF_DOCS "Internal use by Halide build rules: do not use externally"
                FULL_DOCS "Internal use by Halide build rules: do not use externally")

add_library(_halide_library_from_generator_rungen "${HALIDE_TOOLS_DIR}/RunGenMain.cpp")
target_include_directories(_halide_library_from_generator_rungen PRIVATE "${HALIDE_INCLUDE_DIR}" "${HALIDE_TOOLS_DIR}")
halide_use_image_io(_halide_library_from_generator_rungen)
_halide_set_cxx_options(_halide_library_from_generator_rungen)
set_target_properties(_halide_library_from_generator_rungen PROPERTIES EXCLUDE_FROM_ALL TRUE)<|MERGE_RESOLUTION|>--- conflicted
+++ resolved
@@ -507,16 +507,11 @@
         check_unsafe_promises
         hexagon_dma
         embed_bitcode
-<<<<<<< HEAD
+        disable_llvm_loop_vectorize
+        disable_llvm_loop_unroll
         new_autoscheduler
         autotune
        )
-
-=======
-        disable_llvm_loop_vectorize
-        disable_llvm_loop_unroll
-      )
->>>>>>> 9459671d
     # Synthesize a one-or-two-char abbreviation based on the feature's position
     # in the KNOWN_FEATURES list.
     set(I 0)
