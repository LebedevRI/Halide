include(CMakeParseArguments)

cmake_minimum_required(VERSION 3.1.3)

# ----------------------- Public Functions.
# These are all documented in README_cmake.md.
#
# Note that certain CMake variables may need to be set correctly to use these rules:
#
# - If you are using a Halide distribution, simply set HALIDE_DISTRIB_DIR
# to the path to the distrib directory.
#
# - More complex usages (mainly, internal-to-Halide users) may, instead, set some combination
# of HALIDE_TOOLS_DIR, HALIDE_INCLUDE_DIR, and HALIDE_COMPILER_LIB.
#

# Add the include paths and link dependencies for halide_image_io.
function(halide_use_image_io TARGET)
  foreach(PKG PNG JPEG)
    find_package(${PKG} QUIET)
    if(${PKG}_FOUND)
      target_compile_definitions(${TARGET} PRIVATE ${${PKG}_DEFINITIONS})
      target_include_directories(${TARGET} PRIVATE ${${PKG}_INCLUDE_DIRS})
      target_link_libraries(${TARGET} PRIVATE ${${PKG}_LIBRARIES})
    else()
      message(STATUS "${PKG} not found for ${TARGET}; compiling with -DHALIDE_NO_${PKG}")
      target_compile_definitions(${TARGET} PRIVATE -DHALIDE_NO_${PKG})
    endif()
  endforeach()
endfunction()

# Make a build target for a Generator.
function(halide_generator NAME)
  set(oneValueArgs GENERATOR_NAME)
  set(multiValueArgs SRCS DEPS INCLUDES)
  cmake_parse_arguments(args "${options}" "${oneValueArgs}" "${multiValueArgs}" ${ARGN})

  if(NOT ${NAME} MATCHES "^.*\\.generator$")
    message(FATAL_ERROR "halide_generator rules must have names that end in .generator (${NAME})")
  endif()

  string(REGEX REPLACE "\\.generator*$" "" BASENAME ${NAME})

  if ("${args_GENERATOR_NAME}" STREQUAL "")
    set(args_GENERATOR_NAME "${BASENAME}")
  endif()

  # We could precompile GenGen.cpp, but add_executable() requires
  # at least one source file, and this is the cheapest one we're going to have.
  add_executable("${NAME}_binary" "${HALIDE_TOOLS_DIR}/GenGen.cpp")
  _halide_set_cxx_options("${NAME}_binary")
  target_include_directories("${NAME}_binary" PRIVATE "${HALIDE_TOOLS_DIR}")
  target_link_libraries("${NAME}_binary" PRIVATE ${HALIDE_COMPILER_LIB} ${HALIDE_SYSTEM_LIBS} ${CMAKE_DL_LIBS} ${CMAKE_THREAD_LIBS_INIT})
  if (MSVC)
    target_link_libraries("${NAME}_binary" PRIVATE Kernel32)
  endif()

  list(LENGTH args_SRCS SRCSLEN)
  # Don't create an empty object-library: that can cause quiet failures in MSVC builds.
  if("${SRCSLEN}" GREATER 0)
    set(GENLIB "${NAME}_library")
    # Use Shared Libraries for all Generators to ensure that the RegisterGenerator
    # code is not dead-stripped.
    add_library("${GENLIB}" STATIC ${args_SRCS})
    _halide_set_cxx_options("${GENLIB}")
    target_link_libraries("${GENLIB}" ${args_DEPS})
    target_include_directories("${GENLIB}" PRIVATE ${args_INCLUDES} "${HALIDE_INCLUDE_DIR}" "${HALIDE_TOOLS_DIR}")
    foreach(DEP ${args_DEPS})
      target_include_directories("${GENLIB}" PRIVATE
                                 $<TARGET_PROPERTY:${DEP},INTERFACE_INCLUDE_DIRECTORIES>)
    endforeach()
    # Ensure that Halide.h is built prior to any Generator
    add_dependencies("${GENLIB}" ${HALIDE_COMPILER_LIB})

    _halide_get_static_library_actual_path(${GENLIB} GENLIB_ACTUAL_PATH)
    _halide_force_link_library("${NAME}_binary" "${GENLIB}")
  endif()

  _halide_genfiles_dir(${BASENAME} GENFILES_DIR)
  set(STUB_HDR "${GENFILES_DIR}/${BASENAME}.stub.h")
  set(GENERATOR_EXEC_ARGS "-g" "${args_GENERATOR_NAME}" "-o" "${GENFILES_DIR}" "-e" "cpp_stub" "-n" "${BASENAME}")

  _halide_add_exec_generator_target(
    "${NAME}_stub_gen"
    GENERATOR_BINARY "${NAME}_binary"
    GENERATOR_ARGS   "${GENERATOR_EXEC_ARGS}"
    OUTPUTS          "${STUB_HDR}"
  )
  set_property(TARGET "${NAME}_stub_gen" PROPERTY _HALIDE_GENERATOR_NAME "${args_GENERATOR_NAME}")

  if("${SRCSLEN}" GREATER 0)
    add_library("${NAME}" STATIC IMPORTED)
    set_target_properties("${NAME}" PROPERTIES
      IMPORTED_LOCATION "${GENLIB_ACTUAL_PATH}")
  else()
    add_library("${NAME}" INTERFACE)
  endif()
  add_dependencies("${NAME}" "${NAME}_stub_gen")
  set_target_properties("${NAME}" PROPERTIES
    INTERFACE_INCLUDE_DIRECTORIES "${GENFILES_DIR}")
endfunction()

# Use a Generator target to emit a code library.
function(halide_library_from_generator BASENAME)
  set(options )
  set(oneValueArgs FUNCTION_NAME GENERATOR HALIDE_TARGET)
  set(multiValueArgs EXTRA_OUTPUTS FILTER_DEPS GENERATOR_ARGS HALIDE_TARGET_FEATURES INCLUDES)
  cmake_parse_arguments(args "" "${oneValueArgs}" "${multiValueArgs}" ${ARGN})

  if ("${args_GENERATOR}" STREQUAL "")
    set(args_GENERATOR "${BASENAME}.generator")
  endif()
  if ("${args_FUNCTION_NAME}" STREQUAL "")
    set(args_FUNCTION_NAME "${BASENAME}")
  endif()
  if ("${args_HALIDE_TARGET}" STREQUAL "")
    set(args_HALIDE_TARGET "host")
  endif()
  # It's fine for EXTRA_OUTPUTS, GENERATOR_ARGS, FILTER_DEPS, HALIDE_TARGET_FEATURES to be empty

  # Some sanity checking
  if("${args_HALIDE_TARGET}" MATCHES "^target=")
    message(FATAL_ERROR "HALIDE_TARGET should not begin with 'target='.")
  endif()
  foreach(FEATURE ${args_HALIDE_TARGET_FEATURES})
    if("${FEATURE}" STREQUAL "no_runtime")
      message(FATAL_ERROR "HALIDE_TARGET_FEATURES may not contain 'no_runtime'.")
    endif()
    # Note that this list isn't exhaustive, but will check enough of the likely
    # common cases to enforce proper usage.
    if("${FEATURE}" STREQUAL "host" OR
       "${FEATURE}" STREQUAL "x86" OR
       "${FEATURE}" STREQUAL "arm" OR
       "${FEATURE}" STREQUAL "32" OR
       "${FEATURE}" STREQUAL "64" OR
       "${FEATURE}" STREQUAL "linux" OR
       "${FEATURE}" STREQUAL "osx" OR
       "${FEATURE}" STREQUAL "windows" OR
       "${FEATURE}" STREQUAL "ios" OR
       "${FEATURE}" STREQUAL "android")
      message(FATAL_ERROR "HALIDE_TARGET_FEATURES may not the Arch/OS/Bits string '${FEATURE}'; use HALIDE_TARGET instead.")
    endif()
  endforeach()
  foreach(ARG ${args_GENERATOR_ARGS})
    if("${ARG}" MATCHES "^target=")
      message(FATAL_ERROR "GENERATOR_ARGS may not include 'target=whatever'; use HALIDE_TARGET instead.")
    endif()
  endforeach()

  set(OUTPUTS static_library h registration)
  foreach(E ${args_EXTRA_OUTPUTS})
    if("${E}" STREQUAL "cpp")
      message(FATAL_ERROR "halide_library('${BASENAME}') doesn't support 'cpp' in EXTRA_OUTPUTS; please depend on '${BASENAME}_cc' instead.")
    endif()
    if("${E}" STREQUAL "cpp_stub")
      message(FATAL_ERROR "halide_library('${BASENAME}') doesn't support 'cpp_stub' in EXTRA_OUTPUTS; please depend on '${BASENAME}.generator' instead.")
    endif()
    list(FIND OUTPUTS ${E} index)
    if (${index} GREATER -1)
      message(FATAL_ERROR "Duplicate entry ${E} in extra_outputs.")
    endif()
    list(APPEND OUTPUTS ${E})
  endforeach()

  get_property(GENERATOR_NAME TARGET "${args_GENERATOR}_stub_gen" PROPERTY _HALIDE_GENERATOR_NAME)

  # Create a directory to contain generator specific intermediate files
  _halide_genfiles_dir(${BASENAME} GENFILES_DIR)

  # Append HALIDE_TARGET_FEATURES to the target(s)
  set(TARGET_WITH_FEATURES "${args_HALIDE_TARGET}")
  foreach(FEATURE ${args_HALIDE_TARGET_FEATURES})
    _halide_add_target_features("${TARGET_WITH_FEATURES}" ${FEATURE} TARGET_WITH_FEATURES)
  endforeach()
  # Select the runtime to use *before* adding no_runtime
  _halide_library_runtime("${TARGET_WITH_FEATURES}" RUNTIME_NAME)
  _halide_add_target_features("${TARGET_WITH_FEATURES}" "no_runtime" TARGET_WITH_FEATURES)

  set(GENERATOR_EXEC_ARGS "-o" "${GENFILES_DIR}")
  list(APPEND GENERATOR_EXEC_ARGS "-g" "${GENERATOR_NAME}")
  list(APPEND GENERATOR_EXEC_ARGS "-f" "${args_FUNCTION_NAME}" )
  list(APPEND GENERATOR_EXEC_ARGS "-x" ".s=.s.txt,.cpp=.generated.cpp")
  list(APPEND GENERATOR_EXEC_ARGS "target=${TARGET_WITH_FEATURES}")
  # GENERATOR_ARGS always come last
  list(APPEND GENERATOR_EXEC_ARGS ${args_GENERATOR_ARGS})

  # CMake has no map type, and no switch statement. Whee!
  set(OUTPUT_FILES )
  foreach(OUTPUT ${OUTPUTS})
    if ("${OUTPUT}" STREQUAL "static_library")
      list(APPEND OUTPUT_FILES "${GENFILES_DIR}/${BASENAME}${CMAKE_STATIC_LIBRARY_SUFFIX}")
    elseif ("${OUTPUT}" STREQUAL "o")
      # Apparently CMake has no predefined variable for this suffix.
      if(MSVC)
        list(APPEND OUTPUT_FILES "${GENFILES_DIR}/${BASENAME}.obj")
      else()
        list(APPEND OUTPUT_FILES "${GENFILES_DIR}/${BASENAME}.o")
      endif()
    elseif ("${OUTPUT}" STREQUAL "h")
      list(APPEND OUTPUT_FILES "${GENFILES_DIR}/${BASENAME}.h")
    elseif ("${OUTPUT}" STREQUAL "assembly")
      list(APPEND OUTPUT_FILES "${GENFILES_DIR}/${BASENAME}.s.txt")
    elseif ("${OUTPUT}" STREQUAL "bitcode")
      list(APPEND OUTPUT_FILES "${GENFILES_DIR}/${BASENAME}.bc")
    elseif ("${OUTPUT}" STREQUAL "stmt")
      list(APPEND OUTPUT_FILES "${GENFILES_DIR}/${BASENAME}.stmt")
    elseif ("${OUTPUT}" STREQUAL "schedule")
      list(APPEND OUTPUT_FILES "${GENFILES_DIR}/${BASENAME}.schedule")
    elseif ("${OUTPUT}" STREQUAL "html")
      list(APPEND OUTPUT_FILES "${GENFILES_DIR}/${BASENAME}.html")
    elseif ("${OUTPUT}" STREQUAL "registration")
      list(APPEND OUTPUT_FILES "${GENFILES_DIR}/${BASENAME}.registration.cpp")
    endif()
  endforeach()

  # Output everything (except for the generated .cpp file)
  string(REPLACE ";" "," OUTPUTS_COMMA "${OUTPUTS}")
  set(ARGS_WITH_OUTPUTS "-e" ${OUTPUTS_COMMA} ${GENERATOR_EXEC_ARGS})
  _halide_add_exec_generator_target(
    "${BASENAME}_lib_gen"
    GENERATOR_BINARY "${args_GENERATOR}_binary"
    GENERATOR_ARGS   "${ARGS_WITH_OUTPUTS}"
    OUTPUTS          ${OUTPUT_FILES}
  )

  add_library("${BASENAME}" STATIC IMPORTED)
  add_dependencies("${BASENAME}" "${BASENAME}_lib_gen" "${RUNTIME_NAME}")
  set_target_properties("${BASENAME}" PROPERTIES
    IMPORTED_LOCATION "${GENFILES_DIR}/${BASENAME}${CMAKE_STATIC_LIBRARY_SUFFIX}"
    INTERFACE_INCLUDE_DIRECTORIES "${GENFILES_DIR}" ${args_INCLUDES}
    INTERFACE_LINK_LIBRARIES "${RUNTIME_NAME};${args_FILTER_DEPS};${CMAKE_DL_LIBS};${CMAKE_THREAD_LIBS_INIT}")

  # A separate invocation for the generated .cpp file,
  # since it's rarely used, and some code will fail at Generation
  # time at present (e.g. code with predicated loads or stores).
  set(ARGS_WITH_OUTPUTS "-e" "cpp" ${GENERATOR_EXEC_ARGS})
  _halide_add_exec_generator_target(
    "${BASENAME}_cc_gen"
    GENERATOR_BINARY "${args_GENERATOR}_binary"
    GENERATOR_ARGS   "${ARGS_WITH_OUTPUTS}"
    OUTPUTS          "${GENFILES_DIR}/${BASENAME}.generated.cpp"
  )

  add_library("${BASENAME}_cc" STATIC "${GENFILES_DIR}/${BASENAME}.generated.cpp")
  # Needs _lib_gen as well, to get the .h file
  add_dependencies("${BASENAME}_cc" "${BASENAME}_lib_gen" "${BASENAME}_cc_gen")
  target_link_libraries("${BASENAME}_cc" PRIVATE ${args_FILTER_DEPS})
  target_include_directories("${BASENAME}_cc" PRIVATE "${HALIDE_INCLUDE_DIR}")
  target_include_directories("${BASENAME}_cc" PUBLIC "${GENFILES_DIR}" ${args_INCLUDES})
  # Very few of the cc_libs are needed, so exclude from "all".
  set_target_properties("${BASENAME}_cc" PROPERTIES EXCLUDE_FROM_ALL TRUE)

  # Code to build the BASENAME.rungen target
  set(RUNGEN "${BASENAME}.rungen")
  add_executable("${RUNGEN}" "${GENFILES_DIR}/${BASENAME}.registration.cpp")
  target_link_libraries("${RUNGEN}" PRIVATE _halide_library_from_generator_rungen "${BASENAME}")
  # Not all Generators will build properly with RunGen (e.g., missing
  # external dependencies), so exclude them from the "ALL" targets
  set_target_properties("${RUNGEN}" PROPERTIES EXCLUDE_FROM_ALL TRUE)

  # BASENAME.run simply runs the BASENAME.rungen target
  add_custom_target("${BASENAME}.run"
                    COMMAND "${RUNGEN}" "${RUNARGS}"
                    DEPENDS "${RUNGEN}")
  set_target_properties("${BASENAME}.run" PROPERTIES EXCLUDE_FROM_ALL TRUE)
endfunction()

# Rule to build and use a Generator; it's convenient sugar around
# halide_generator() + halide_library_from_generator().
function(halide_library NAME)
  set(oneValueArgs FUNCTION_NAME HALIDE_TARGET GENERATOR GENERATOR_NAME)
  set(multiValueArgs EXTRA_OUTPUTS FILTER_DEPS GENERATOR_DEPS HALIDE_TARGET_FEATURES INCLUDES GENERATOR_ARGS SRCS)
  cmake_parse_arguments(args "${options}" "${oneValueArgs}" "${multiValueArgs}" ${ARGN})

  if (NOT "${args_GENERATOR}" STREQUAL "")
    message(FATAL_ERROR "halide_library('${BASENAME}') doesn't take a GENERATOR argument. Did you mean to use GENERATOR_NAME, or the halide_library_from_generator() rule?")
  endif()

  halide_generator("${NAME}.generator"
                   SRCS ${args_SRCS}
                   DEPS ${args_GENERATOR_DEPS}
                   INCLUDES ${args_INCLUDES}
                   GENERATOR_NAME ${args_GENERATOR_NAME})

  halide_library_from_generator("${NAME}"
                   DEPS ${args_FILTER_DEPS}
                   INCLUDES ${args_INCLUDES}
                   GENERATOR "${NAME}.generator"
                   FUNCTION_NAME ${args_FUNCTION_NAME}
                   HALIDE_TARGET ${args_HALIDE_TARGET}
                   HALIDE_TARGET_FEATURES ${args_HALIDE_TARGET_FEATURES}
                   GENERATOR_ARGS ${args_GENERATOR_ARGS}
                   EXTRA_OUTPUTS ${args_EXTRA_OUTPUTS})
endfunction()

# ----------------------- Private Functions.
# All functions, properties, variables, etc. that being with an underscore
# should be assumed to be private implementation details; don't rely on them externally.

# Set the C++ options necessary for using libHalide.
function(_halide_set_cxx_options TARGET)
  set_target_properties("${TARGET}" PROPERTIES CXX_STANDARD 11 CXX_STANDARD_REQUIRED YES CXX_EXTENSIONS NO)
  if (MSVC)
    target_compile_definitions("${TARGET}" PUBLIC "-D_CRT_SECURE_NO_WARNINGS" "-D_SCL_SECURE_NO_WARNINGS")
    target_compile_options("${TARGET}" PRIVATE "/GR-")
  else()
    target_compile_options("${TARGET}" PRIVATE "-fno-rtti")
  endif()
endfunction()

# Get (and lazily create) the generated-files directory for Generators.
function(_halide_genfiles_dir NAME OUTVAR)
  set(GENFILES_DIR "${CMAKE_BINARY_DIR}/${CMAKE_CFG_INTDIR}/genfiles/${NAME}")
  file(MAKE_DIRECTORY "${GENFILES_DIR}")
  set(${OUTVAR} "${GENFILES_DIR}" PARENT_SCOPE)
endfunction()

# Given the target of a static library, return the path to the actual .a file
function(_halide_get_static_library_actual_path TARGET OUTVAR)
  get_target_property(DIR ${TARGET} LIBRARY_OUTPUT_DIRECTORY)
  if (DIR)
    set(DIR "${DIR}/")
  else()
    # Set to empty string since it could be "DIR-NOTFOUND"
    set(DIR "")
  endif()
  set(${OUTVAR} "${DIR}${CMAKE_CFG_INTDIR}/${CMAKE_STATIC_LIBRARY_PREFIX}${TARGET}${CMAKE_STATIC_LIBRARY_SUFFIX}" PARENT_SCOPE)
endfunction()

# Adds features to a target string, canonicalizing the result.
# If multitarget, features are added to all.
function(_halide_add_target_features HALIDE_TARGET HALIDE_FEATURES OUTVAR)
  string(REPLACE "," ";" MULTITARGETS "${HALIDE_TARGET}")
  foreach(T ${MULTITARGETS})
    string(REPLACE "-" ";" NEW_T "${T}")
    foreach(F ${HALIDE_FEATURES})
      list(APPEND NEW_T ${F})
    endforeach()
    string(REPLACE ";" "-" NEW_T "${NEW_T}")
    _halide_canonicalize_target("${NEW_T}" NEW_T)
    list(APPEND NEW_MULTITARGETS ${NEW_T})
  endforeach()
  string(REPLACE ";" "," NEW_MULTITARGETS "${NEW_MULTITARGETS}")
  set(${OUTVAR} "${NEW_MULTITARGETS}" PARENT_SCOPE)
endfunction()

# If any of the (multi) targets have the feature specified, set outvar to true.
# Otherwise set outvar to false.
function(_halide_has_target_feature HALIDE_TARGET HALIDE_FEATURE OUTVAR)
  set(${OUTVAR} FALSE PARENT_SCOPE)
  string(REPLACE "," ";" FEATURES "${HALIDE_TARGET}")
  string(REPLACE "-" ";" FEATURES "${HALIDE_TARGET}")
  foreach(F ${FEATURES})
    if("${F}" STREQUAL "${HALIDE_FEATURE}")
      set(${OUTVAR} TRUE PARENT_SCOPE)
    endif()
  endforeach()
endfunction()

# Split the target into base and feature lists.
function(_halide_split_target HALIDE_TARGET OUTVAR_BASE OUTVAR_FEATURES)
  if("${HALIDE_TARGET}" MATCHES ".*,.*")
    message(FATAL_ERROR "Multitarget may not be specified in _halide_split_target(${HALIDE_TARGET})")
  endif()

  string(REPLACE "-" ";" FEATURES "${HALIDE_TARGET}")
  list(LENGTH FEATURES LEN)
  if("${LEN}" EQUAL 0)
    message(FATAL_ERROR "Empty target")
  endif()

  list(GET FEATURES 0 BASE)
  if ("${BASE}" STREQUAL "host")
    list(REMOVE_AT FEATURES 0)
  else()
    if("${LEN}" LESS 3)
      message(FATAL_ERROR "Illegal target (${HALIDE_TARGET})")
    endif()
    list(GET FEATURES 0 1 2 BASE)
    list(REMOVE_AT FEATURES 0 1 2)
  endif()
  set(${OUTVAR_BASE} "${BASE}" PARENT_SCOPE)
  set(${OUTVAR_FEATURES} "${FEATURES}" PARENT_SCOPE)
endfunction()

# Join base and feature lists back into a target. Do not canonicalize.
function(_halide_join_target BASE FEATURES OUTVAR)
  foreach(F ${FEATURES})
    list(APPEND BASE ${F})
  endforeach()
  string(REPLACE ";" "-" BASE "${BASE}")
  set(${OUTVAR} "${BASE}" PARENT_SCOPE)
endfunction()

# Alphabetizes the features part of the target to make sure they always match no
# matter the concatenation order of the target string pieces. Remove duplicates.
function(_halide_canonicalize_target HALIDE_TARGET OUTVAR)
  if("${HALIDE_TARGET}" MATCHES ".*,.*")
    message(FATAL_ERROR "Multitarget may not be specified in _halide_canonicalize_target(${HALIDE_TARGET})")
  endif()
  _halide_split_target("${HALIDE_TARGET}" BASE FEATURES)
  list(REMOVE_DUPLICATES FEATURES)
  list(SORT FEATURES)
  _halide_join_target("${BASE}" "${FEATURES}" HALIDE_TARGET)
  set(${OUTVAR} "${HALIDE_TARGET}" PARENT_SCOPE)
endfunction()

# Given a HALIDE_TARGET, return the CMake target name for the runtime.
function(_halide_runtime_target_name HALIDE_TARGET OUTVAR)
  # MULTITARGETS = HALIDE_TARGET.split(",")
  string(REPLACE "," ";" MULTITARGETS "${HALIDE_TARGET}")
  # HALIDE_TARGET = MULTITARGETS.final_element()
  list(GET MULTITARGETS -1 HALIDE_TARGET)
  _halide_canonicalize_target("${HALIDE_TARGET}" HALIDE_TARGET)
  _halide_split_target("${HALIDE_TARGET}" BASE FEATURES)
  # Discard target features which do not affect the contents of the runtime.
  list(REMOVE_DUPLICATES FEATURES)
  list(REMOVE_ITEM FEATURES "user_context" "no_asserts" "no_bounds_query" "no_runtime" "profile")
  list(SORT FEATURES)
  # Now build up the name
  set(RESULT "halide_rt")
  foreach(B ${BASE})
    list(APPEND RESULT ${B})
  endforeach()
  if(${CMAKE_SYSTEM_NAME} MATCHES "Windows")
    set(HALIDE_ABBREVIATE_TARGETS TRUE)
  endif()
  if(HALIDE_ABBREVIATE_TARGETS)
    # Windows systems still have limits of 260-character pathnames in
    # lots of situations, and CMake can replicate project names multiple times
    # in the same path, so long target strings can cause us to overflow
    # this limit, even if CMAKE_OBJECT_PATH_MAX is set. So here we make
    # algorithmically-generated abbreviations for all the feature strings
    # and use those for external cmaketarget/filenames.

    # Halide Target Features we know about. (This need not be exact, but should
    # be close for best compression.)
    list(APPEND KNOWN_FEATURES
        jit
        debug
        no_asserts
        no_bounds_query
        sse41
        avx
        avx2
        fma
        fma4
        f16c
        armv7s
        no_neon
        vsx
        power_arch_2_07
        cuda
        cuda_capability_30
        cuda_capability_32
        cuda_capability_35
        cuda_capability_50
        cuda_capability_61
        opencl
        cl_doubles
        cl_half
        opengl
        openglcompute
        user_context
        matlab
        profile
        no_runtime
        metal
        mingw
        c_plus_plus_name_mangling
        large_buffers
        hvx_64
        hvx_128
        hvx_v62
        hvx_v65
        hvx_v66
        hvx_shared_object
        fuzz_float_stores
        soft_float_abi
        msan
        avx512
        avx512_knl
        avx512_skylake
        avx512_cannonlake
        trace_loads
        trace_stores
        trace_realizations
        d3d12compute
        strict_float
        legacy_buffer_wrappers
        tsan
        asan
        check_unsafe_promises
        hexagon_dma
        embed_bitcode
        disable_llvm_loop_vectorize
        disable_llvm_loop_unroll
<<<<<<< HEAD
        vulkan
=======
        wasm_simd128
        wasm_signext
>>>>>>> 15c2d748
      )
    # Synthesize a one-or-two-char abbreviation based on the feature's position
    # in the KNOWN_FEATURES list.
    set(I 0)
    foreach(F ${KNOWN_FEATURES})
      math(EXPR II "97 + (${I} / 26)")
      if("${II}" GREATER 97)
        string(ASCII ${II} C1)
      else()
        set(C1 "")
      endif()
      math(EXPR II "97 + (${I} % 26)")
      string(ASCII ${II} C2)
      # CMake has no map-like structure; we'll fake it using synthesized variable names.
      set(HALIDE_TARGET_FEATURE_ABBREVIATION_${F} ${C1}${C2})
      math(EXPR I "${I} + 1")
    endforeach()
  endif()

  foreach(F ${FEATURES})
    if(DEFINED HALIDE_TARGET_FEATURE_ABBREVIATION_${F})
      list(APPEND RESULT ${HALIDE_TARGET_FEATURE_ABBREVIATION_${F}})
    else()
      # Unknown features get appended to the end
      list(APPEND RESULT ${F})
    endif()
  endforeach()

  # Finally, convert from a list into a _ separated name
  string(REPLACE ";" "_" RESULT "${RESULT}")
  set(${OUTVAR} "${RESULT}" PARENT_SCOPE)
endfunction()

# Generate the runtime library for the given halide_target; return
# its cmake target name in outvar.
function(_halide_library_runtime HALIDE_TARGET OUTVAR)
  if(NOT TARGET halide_library_runtime.generator)
    halide_generator(halide_library_runtime.generator SRCS "")
  endif()

  string(REPLACE "," ";" MULTITARGETS "${HALIDE_TARGET}")
  list(GET MULTITARGETS -1 HALIDE_TARGET)
  _halide_runtime_target_name("${HALIDE_TARGET}" RUNTIME_NAME)
  if(NOT TARGET "${RUNTIME_NAME}_runtime_gen")
    set(RUNTIME_LIB "${RUNTIME_NAME}${CMAKE_STATIC_LIBRARY_SUFFIX}")

    _halide_genfiles_dir(${RUNTIME_NAME} GENFILES_DIR)
    set(GENERATOR_EXEC_ARGS "-o" "${GENFILES_DIR}")
    list(APPEND GENERATOR_EXEC_ARGS "-r" "${RUNTIME_NAME}")
    list(APPEND GENERATOR_EXEC_ARGS "target=${HALIDE_TARGET}")

    _halide_add_exec_generator_target(
      "${RUNTIME_NAME}_runtime_gen"
      GENERATOR_BINARY "halide_library_runtime.generator_binary"
      GENERATOR_ARGS   "${GENERATOR_EXEC_ARGS}"
      OUTPUTS          "${GENFILES_DIR}/${RUNTIME_LIB}"
    )

    # By default, IMPORTED libraries are only visible to the declaration
    # directories (and subdirectories); since runtime libraries are declared
    # lazily, we need to ensure they are globally visible to avoid ordering issues.
    add_library("${RUNTIME_NAME}" STATIC IMPORTED GLOBAL)
    add_dependencies("${RUNTIME_NAME}" "${RUNTIME_NAME}_runtime_gen")
    set_target_properties("${RUNTIME_NAME}" PROPERTIES
      IMPORTED_LOCATION "${GENFILES_DIR}/${RUNTIME_LIB}")

    # It's hard to force specific system libraries to the end of link order
    # in CMake, because of course it is; to mitigate this, we do snooping
    # here for common targets with extra dependencies and add them to
    # the dependencies for runtime, to ensure that they get sorted into
    # an appropriate spot in link order.
    set(RT_LIBS )

    # opengl
    _halide_has_target_feature("${HALIDE_TARGET}" opengl HAS_OPENGL)
    if("${HAS_OPENGL}")
      find_package(OpenGL QUIET)
      if (OpenGL_FOUND)
        list(APPEND RT_LIBS ${OPENGL_LIBRARIES})
      endif()
      if(${CMAKE_SYSTEM_NAME} MATCHES "Linux")
        # Linux systems need X11 for OpenGL as well
        find_package(X11 QUIET)
        if (X11_FOUND)
          list(APPEND RT_LIBS ${X11_LIBRARIES})
        endif()
      endif()
    endif()

    set_target_properties("${RUNTIME_NAME}" PROPERTIES
      INTERFACE_LINK_LIBRARIES "${RT_LIBS}")

  endif()
  set(${OUTVAR} "${RUNTIME_NAME}" PARENT_SCOPE)
endfunction()

function(_halide_add_exec_generator_target EXEC_TARGET)
  set(options )
  set(oneValueArgs GENERATOR_BINARY)
  set(multiValueArgs OUTPUTS GENERATOR_ARGS)
  cmake_parse_arguments(args "" "${oneValueArgs}" "${multiValueArgs}" ${ARGN})

  set(EXTRA_OUTPUTS_COMMENT )
  foreach(OUTPUT ${args_OUTPUTS})
    if((${OUTPUT} MATCHES "^.*\\.h$") OR (${OUTPUT} MATCHES "^.*${CMAKE_STATIC_LIBRARY_SUFFIX}$"))
      # Ignore
    else()
      set(EXTRA_OUTPUTS_COMMENT "${EXTRA_OUTPUTS_COMMENT}\nEmitting extra Halide output: ${OUTPUT}")
    endif()
  endforeach()

  add_custom_target(${EXEC_TARGET} DEPENDS ${args_OUTPUTS})

  # LLVM may leak memory during generator execution. If projects are built with address sanitizer enabled,
  # this may cause generators to fail, making it hard to use Halide and address sanitizer at the same time.
  # To work around this, we execute generators with an environment setting to disable leak checking.
  set(RUN_WITHOUT_LEAKCHECK ${CMAKE_COMMAND} -E env "ASAN_OPTIONS=detect_leaks=0")

  if(NOT WIN32)
    add_custom_command(
      OUTPUT ${args_OUTPUTS}
      DEPENDS ${args_GENERATOR_BINARY}
      COMMAND ${CMAKE_COMMAND} -E echo Running $<TARGET_FILE:${args_GENERATOR_BINARY}> ${args_GENERATOR_ARGS}
      COMMAND ${RUN_WITHOUT_LEAKCHECK} $<TARGET_FILE:${args_GENERATOR_BINARY}> ${args_GENERATOR_ARGS}
      COMMENT "${EXTRA_OUTPUTS_COMMENT}"
    )
  else()
    add_custom_command(
      OUTPUT ${args_OUTPUTS}
      DEPENDS ${args_GENERATOR_BINARY}
      COMMAND ${CMAKE_COMMAND} -E echo copying $<TARGET_FILE:${HALIDE_COMPILER_LIB}> to "$<TARGET_FILE_DIR:${args_GENERATOR_BINARY}>"
      COMMAND ${CMAKE_COMMAND} -E copy_if_different $<TARGET_FILE:${HALIDE_COMPILER_LIB}> "$<TARGET_FILE_DIR:${args_GENERATOR_BINARY}>"
      COMMAND ${CMAKE_COMMAND} -E echo Running $<TARGET_FILE:${args_GENERATOR_BINARY}> ${args_GENERATOR_ARGS}
      COMMAND ${RUN_WITHOUT_LEAKCHECK} $<TARGET_FILE:${args_GENERATOR_BINARY}> ${args_GENERATOR_ARGS}
      COMMENT "${EXTRA_OUTPUTS_COMMENT}"
    )
  endif()
  foreach(OUT ${args_OUTPUTS})
    set_source_files_properties(${OUT} PROPERTIES GENERATED TRUE)
  endforeach()
endfunction()

function(_halide_force_link_library NAME LIB)
  # We need to ensure that the libraries are linked in with --whole-archive
  # (or the equivalent), to ensure that the Generator-registration code
  # isn't omitted. Sadly, there's no portable way to do this, so we do some
  # special-casing here:
  _halide_get_static_library_actual_path(${LIB} LIB_ACTUAL_PATH)
  if(${CMAKE_SYSTEM_NAME} MATCHES "Darwin")
    target_link_libraries("${NAME}" PRIVATE "${LIB}")
    set_target_properties("${NAME}" PROPERTIES LINK_FLAGS -Wl,-force_load,${GENLIB_ACTUAL_PATH})
  elseif(MSVC)
    # Note that this requires VS2015 R2+
    target_link_libraries("${NAME}" PRIVATE "${LIB}")
    set_target_properties("${NAME}" PROPERTIES LINK_FLAGS "/WHOLEARCHIVE:${LIB}.lib")
  else()
    # Assume Linux or similar
    target_link_libraries("${NAME}" PRIVATE -Wl,--whole-archive "${LIB}" -Wl,-no-whole-archive)
  endif()
endfunction()

# ----------------------- Configuration code

# If paths to tools, include, and libHalide aren't specified, infer them
# based on the path to the distrib folder. If the path to the distrib
# folder isn't specified, fail.
if("${HALIDE_TOOLS_DIR}" STREQUAL "" OR
    "${HALIDE_INCLUDE_DIR}" STREQUAL "" OR
    "${HALIDE_COMPILER_LIB}" STREQUAL "")
  if("${HALIDE_DISTRIB_DIR}" STREQUAL "")
    message(FATAL_ERROR "HALIDE_DISTRIB_DIR must point to the Halide distribution directory.")
  endif()
  set(HALIDE_INCLUDE_DIR "${HALIDE_DISTRIB_DIR}/include")
  set(HALIDE_TOOLS_DIR "${HALIDE_DISTRIB_DIR}/tools")
  if(${HALIDE_DISTRIB_USE_STATIC_LIBRARY})
    message(STATUS "Using ${HALIDE_DISTRIB_DIR}/lib/${CMAKE_STATIC_LIBRARY_PREFIX}Halide${CMAKE_STATIC_LIBRARY_SUFFIX}")
    add_library(_halide_compiler_lib STATIC IMPORTED)
    set_target_properties(_halide_compiler_lib PROPERTIES
      IMPORTED_LOCATION "${HALIDE_DISTRIB_DIR}/lib/${CMAKE_STATIC_LIBRARY_PREFIX}Halide${CMAKE_STATIC_LIBRARY_SUFFIX}"
      INTERFACE_INCLUDE_DIRECTORIES ${HALIDE_INCLUDE_DIR})
    set(HALIDE_COMPILER_LIB _halide_compiler_lib)
  else()
    message(STATUS "Using ${HALIDE_DISTRIB_DIR}/bin/${CMAKE_SHARED_LIBRARY_PREFIX}Halide${CMAKE_SHARED_LIBRARY_SUFFIX}")
    add_library(_halide_compiler_lib SHARED IMPORTED)
    set_target_properties(_halide_compiler_lib PROPERTIES
      IMPORTED_LOCATION "${HALIDE_DISTRIB_DIR}/bin/${CMAKE_SHARED_LIBRARY_PREFIX}Halide${CMAKE_SHARED_LIBRARY_SUFFIX}"
      INTERFACE_INCLUDE_DIRECTORIES ${HALIDE_INCLUDE_DIR})
    if(WIN32)
      set_target_properties(_halide_compiler_lib PROPERTIES
        IMPORTED_IMPLIB "${HALIDE_DISTRIB_DIR}/lib/${CMAKE_STATIC_LIBRARY_PREFIX}Halide${CMAKE_STATIC_LIBRARY_SUFFIX}")
    endif()
    set(HALIDE_COMPILER_LIB _halide_compiler_lib)
  endif()
endif()

if("${HALIDE_SYSTEM_LIBS}" STREQUAL "")
  # If HALIDE_SYSTEM_LIBS isn't defined, we are compiling against a Halide distribution
  # folder; this is normally captured in the halide_config.cmake file. If that file
  # exists in the same directory as this one, just include it here.
  if(EXISTS "${CMAKE_CURRENT_LIST_DIR}/halide_config.cmake")
    include("${CMAKE_CURRENT_LIST_DIR}/halide_config.cmake")
  else()
    message(WARNING "HALIDE_SYSTEM_LIBS is not set and we could not find halide_config.cmake")
  endif()
endif()

define_property(TARGET PROPERTY _HALIDE_GENERATOR_NAME
                BRIEF_DOCS "Internal use by Halide build rules: do not use externally"
                FULL_DOCS "Internal use by Halide build rules: do not use externally")

add_library(_halide_library_from_generator_rungen "${HALIDE_TOOLS_DIR}/RunGenMain.cpp")
target_include_directories(_halide_library_from_generator_rungen PRIVATE "${HALIDE_INCLUDE_DIR}" "${HALIDE_TOOLS_DIR}")
halide_use_image_io(_halide_library_from_generator_rungen)
_halide_set_cxx_options(_halide_library_from_generator_rungen)
set_target_properties(_halide_library_from_generator_rungen PROPERTIES EXCLUDE_FROM_ALL TRUE)<|MERGE_RESOLUTION|>--- conflicted
+++ resolved
@@ -495,12 +495,9 @@
         embed_bitcode
         disable_llvm_loop_vectorize
         disable_llvm_loop_unroll
-<<<<<<< HEAD
-        vulkan
-=======
         wasm_simd128
         wasm_signext
->>>>>>> 15c2d748
+        vulkan
       )
     # Synthesize a one-or-two-char abbreviation based on the feature's position
     # in the KNOWN_FEATURES list.
