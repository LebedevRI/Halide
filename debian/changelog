halide (13.0.1-2) unstable; urgency=medium

<<<<<<< HEAD
  * Source uploaded 

 -- Sylvestre Ledru <sylvestre@debian.org>  Wed, 24 Nov 2021 16:31:17 +0100
=======
  * No changes from the previous version, but a source-only upload this time.

 -- Roman Lebedev <lebedev.ri@gmail.com>  Thu, 25 Nov 2021 11:27:50 +0300
>>>>>>> c5769936

halide (13.0.1-1) unstable; urgency=medium

  * Update to newest upstream release

 -- Roman Lebedev <lebedev.ri@gmail.com>  Mon, 22 Nov 2021 12:39:22 +0300

halide (12.0.1-1) unstable; urgency=medium

  * Initial halide package for debian (Closes: #995440)

 -- Roman Lebedev <lebedev.ri@gmail.com>  Sat, 02 Oct 2021 00:43:26 +0300<|MERGE_RESOLUTION|>--- conflicted
+++ resolved
@@ -1,14 +1,8 @@
 halide (13.0.1-2) unstable; urgency=medium
 
-<<<<<<< HEAD
-  * Source uploaded 
-
- -- Sylvestre Ledru <sylvestre@debian.org>  Wed, 24 Nov 2021 16:31:17 +0100
-=======
   * No changes from the previous version, but a source-only upload this time.
 
  -- Roman Lebedev <lebedev.ri@gmail.com>  Thu, 25 Nov 2021 11:27:50 +0300
->>>>>>> c5769936
 
 halide (13.0.1-1) unstable; urgency=medium
 
