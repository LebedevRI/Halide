--- conflicted
+++ resolved
@@ -55,21 +55,11 @@
         // on the Output.
         StubTest::Outputs out = StubTest::generate(this, inputs, gp);
 
-<<<<<<< HEAD
-    void schedule() {
-        stub.schedule();
-    }
-=======
         float32_buffer_output = out.typed_buffer_output;
         int32_buffer_output = out.untyped_buffer_output;
 
         const float kOffset = 2.f;
         calculated_output(x, y, c) = cast<uint8_t>(out.tuple_output(x, y, c)[1] + kOffset);
->>>>>>> 8527041c
-
-        // Stub outputs also may contain ScheduleParams, which we may set as
-        // we see fit.
-        out.vectorize.set(true);
     }
 };
 
