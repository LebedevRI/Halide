--- conflicted
+++ resolved
@@ -251,14 +251,10 @@
         } else if (target.arch == Target::X86) {
             // Should only attempt to predicate store/load if the lane size is
             // no less than 4
-<<<<<<< HEAD
-            return false; //(bit_size == 32) && (lanes >= 4);
-=======
             // TODO: disabling for now due to trunk LLVM breakage.
             // See: https://github.com/halide/Halide/issues/3534
             // return (bit_size == 32) && (lanes >= 4);
             return false;
->>>>>>> 8a08a705
         }
         // For other architecture, do not predicate vector load/store
         return false;
