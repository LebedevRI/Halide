--- conflicted
+++ resolved
@@ -183,21 +183,12 @@
 
     void init_vars(std::string name);
 
-<<<<<<< HEAD
-    EXPORT void initialize_from_ranges(const std::vector<std::pair<Expr, Expr> > &ranges, std::string name = "");
-
-    template <typename... Args>
-    NO_INLINE void initialize_from_ranges(std::vector<std::pair<Expr, Expr>> &ranges, Expr min, Expr extent, Args... args) {
-            ranges.push_back(std::make_pair(min, extent));
-            initialize_from_ranges(ranges, args...);
-=======
     EXPORT void initialize_from_ranges(const std::vector<std::pair<Expr, Expr>> &ranges, std::string name = "");
 
     template <typename... Args>
     NO_INLINE void initialize_from_ranges(std::vector<std::pair<Expr, Expr>> &ranges, Expr min, Expr extent, Args... args) {
         ranges.push_back(std::make_pair(min, extent));
         initialize_from_ranges(ranges, args...);
->>>>>>> f0e16141
     }
 
 public:
@@ -207,21 +198,13 @@
     /** Construct a multi-dimensional reduction domain with the given name. If the name
      * is left blank, a unique one is auto-generated. */
     // @{
-<<<<<<< HEAD
-    NO_INLINE RDom(const std::vector<std::pair<Expr, Expr> > &ranges, std::string name = "") {
-=======
     NO_INLINE RDom(const std::vector<std::pair<Expr, Expr>> &ranges, std::string name = "") {
->>>>>>> f0e16141
         initialize_from_ranges(ranges, name);
     }
 
     template <typename... Args>
     NO_INLINE RDom(Expr min, Expr extent, Args... args) {
-<<<<<<< HEAD
-        // This should really just be a delegating constructor, but I couldn't make 
-=======
         // This should really just be a delegating constructor, but I couldn't make
->>>>>>> f0e16141
         // that work with variadic template unpacking in visual studio 2013
         std::vector<std::pair<Expr, Expr>> ranges;
         initialize_from_ranges(ranges, min, extent, args...);
