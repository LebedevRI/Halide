--- conflicted
+++ resolved
@@ -330,39 +330,6 @@
     }
 };
 
-<<<<<<< HEAD
-/** An enum describing a type of device API. Used by schedules, and in
- * the For loop IR node. */
-enum class DeviceAPI {
-    None, /// Used to denote for loops that run on the same device as the containing code.
-    Host,
-    Default_GPU,
-    CUDA,
-    OpenCL,
-    GLSL,
-    OpenGLCompute,
-    Metal,
-    Hexagon,
-    HexagonDma,
-    D3D12Compute,
-    Vulkan
-};
-
-/** An array containing all the device apis. Useful for iterating
- * through them. */
-const DeviceAPI all_device_apis[] = {DeviceAPI::None,
-                                     DeviceAPI::Host,
-                                     DeviceAPI::Default_GPU,
-                                     DeviceAPI::CUDA,
-                                     DeviceAPI::OpenCL,
-                                     DeviceAPI::GLSL,
-                                     DeviceAPI::OpenGLCompute,
-                                     DeviceAPI::Metal,
-                                     DeviceAPI::Hexagon,
-                                     DeviceAPI::HexagonDma,
-                                     DeviceAPI::D3D12Compute,
-                                     DeviceAPI::Vulkan};
-=======
 /** A single-dimensional span. Includes all numbers between min and
  * (min + extent - 1). */
 struct Range {
@@ -374,7 +341,6 @@
 
 /** A multi-dimensional box. The outer product of the elements */
 typedef std::vector<Range> Region;
->>>>>>> 8383cc99
 
 /** An enum describing different address spaces to be used with Func::store_in. */
 enum class MemoryType {
