#include <map>
#include <vector>
#include <sstream>

#include "DebugToFile.h"
#include "IRMutator.h"
#include "IROperator.h"

namespace Halide {
namespace Internal {

using std::string;
using std::map;
using std::vector;
using std::ostringstream;

class DebugToFile : public IRMutator {
    const map<string, Function> &env;

    using IRMutator::visit;

    void visit(const Realize *op) {
        map<string, Function>::const_iterator iter = env.find(op->name);
        if (iter != env.end() && !iter->second.debug_file().empty()) {
            Function f = iter->second;
            vector<Expr> args;

            user_assert(op->types.size() == 1)
                << "debug_to_file doesn't handle functions with multiple values yet\n";

            // The name of the file
            args.push_back(f.debug_file());

            // Inject loads to the corners of the function so that any
            // passes doing further analysis of buffer use understand
            // what we're doing (e.g. so we trigger a copy-back from a
            // device pointer).
            Expr num_elements = 1;
            for (size_t i = 0; i < op->bounds.size(); i++) {
                num_elements *= op->bounds[i].extent;
            }
            args.push_back(Load::make(op->types[0], f.name(), 0, Buffer(), Parameter()));
            args.push_back(Load::make(op->types[0], f.name(), num_elements-1, Buffer(), Parameter()));

            // The header
            for (size_t i = 0; i < op->bounds.size(); i++) {
                if (i < 4) {
                    args.push_back(op->bounds[i].extent);
                } else {
                    args.back() *= op->bounds[i].extent;
                }
            }
            // Fill the remaining args with ones.
            args.resize(7, 1);

            int type_code = 0;
            Type t = op->types[0];
            if (t == Float(32)) {
                type_code = 0;
            } else if (t == Float(64)) {
                type_code = 1;
            } else if (t == UInt(8) || t == UInt(1)) {
                type_code = 2;
            } else if (t == Int(8)) {
                type_code = 3;
            } else if (t == UInt(16)) {
                type_code = 4;
            } else if (t == Int(16)) {
                type_code = 5;
            } else if (t == UInt(32)) {
                type_code = 6;
            } else if (t == Int(32)) {
                type_code = 7;
            } else if (t == UInt(64)) {
                type_code = 8;
            } else if (t == Int(64)) {
                type_code = 9;
            } else {
                user_error << "Type " << t << " not supported for debug_to_file\n";
            }
            args.push_back(type_code);
            args.push_back(t.bytes());

            Expr call = Call::make(Int(32), Call::debug_to_file, args, Call::Intrinsic);
            string call_result_name = unique_name("debug_to_file_result");
            Expr call_result_var = Variable::make(Int(32), call_result_name);
            Stmt body = AssertStmt::make(call_result_var == 0,
                                         Call::make(Int(32), "halide_error_debug_to_file_failed",
                                                    {f.name(), f.debug_file(), call_result_var},
                                                    Call::Extern));
            body = LetStmt::make(call_result_name, call, body);
            body = Block::make(mutate(op->body), body);

            stmt = Realize::make(op->name, op->types, op->bounds, op->condition, body);

        } else {
            IRMutator::visit(op);
        }
    }

public:
    DebugToFile(const map<string, Function> &e) : env(e) {}
};

<<<<<<< HEAD
Stmt debug_to_file(Stmt s, const vector<Function> &outputs, const map<string, Function> &env) {
    // Temporarily wrap the statement in a realize node for the output functions
    for (Function out : outputs) {
        std::vector<Range> output_bounds;
        for (int i = 0; i < out.dimensions(); i++) {
            string dim = int_to_string(i);
            Expr min    = Variable::make(Int(32), out.name() + ".min." + dim);
            Expr extent = Variable::make(Int(32), out.name() + ".extent." + dim);
            output_bounds.push_back(Range(min, extent));
        }
        s = Realize::make(out.name(), out.output_types(), output_bounds, const_true(), s);
=======
Stmt debug_to_file(Stmt s, string output, const map<string, Function> &env) {
    // Temporarily wrap the statement in a realize node for the output function
    Function out = env.find(output)->second;
    std::vector<Range> output_bounds;
    for (int i = 0; i < out.dimensions(); i++) {
        string dim = std::to_string(i);
        Expr min    = Variable::make(Int(32), output + ".min." + dim);
        Expr extent = Variable::make(Int(32), output + ".extent." + dim);
        output_bounds.push_back(Range(min, extent));
>>>>>>> bae8c395
    }
    s = DebugToFile(env).mutate(s);

    // Remove the realize node we wrapped around the output
    for (Function out : outputs) {
        if (const Realize *r = s.as<Realize>()) {
            s = r->body;
        } else if (const Block *b = s.as<Block>()) {
            const Realize *r = b->rest.as<Realize>();
            internal_assert(r);
            s = Block::make(b->first, r->body);
        } else {
            internal_error << "Could not unwrap stmt after debug_to_file\n";
        }
    }

    return s;
}

}
}<|MERGE_RESOLUTION|>--- conflicted
+++ resolved
@@ -102,29 +102,17 @@
     DebugToFile(const map<string, Function> &e) : env(e) {}
 };
 
-<<<<<<< HEAD
 Stmt debug_to_file(Stmt s, const vector<Function> &outputs, const map<string, Function> &env) {
     // Temporarily wrap the statement in a realize node for the output functions
     for (Function out : outputs) {
         std::vector<Range> output_bounds;
         for (int i = 0; i < out.dimensions(); i++) {
-            string dim = int_to_string(i);
+            string dim = std::to_string(i);
             Expr min    = Variable::make(Int(32), out.name() + ".min." + dim);
             Expr extent = Variable::make(Int(32), out.name() + ".extent." + dim);
             output_bounds.push_back(Range(min, extent));
         }
         s = Realize::make(out.name(), out.output_types(), output_bounds, const_true(), s);
-=======
-Stmt debug_to_file(Stmt s, string output, const map<string, Function> &env) {
-    // Temporarily wrap the statement in a realize node for the output function
-    Function out = env.find(output)->second;
-    std::vector<Range> output_bounds;
-    for (int i = 0; i < out.dimensions(); i++) {
-        string dim = std::to_string(i);
-        Expr min    = Variable::make(Int(32), output + ".min." + dim);
-        Expr extent = Variable::make(Int(32), output + ".extent." + dim);
-        output_bounds.push_back(Range(min, extent));
->>>>>>> bae8c395
     }
     s = DebugToFile(env).mutate(s);
 
