--- conflicted
+++ resolved
@@ -35,26 +35,13 @@
 
     Stmt barrier;
 
-<<<<<<< HEAD
-    void visit(const For *op) {
+    Stmt visit(const For *op) override {
         ScopedValue<bool> old_in_threads(in_threads);
-=======
-    Stmt visit(const For *op) override {
-        bool old_in_threads = in_threads;
->>>>>>> 2275eb1e
         if (CodeGen_GPU_Dev::is_gpu_thread_var(op->name)) {
             in_threads = true;
         }
 
-<<<<<<< HEAD
-        IRMutator::visit(op);
-=======
-        Stmt stmt = IRMutator2::visit(op);
-
-        in_threads = old_in_threads;
-
-        return stmt;
->>>>>>> 2275eb1e
+        return IRMutator2::visit(op);
     }
 
     Stmt visit(const Block *op) override {
@@ -694,13 +681,8 @@
     bool in_non_glsl_gpu;
     using IRMutator2::visit;
 
-<<<<<<< HEAD
-    void visit(const For *op) {
+    Stmt visit(const For *op) override {
         ScopedValue<bool> old_in_non_glsl_gpu(in_non_glsl_gpu);
-=======
-    Stmt visit(const For *op) override {
-        bool old_in_non_glsl_gpu = in_non_glsl_gpu;
->>>>>>> 2275eb1e
 
         in_non_glsl_gpu = (in_non_glsl_gpu && op->device_api == DeviceAPI::None) ||
           (op->device_api == DeviceAPI::CUDA) || (op->device_api == DeviceAPI::OpenCL) ||
@@ -714,12 +696,7 @@
             Stmt body = substitute(op->name, adjusted, op->body);
             stmt = For::make(op->name, 0, op->extent, op->for_type, op->device_api, body);
         }
-<<<<<<< HEAD
-=======
-
-        in_non_glsl_gpu = old_in_non_glsl_gpu;
         return stmt;
->>>>>>> 2275eb1e
     }
 
 public:
