#include <iostream>
#include <limits>
#include <sstream>
#include <mutex>

#include "IRPrinter.h"
#include "CodeGen_LLVM.h"
#include "CPlusPlusMangle.h"
#include "IROperator.h"
#include "Debug.h"
#include "Deinterleave.h"
#include "Simplify.h"
#include "JITModule.h"
#include "CodeGen_Internal.h"
#include "Lerp.h"
#include "Util.h"
#include "LLVM_Runtime_Linker.h"
#include "MatlabWrapper.h"
#include "IntegerDivisionTable.h"

#include "CodeGen_X86.h"
#include "CodeGen_GPU_Host.h"
#include "CodeGen_ARM.h"
#include "CodeGen_MIPS.h"
#include "CodeGen_PowerPC.h"
#include "CodeGen_PNaCl.h"
#include "CodeGen_Hexagon.h"

#if !(__cplusplus > 199711L || _MSC_VER >= 1800)

// VS2013 isn't fully C++11 compatible, but it supports enough of what Halide
// needs for now to be an acceptable minimum for Windows.
#error "Halide requires C++11 or VS2013+; please upgrade your compiler."

#endif

namespace Halide {

std::unique_ptr<llvm::Module> codegen_llvm(const Module &module, llvm::LLVMContext &context) {
    std::unique_ptr<Internal::CodeGen_LLVM> cg(Internal::CodeGen_LLVM::new_for_target(module.target(), context));
    return cg->compile(module);
}

namespace Internal {

using namespace llvm;
using std::ostringstream;
using std::cout;
using std::endl;
using std::string;
using std::vector;
using std::pair;
using std::map;
using std::stack;

// Define a local empty inline function for each target
// to disable initialization.
#define LLVM_TARGET(target) \
    inline void Initialize##target##Target() {}
#include <llvm/Config/Targets.def>
#undef LLVM_TARGET

#define LLVM_ASM_PARSER(target)     \
    inline void Initialize##target##AsmParser() {}
#include <llvm/Config/AsmParsers.def>
#undef LLVM_ASM_PARSER

#define LLVM_ASM_PRINTER(target)    \
    inline void Initialize##target##AsmPrinter() {}
#include <llvm/Config/AsmPrinters.def>
#undef LLVM_ASM_PRINTER

#define InitializeTarget(target)              \
        LLVMInitialize##target##Target();     \
        LLVMInitialize##target##TargetInfo(); \
        LLVMInitialize##target##TargetMC();   \
        llvm_##target##_enabled = true;

#define InitializeAsmParser(target)           \
        LLVMInitialize##target##AsmParser();  \

#define InitializeAsmPrinter(target)          \
        LLVMInitialize##target##AsmPrinter(); \

// Override above empty init function with macro for supported targets.
#ifdef WITH_X86
#define InitializeX86Target()       InitializeTarget(X86)
#define InitializeX86AsmParser()    InitializeAsmParser(X86)
#define InitializeX86AsmPrinter()   InitializeAsmPrinter(X86)
#endif

#ifdef WITH_ARM
#define InitializeARMTarget()       InitializeTarget(ARM)
#define InitializeARMAsmParser()    InitializeAsmParser(ARM)
#define InitializeARMAsmPrinter()   InitializeAsmPrinter(ARM)
#endif

#ifdef WITH_PTX
#define InitializeNVPTXTarget()       InitializeTarget(NVPTX)
#define InitializeNVPTXAsmParser()    InitializeAsmParser(NVPTX)
#define InitializeNVPTXAsmPrinter()   InitializeAsmPrinter(NVPTX)
#endif

#ifdef WITH_AARCH64
#define InitializeAArch64Target()       InitializeTarget(AArch64)
#define InitializeAArch64AsmParser()    InitializeAsmParser(AArch64)
#define InitializeAArch64AsmPrinter()   InitializeAsmPrinter(AArch64)
#endif

#ifdef WITH_MIPS
#define InitializeMipsTarget()       InitializeTarget(Mips)
#define InitializeMipsAsmParser()    InitializeAsmParser(Mips)
#define InitializeMipsAsmPrinter()   InitializeAsmPrinter(Mips)
#endif

#ifdef WITH_POWERPC
#define InitializePowerPCTarget()       InitializeTarget(PowerPC)
#define InitializePowerPCAsmParser()    InitializeAsmParser(PowerPC)
#define InitializePowerPCAsmPrinter()   InitializeAsmPrinter(PowerPC)
#endif

#ifdef WITH_HEXAGON
#define InitializeHexagonTarget()       InitializeTarget(Hexagon)
#define InitializeHexagonAsmParser()    InitializeAsmParser(Hexagon)
#define InitializeHexagonAsmPrinter()   InitializeAsmPrinter(Hexagon)
#endif

namespace {

// Get the LLVM linkage corresponding to a Halide linkage type.
llvm::GlobalValue::LinkageTypes llvm_linkage(LoweredFunc::LinkageType t) {
    // TODO(dsharlet): For some reason, marking internal functions as
    // private linkage on OSX is causing some of the static tests to
    // fail. Figure out why so we can remove this.
    return llvm::GlobalValue::ExternalLinkage;

    switch (t) {
    case LoweredFunc::External: return llvm::GlobalValue::ExternalLinkage;
    default: return llvm::GlobalValue::PrivateLinkage;
    }
}

}

CodeGen_LLVM::CodeGen_LLVM(Target t) :
    function(nullptr), context(nullptr),
    builder(nullptr),
    value(nullptr),
    very_likely_branch(nullptr),
    target(t),
    void_t(nullptr), i1(nullptr), i8(nullptr), i16(nullptr), i32(nullptr), i64(nullptr),
    f16(nullptr), f32(nullptr), f64(nullptr),
    buffer_t_type(nullptr),
    metadata_t_type(nullptr),
    argument_t_type(nullptr),
    scalar_value_t_type(nullptr),

    // Vector types. These need an LLVMContext before they can be initialized.
    i8x8(nullptr),
    i8x16(nullptr),
    i8x32(nullptr),
    i16x4(nullptr),
    i16x8(nullptr),
    i16x16(nullptr),
    i32x2(nullptr),
    i32x4(nullptr),
    i32x8(nullptr),
    i64x2(nullptr),
    i64x4(nullptr),
    f32x2(nullptr),
    f32x4(nullptr),
    f32x8(nullptr),
    f64x2(nullptr),
    f64x4(nullptr),
    i32x16(nullptr),

    // Wildcards for pattern matching
    wild_i8x8(Variable::make(Int(8, 8), "*")),
    wild_i16x4(Variable::make(Int(16, 4), "*")),
    wild_i32x2(Variable::make(Int(32, 2), "*")),

    wild_u8x8(Variable::make(UInt(8, 8), "*")),
    wild_u16x4(Variable::make(UInt(16, 4), "*")),
    wild_u32x2(Variable::make(UInt(32, 2), "*")),

    wild_i8x16(Variable::make(Int(8, 16), "*")),
    wild_i16x8(Variable::make(Int(16, 8), "*")),
    wild_i32x4(Variable::make(Int(32, 4), "*")),
    wild_i64x2(Variable::make(Int(64, 2), "*")),

    wild_u8x16(Variable::make(UInt(8, 16), "*")),
    wild_u16x8(Variable::make(UInt(16, 8), "*")),
    wild_u32x4(Variable::make(UInt(32, 4), "*")),
    wild_u64x2(Variable::make(UInt(64, 2), "*")),

    wild_i8x32(Variable::make(Int(8, 32), "*")),
    wild_i16x16(Variable::make(Int(16, 16), "*")),
    wild_i32x8(Variable::make(Int(32, 8), "*")),
    wild_i64x4(Variable::make(Int(64, 4), "*")),

    wild_u8x32(Variable::make(UInt(8, 32), "*")),
    wild_u16x16(Variable::make(UInt(16, 16), "*")),
    wild_u32x8(Variable::make(UInt(32, 8), "*")),
    wild_u64x4(Variable::make(UInt(64, 4), "*")),

    wild_i32x16(Variable::make(Int(32, 16), "*")),
    wild_u32x16(Variable::make(UInt(32, 16), "*")),
    wild_i8x64(Variable::make(Int(8, 64), "*")),
    wild_u8x64(Variable::make(UInt(8, 64), "*")),
    wild_i16x32(Variable::make(Int(16, 32), "*")),
    wild_u16x32(Variable::make(UInt(16, 32), "*")),

    wild_i32x32(Variable::make(Int(32, 32), "*")),
    wild_u32x32(Variable::make(UInt(32, 32), "*")),
    wild_i8x128(Variable::make(Int(8, 128), "*")),
    wild_u8x128(Variable::make(UInt(8, 128), "*")),
    wild_i16x64(Variable::make(Int(16, 64), "*")),
    wild_u16x64(Variable::make(UInt(16, 64), "*")),

    wild_i32x64(Variable::make(Int(32, 64), "*")),
    wild_u32x64(Variable::make(UInt(32, 64), "*")),
    wild_i8x256(Variable::make(Int(8, 256), "*")),
    wild_u8x256(Variable::make(UInt(8, 256), "*")),
    wild_i16x128(Variable::make(Int(16, 128), "*")),
    wild_u16x128(Variable::make(UInt(16, 128), "*")),

    wild_i32x128(Variable::make(Int(32, 128), "*")),
    wild_u32x128(Variable::make(UInt(32, 128), "*")),
    wild_i8x512(Variable::make(Int(8, 512), "*")),
    wild_u8x512(Variable::make(UInt(8, 512), "*")),
    wild_i16x256(Variable::make(Int(16, 256), "*")),
    wild_u16x256(Variable::make(UInt(16, 256), "*")),
    wild_f32x2(Variable::make(Float(32, 2), "*")),

    wild_f32x4(Variable::make(Float(32, 4), "*")),
    wild_f64x2(Variable::make(Float(64, 2), "*")),

    wild_f32x8(Variable::make(Float(32, 8), "*")),
    wild_f64x4(Variable::make(Float(64, 4), "*")),

    wild_u1x_ (Variable::make(UInt(1, 0), "*")),
    wild_i8x_ (Variable::make(Int(8, 0), "*")),
    wild_u8x_ (Variable::make(UInt(8, 0), "*")),
    wild_i16x_(Variable::make(Int(16, 0), "*")),
    wild_u16x_(Variable::make(UInt(16, 0), "*")),
    wild_i32x_(Variable::make(Int(32, 0), "*")),
    wild_u32x_(Variable::make(UInt(32, 0), "*")),
    wild_i64x_(Variable::make(Int(64, 0), "*")),
    wild_u64x_(Variable::make(UInt(64, 0), "*")),
    wild_f32x_(Variable::make(Float(32, 0), "*")),
    wild_f64x_(Variable::make(Float(64, 0), "*")),

    // Bounds of types
    min_i8(Int(8).min()),
    max_i8(Int(8).max()),
    max_u8(UInt(8).max()),

    min_i16(Int(16).min()),
    max_i16(Int(16).max()),
    max_u16(UInt(16).max()),

    min_i32(Int(32).min()),
    max_i32(Int(32).max()),
    max_u32(UInt(32).max()),

    min_i64(Int(64).min()),
    max_i64(Int(64).max()),
    max_u64(UInt(64).max()),

    min_f32(Float(32).min()),
    max_f32(Float(32).max()),

    min_f64(Float(64).min()),
    max_f64(Float(64).max()),
    destructor_block(nullptr) {
    initialize_llvm();
}

namespace {

template <typename T>
CodeGen_LLVM *make_codegen(const Target &target,
                           llvm::LLVMContext &context) {
    CodeGen_LLVM *ret = new T(target);
    ret->set_context(context);
    return ret;
}

}

void CodeGen_LLVM::set_context(llvm::LLVMContext &context) {
    this->context = &context;
}

CodeGen_LLVM *CodeGen_LLVM::new_for_target(const Target &target,
                                           llvm::LLVMContext &context) {
    // The awkward mapping from targets to code generators
    if (target.features_any_of({Target::CUDA,
                                Target::OpenCL,
                                Target::OpenGL,
                                Target::OpenGLCompute,
                                Target::Renderscript,
                                Target::Metal})) {
#ifdef WITH_X86
        if (target.arch == Target::X86) {
            return make_codegen<CodeGen_GPU_Host<CodeGen_X86>>(target, context);
        }
#endif
#if defined(WITH_ARM) || defined(WITH_AARCH64)
        if (target.arch == Target::ARM) {
            return make_codegen<CodeGen_GPU_Host<CodeGen_ARM>>(target, context);
        }
#endif
#ifdef WITH_MIPS
        if (target.arch == Target::MIPS) {
            return make_codegen<CodeGen_GPU_Host<CodeGen_MIPS>>(target, context);
        }
#endif
#ifdef WITH_POWERPC
        if (target.arch == Target::POWERPC) {
            return make_codegen<CodeGen_GPU_Host<CodeGen_PowerPC>>(target, context);
        }
#endif
#ifdef WITH_NATIVE_CLIENT
        if (target.arch == Target::PNaCl) {
            return make_codegen<CodeGen_GPU_Host<CodeGen_PNaCl>>(target, context);
        }
#endif

        user_error << "Invalid target architecture for GPU backend: "
                   << target.to_string() << "\n";
        return nullptr;

    } else if (target.arch == Target::X86) {
        return make_codegen<CodeGen_X86>(target, context);
    } else if (target.arch == Target::ARM) {
        return make_codegen<CodeGen_ARM>(target, context);
    } else if (target.arch == Target::MIPS) {
        return make_codegen<CodeGen_MIPS>(target, context);
    } else if (target.arch == Target::POWERPC) {
        return make_codegen<CodeGen_PowerPC>(target, context);
    } else if (target.arch == Target::PNaCl) {
        return make_codegen<CodeGen_PNaCl>(target, context);
#ifdef WITH_HEXAGON
    } else if (target.arch == Target::Hexagon) {
      user_warning << "Invoking codegen hexagon\n";
      if (target.os != Target::OSUnknown
          && target.os != Target::HexagonStandalone)
        user_error << "Hexagon not setup yet" << target.os << "\n";
      return make_codegen<CodeGen_Hexagon>(target, context);
#endif
    }

    user_error << "Unknown target architecture: "
               << target.to_string() << "\n";
    return nullptr;
}

void CodeGen_LLVM::initialize_llvm() {
    static std::mutex initialize_llvm_mutex;
    std::lock_guard<std::mutex> lock(initialize_llvm_mutex);

    // Initialize the targets we want to generate code for which are enabled
    // in llvm configuration
    if (!llvm_initialized) {

        #if LLVM_VERSION >= 36
        // You can hack in command-line args to llvm with the
        // environment variable HL_LLVM_ARGS, e.g. HL_LLVM_ARGS="-print-after-all"
        size_t defined = 0;
        std::string args = get_env_variable("HL_LLVM_ARGS", defined);
        if (!args.empty()) {
            vector<std::string> arg_vec = split_string(args, " ");
            vector<const char *> c_arg_vec;
            c_arg_vec.push_back("llc");
            for (const std::string &s : arg_vec) {
                c_arg_vec.push_back(s.c_str());
            }
            cl::ParseCommandLineOptions((int)(c_arg_vec.size()), &c_arg_vec[0], "Halide compiler\n");
        }
        #endif

        InitializeNativeTarget();
        InitializeNativeTargetAsmPrinter();
        InitializeNativeTargetAsmParser();

        #define LLVM_TARGET(target)         \
            Initialize##target##Target();
        #include <llvm/Config/Targets.def>
        #undef LLVM_TARGET

        #define LLVM_ASM_PARSER(target)     \
            Initialize##target##AsmParser();
        #include <llvm/Config/AsmParsers.def>
        #undef LLVM_ASM_PARSER

        #define LLVM_ASM_PRINTER(target)    \
            Initialize##target##AsmPrinter();
        #include <llvm/Config/AsmPrinters.def>
        #undef LLVM_ASM_PRINTER

        llvm_initialized = true;
    }
}

void CodeGen_LLVM::init_context() {
    // Ensure our IRBuilder is using the current context.
    delete builder;
    builder = new IRBuilder<>(*context);

    // Branch weights for very likely branches
    llvm::MDBuilder md_builder(*context);
    very_likely_branch = md_builder.createBranchWeights(1 << 30, 0);

    // Define some types
    void_t = llvm::Type::getVoidTy(*context);
    i1 = llvm::Type::getInt1Ty(*context);
    i8 = llvm::Type::getInt8Ty(*context);
    i16 = llvm::Type::getInt16Ty(*context);
    i32 = llvm::Type::getInt32Ty(*context);
    i64 = llvm::Type::getInt64Ty(*context);
    f16 = llvm::Type::getHalfTy(*context);
    f32 = llvm::Type::getFloatTy(*context);
    f64 = llvm::Type::getDoubleTy(*context);

    i8x8 = VectorType::get(i8, 8);
    i8x16 = VectorType::get(i8, 16);
    i8x32 = VectorType::get(i8, 32);
    i16x4 = VectorType::get(i16, 4);
    i16x8 = VectorType::get(i16, 8);
    i16x16 = VectorType::get(i16, 16);
    i32x2 = VectorType::get(i32, 2);
    i32x4 = VectorType::get(i32, 4);
    i32x8 = VectorType::get(i32, 8);
    i64x2 = VectorType::get(i64, 2);
    i64x4 = VectorType::get(i64, 4);
    f32x2 = VectorType::get(f32, 2);
    f32x4 = VectorType::get(f32, 4);
    f32x8 = VectorType::get(f32, 8);
    f64x2 = VectorType::get(f64, 2);
    f64x4 = VectorType::get(f64, 4);
}


void CodeGen_LLVM::init_module() {
    init_context();

    // Start with a module containing the initial module for this target.
    module = get_initial_module_for_target(target, context);
}

CodeGen_LLVM::~CodeGen_LLVM() {
    delete builder;
}

bool CodeGen_LLVM::llvm_initialized = false;
bool CodeGen_LLVM::llvm_X86_enabled = false;
bool CodeGen_LLVM::llvm_ARM_enabled = false;
bool CodeGen_LLVM::llvm_Hexagon_enabled = false;
bool CodeGen_LLVM::llvm_AArch64_enabled = false;
bool CodeGen_LLVM::llvm_NVPTX_enabled = false;
bool CodeGen_LLVM::llvm_Mips_enabled = false;
bool CodeGen_LLVM::llvm_PowerPC_enabled = false;


namespace {

void mangled_names(const LoweredFunc &f, const Target &target, std::string &simple_name,
                   std::string &extern_name, std::string &argv_name, std::string &metadata_name) {
    std::vector<std::string> namespaces;
    simple_name = extract_namespaces(f.name, namespaces);
    argv_name = simple_name + "_argv";
    metadata_name = simple_name + "_metadata";
    const std::vector<Argument> &args = f.args;

    if (f.linkage == LoweredFunc::External &&
        target.has_feature(Target::CPlusPlusMangling) &&
        !target.has_feature(Target::JIT)) { // TODO: make this work with JIT or remove mangling flag in JIT target setup
        std::vector<ExternFuncArgument> mangle_args;
        for (const auto &arg : args) {
            if (arg.kind == Argument::InputScalar) {
                mangle_args.push_back(ExternFuncArgument(make_zero(arg.type)));
            } else if (arg.kind == Argument::InputBuffer ||
                       arg.kind == Argument::OutputBuffer) {
                mangle_args.push_back(ExternFuncArgument(Buffer()));
            }
        }
        extern_name = cplusplus_function_mangled_name(simple_name, namespaces, type_of<int>(), mangle_args, target);
        halide_handle_cplusplus_type inner_type(halide_cplusplus_type_name(halide_cplusplus_type_name::Simple, "void"), {}, {},
                                                { halide_handle_cplusplus_type::Pointer, halide_handle_cplusplus_type::Pointer } );
        Type void_star_star(Handle(1, &inner_type));
        argv_name = cplusplus_function_mangled_name(argv_name, namespaces, type_of<int>(), { ExternFuncArgument(make_zero(void_star_star)) }, target);
    } else {
        extern_name = simple_name;
    }
}

// Make a wrapper to call the function with an array of pointer
// args. This is easier for the JIT to call than a function with an
// unknown (at compile time) argument list.
llvm::Function *add_argv_wrapper(llvm::Module *m, llvm::Function *fn, const std::string &name) {
    llvm::Type *buffer_t_type = m->getTypeByName("struct.buffer_t");
    llvm::Type *i8 = llvm::Type::getInt8Ty(m->getContext());
    llvm::Type *i32 = llvm::Type::getInt32Ty(m->getContext());

    llvm::Type *args_t[] = {i8->getPointerTo()->getPointerTo()};
    llvm::FunctionType *func_t = llvm::FunctionType::get(i32, args_t, false);
    llvm::Function *wrapper = llvm::Function::Create(func_t, llvm::GlobalValue::ExternalLinkage, name, m);
    llvm::BasicBlock *block = llvm::BasicBlock::Create(m->getContext(), "entry", wrapper);
    llvm::IRBuilder<> builder(m->getContext());
    builder.SetInsertPoint(block);

    llvm::Value *arg_array = iterator_to_pointer(wrapper->arg_begin());

    std::vector<llvm::Value *> wrapper_args;
    for (llvm::Function::arg_iterator i = fn->arg_begin(); i != fn->arg_end(); i++) {
        // Get the address of the nth argument
        llvm::Value *ptr = builder.CreateConstGEP1_32(arg_array, wrapper_args.size());
        ptr = builder.CreateLoad(ptr);
        if (i->getType() == buffer_t_type->getPointerTo()) {
            // Cast the argument to a buffer_t *
            wrapper_args.push_back(builder.CreatePointerCast(ptr, buffer_t_type->getPointerTo()));
        } else {
            // Cast to the appropriate type and load
            ptr = builder.CreatePointerCast(ptr, i->getType()->getPointerTo());
            wrapper_args.push_back(builder.CreateLoad(ptr));
        }
    }
    debug(4) << "Creating call from wrapper to actual function\n";
    llvm::Value *result = builder.CreateCall(fn, wrapper_args);
    builder.CreateRet(result);
    llvm::verifyFunction(*wrapper);
    return wrapper;
}

}  // namespace

std::unique_ptr<llvm::Module> CodeGen_LLVM::compile(const Module &input) {
    init_module();

    debug(1) << "Target triple of initial module: " << module->getTargetTriple() << "\n";

    module->setModuleIdentifier(input.name());

    // Add some target specific info to the module as metadata.
    module->addModuleFlag(llvm::Module::Warning, "halide_use_soft_float_abi", use_soft_float_abi() ? 1 : 0);
    #if LLVM_VERSION < 36
    module->addModuleFlag(llvm::Module::Warning, "halide_mcpu", ConstantDataArray::getString(*context, mcpu()));
    module->addModuleFlag(llvm::Module::Warning, "halide_mattrs", ConstantDataArray::getString(*context, mattrs()));
    #else
    module->addModuleFlag(llvm::Module::Warning, "halide_mcpu", MDString::get(*context, mcpu()));
    module->addModuleFlag(llvm::Module::Warning, "halide_mattrs", MDString::get(*context, mattrs()));
    #endif

    internal_assert(module && context && builder)
        << "The CodeGen_LLVM subclass should have made an initial module before calling CodeGen_LLVM::compile\n";

    // Ensure some types we need are defined
    buffer_t_type = module->getTypeByName("struct.buffer_t");
    internal_assert(buffer_t_type) << "Did not find buffer_t in initial module";

    metadata_t_type = module->getTypeByName("struct.halide_filter_metadata_t");
    internal_assert(metadata_t_type) << "Did not find halide_filter_metadata_t in initial module";

    argument_t_type = module->getTypeByName("struct.halide_filter_argument_t");
    internal_assert(argument_t_type) << "Did not find halide_filter_argument_t in initial module";

    scalar_value_t_type = module->getTypeByName("struct.halide_scalar_value_t");
    internal_assert(scalar_value_t_type) << "Did not find halide_scalar_value_t in initial module";

    // Generate the code for this module.
    debug(1) << "Generating llvm bitcode...\n";
    for (size_t i = 0; i < input.buffers.size(); i++) {
        compile_buffer(input.buffers[i]);
    }
    for (size_t i = 0; i < input.functions.size(); i++) {
        const LoweredFunc &f = input.functions[i];

        std::string simple_name;
        std::string extern_name;
        std::string argv_name;
        std::string metadata_name;

        mangled_names(f, get_target(), simple_name, extern_name, argv_name, metadata_name);

        compile_func(f, simple_name, extern_name);

        // If the Func is externally visible, also create the argv wrapper
        // (useful for calling from JIT and other machine interfaces).
        if (f.linkage == LoweredFunc::External) {
            llvm::Function *wrapper = add_argv_wrapper(module.get(), function, argv_name);
            llvm::Constant *metadata = embed_metadata(metadata_name, simple_name, f.args);
            if (target.has_feature(Target::RegisterMetadata)) {
                register_metadata(simple_name, metadata, wrapper);
            }

            if (target.has_feature(Target::Matlab)) {
                define_matlab_wrapper(module.get(), wrapper, metadata);
            }
        }
    }

    debug(2) << module.get() << "\n";

    // Verify the module is ok
    verifyModule(*module);
    debug(2) << "Done generating llvm bitcode\n";

//  compile_for_device(stmt, name, args,images_to_embed);

    // Optimize
    CodeGen_LLVM::optimize_module();

    // Disown the module and return it.
    return std::move(module);
}


void CodeGen_LLVM::begin_func(LoweredFunc::LinkageType linkage, const std::string& name,
                              const std::string& extern_name, const std::vector<Argument>& args) {
    // Deduce the types of the arguments to our function
    vector<llvm::Type *> arg_types(args.size());
    for (size_t i = 0; i < args.size(); i++) {
        if (args[i].is_buffer()) {
            arg_types[i] = buffer_t_type->getPointerTo();
        } else {
            arg_types[i] = llvm_type_of(args[i].type);
        }
    }

    // Make our function
    FunctionType *func_t = FunctionType::get(i32, arg_types, false);
    function = llvm::Function::Create(func_t, llvm_linkage(linkage), extern_name, module.get());

    // Mark the buffer args as no alias
    for (size_t i = 0; i < args.size(); i++) {
        if (args[i].is_buffer()) {
            function->setDoesNotAlias(i+1);
        }
    }

    debug(1) << "Generating llvm bitcode prolog for function " << name << "...\n";

    // Null out the destructor block.
    destructor_block = nullptr;

    // Make the initial basic block
    BasicBlock *block = BasicBlock::Create(*context, "entry", function);
    builder->SetInsertPoint(block);

    // Put the arguments in the symbol table
    {
        size_t i = 0;
        for (auto &arg : function->args()) {
            sym_push(args[i].name, &arg);
            if (args[i].is_buffer()) {
                push_buffer(args[i].name, &arg);
            }

            i++;
        }
    }
}

void CodeGen_LLVM::end_func(const std::vector<Argument>& args) {
    return_with_error_code(ConstantInt::get(i32, 0));

    // Remove the arguments from the symbol table
    for (size_t i = 0; i < args.size(); i++) {
        sym_pop(args[i].name);
        if (args[i].is_buffer()) {
            pop_buffer(args[i].name);
        }
    }

    internal_assert(!verifyFunction(*function));
}

  void CodeGen_LLVM::compile_func(const LoweredFunc &f, const std::string &simple_name,
                                  const std::string &extern_name) {
    // Generate the function declaration and argument unpacking code.
    begin_func(f.linkage, simple_name, extern_name, f.args);

    // Generate the function body.
    debug(1) << "Generating llvm bitcode for function " << f.name << "...\n";
    f.body.accept(this);

    // Clean up and return.
    end_func(f.args);
}

// Given a range of iterators of constant ints, get a corresponding vector of llvm::Constant.
template<typename It>
std::vector<llvm::Constant*> get_constants(llvm::Type *t, It begin, It end) {
    std::vector<llvm::Constant*> ret;
    for (It i = begin; i != end; i++) {
        ret.push_back(ConstantInt::get(t, *i));
    }
    return ret;
}

BasicBlock *CodeGen_LLVM::get_destructor_block() {
    if (!destructor_block) {
        // Create it if it doesn't exist.
        IRBuilderBase::InsertPoint here = builder->saveIP();
        destructor_block = BasicBlock::Create(*context, "destructor_block", function);
        builder->SetInsertPoint(destructor_block);
        // The first instruction in the destructor block is a phi node
        // that collects the error code.
        PHINode *error_code = builder->CreatePHI(i32, 0);

        // Calls to destructors will get inserted here.

        // The last instruction is the return op that returns it.
        builder->CreateRet(error_code);

        // Jump back to where we were.
        builder->restoreIP(here);

    }
    internal_assert(destructor_block->getParent() == function);
    return destructor_block;
}

Value *CodeGen_LLVM::register_destructor(llvm::Function *destructor_fn, Value *obj, DestructorType when) {

    // Create a null-initialized stack slot to track this object
    llvm::Type *void_ptr = i8->getPointerTo();
    llvm::Value *stack_slot = create_alloca_at_entry(void_ptr, 1, true);

    // Cast the object to llvm's representation of void *
    obj = builder->CreatePointerCast(obj, void_ptr);

    // Put it in the stack slot
    builder->CreateStore(obj, stack_slot);

    // Passing the constant null as the object means the destructor
    // will never get called.
    {
        llvm::Constant *c = dyn_cast<llvm::Constant>(obj);
        if (c && c->isNullValue()) {
            internal_error << "Destructors must take a non-null object\n";
        }
    }

    // Switch to the destructor block, and add code that cleans up
    // this object if the contents of the stack slot is not nullptr.
    IRBuilderBase::InsertPoint here = builder->saveIP();
    BasicBlock *dtors = get_destructor_block();

    builder->SetInsertPoint(dtors->getFirstNonPHI());

    PHINode *error_code = dyn_cast<PHINode>(dtors->begin());
    internal_assert(error_code) << "The destructor block is supposed to start with a phi node\n";

    llvm::Value *should_call =
        (when == Always) ?
        ConstantInt::get(i1, 1) :
        builder->CreateIsNotNull(error_code);

    llvm::Function *call_destructor = module->getFunction("call_destructor");
    internal_assert(call_destructor);
    internal_assert(destructor_fn);
    Value *args[] = {get_user_context(), destructor_fn, stack_slot, should_call};
    builder->CreateCall(call_destructor, args);

    // Switch back to the original location
    builder->restoreIP(here);

    // Return the stack slot so that it's possible to cleanup the object early.
    return stack_slot;
}

void CodeGen_LLVM::trigger_destructor(llvm::Function *destructor_fn, Value *stack_slot) {
    llvm::Function *call_destructor = module->getFunction("call_destructor");
    internal_assert(call_destructor);
    internal_assert(destructor_fn);
    Value *should_call = ConstantInt::get(i1, 1);
    Value *args[] = {get_user_context(), destructor_fn, stack_slot, should_call};
    builder->CreateCall(call_destructor, args);
}

void CodeGen_LLVM::compile_buffer(const Buffer &buf) {
    // Embed the buffer declaration as a global.
    internal_assert(buf.defined());

    buffer_t b = *(buf.raw_buffer());
    user_assert(b.host)
        << "Can't embed buffer " << buf.name() << " because it has a null host pointer.\n";
    user_assert(!b.dev_dirty)
        << "Can't embed Image \"" << buf.name() << "\""
        << " because it has a dirty device pointer\n";

    // Figure out the offset of the last pixel.
    size_t num_elems = 1;
    for (int d = 0; b.extent[d]; d++) {
        num_elems += b.stride[d] * (b.extent[d] - 1);
    }
    vector<char> array(b.host, b.host + num_elems * b.elem_size);

    // Embed the buffer_t and make it point to the data array.
    GlobalVariable *global = new GlobalVariable(*module, buffer_t_type,
                                                false, GlobalValue::PrivateLinkage,
                                                0, buf.name() + ".buffer");
    llvm::ArrayType *i32_array = ArrayType::get(i32, 4);

    llvm::Type *padding_bytes_type =
        buffer_t_type->getElementType(buffer_t_type->getNumElements()-1);

    Constant *fields[] = {
        ConstantInt::get(i64, 0), // dev
        create_constant_binary_blob(array, buf.name() + ".data"), // host
        ConstantArray::get(i32_array, get_constants(i32, b.extent, b.extent + 4)),
        ConstantArray::get(i32_array, get_constants(i32, b.stride, b.stride + 4)),
        ConstantArray::get(i32_array, get_constants(i32, b.min, b.min + 4)),
        ConstantInt::get(i32, b.elem_size),
        ConstantInt::get(i8, 1), // host_dirty
        ConstantInt::get(i8, 0), // dev_dirty
        Constant::getNullValue(padding_bytes_type)
    };
    Constant *buffer_struct = ConstantStruct::get(buffer_t_type, fields);
    global->setInitializer(buffer_struct);


    // Finally, dump it in the symbol table
    Constant *zero[] = {ConstantInt::get(i32, 0)};
#if LLVM_VERSION >= 37
    Constant *global_ptr = ConstantExpr::getInBoundsGetElementPtr(buffer_t_type, global, zero);
#else
    Constant *global_ptr = ConstantExpr::getInBoundsGetElementPtr(global, zero);
#endif
    sym_push(buf.name(), global_ptr);
    sym_push(buf.name() + ".buffer", global_ptr);
}

Constant* CodeGen_LLVM::embed_constant_expr(Expr e) {
    if (!e.defined() || e.type().is_handle()) {
        // Handle is always emitted into metadata "undefined", regardless of
        // what sort of Expr is provided.
        return Constant::getNullValue(scalar_value_t_type->getPointerTo());
    }

    llvm::Value *val = codegen(e);
    llvm::Constant *constant = dyn_cast<llvm::Constant>(val);
    internal_assert(constant);

    GlobalVariable *storage = new GlobalVariable(
            *module,
            constant->getType(),
            /*isConstant*/ true,
            GlobalValue::PrivateLinkage,
            constant);

    Constant *zero[] = {ConstantInt::get(i32, 0)};
    return ConstantExpr::getBitCast(
#if LLVM_VERSION >= 37
        ConstantExpr::getInBoundsGetElementPtr(constant->getType(), storage, zero),
#else
        ConstantExpr::getInBoundsGetElementPtr(storage, zero),
#endif
        scalar_value_t_type->getPointerTo());
}

llvm::Constant *CodeGen_LLVM::embed_metadata(const std::string &metadata_name,
        const std::string &function_name, const std::vector<Argument> &args) {
    Constant *zero = ConstantInt::get(i32, 0);

    const int num_args = (int) args.size();

    vector<Constant *> arguments_array_entries;
    for (int arg = 0; arg < num_args; ++arg) {
        Constant *argument_fields[] = {
            create_string_constant(args[arg].name),
            ConstantInt::get(i32, args[arg].kind),
            ConstantInt::get(i32, args[arg].dimensions),
            ConstantInt::get(i32, args[arg].type.code()),
            ConstantInt::get(i32, args[arg].type.bits()),
            embed_constant_expr(args[arg].def),
            embed_constant_expr(args[arg].min),
            embed_constant_expr(args[arg].max)
        };
        arguments_array_entries.push_back(ConstantStruct::get(argument_t_type, argument_fields));
    }
    llvm::ArrayType *arguments_array = ArrayType::get(argument_t_type, num_args);
    GlobalVariable *arguments_array_storage = new GlobalVariable(
        *module,
        arguments_array,
        /*isConstant*/ true,
        GlobalValue::PrivateLinkage,
        ConstantArray::get(arguments_array, arguments_array_entries));

    Value *zeros[] = {zero, zero};
    Constant *metadata_fields[] = {
        /* version */ zero,
        /* num_arguments */ ConstantInt::get(i32, num_args),
#if LLVM_VERSION >= 37
        /* arguments */ ConstantExpr::getInBoundsGetElementPtr(arguments_array, arguments_array_storage, zeros),
#else
        /* arguments */ ConstantExpr::getInBoundsGetElementPtr(arguments_array_storage, zeros),
#endif
        /* target */ create_string_constant(target.to_string()),
        /* name */ create_string_constant(function_name)
    };

    GlobalVariable *metadata = new GlobalVariable(
        *module,
        metadata_t_type,
        /*isConstant*/ true,
        GlobalValue::ExternalLinkage,
        ConstantStruct::get(metadata_t_type, metadata_fields),
        metadata_name);

    return metadata;
}

void CodeGen_LLVM::register_metadata(const std::string &name, llvm::Constant *metadata, llvm::Function *argv_wrapper) {
    llvm::Function *register_metadata = module->getFunction("halide_runtime_internal_register_metadata");
    internal_assert(register_metadata) << "Could not find register_metadata in initial module\n";

    llvm::StructType *register_t_type = module->getTypeByName("struct._halide_runtime_internal_registered_filter_t");
    internal_assert(register_t_type) << "Could not find register_t_type in initial module\n";

    Constant *list_node_fields[] = {
        Constant::getNullValue(i8->getPointerTo()),
        metadata,
        argv_wrapper
    };

    GlobalVariable *list_node = new GlobalVariable(
        *module,
        register_t_type,
        /*isConstant*/ false,
        GlobalValue::PrivateLinkage,
        ConstantStruct::get(register_t_type, list_node_fields));

    llvm::FunctionType *func_t = llvm::FunctionType::get(void_t, false);
    llvm::Function *ctor = llvm::Function::Create(func_t, llvm::GlobalValue::PrivateLinkage, name + ".register_metadata", module.get());
    llvm::BasicBlock *block = llvm::BasicBlock::Create(module->getContext(), "entry", ctor);
    builder->SetInsertPoint(block);
    llvm::Value *call_args[] = {list_node};
    llvm::CallInst *call = builder->CreateCall(register_metadata, call_args);
    call->setDoesNotThrow();
    builder->CreateRet(call);
    llvm::verifyFunction(*ctor);

    llvm::appendToGlobalCtors(*module, ctor, 0);
}

llvm::Type *CodeGen_LLVM::llvm_type_of(Type t) {
    return Internal::llvm_type_of(context, t);
}

void CodeGen_LLVM::optimize_module() {
    debug(3) << "Optimizing module\n";

    if (debug::debug_level >= 3) {
        module->dump();
    }

    #if LLVM_VERSION < 37
    FunctionPassManager function_pass_manager(module.get());
    PassManager module_pass_manager;
    #else
    legacy::FunctionPassManager function_pass_manager(module.get());
    legacy::PassManager module_pass_manager;
    #endif

    #if (LLVM_VERSION >= 36) && (LLVM_VERSION < 37)
    internal_assert(module->getDataLayout()) << "Optimizing module with no data layout, probably will crash in LLVM.\n";
    module_pass_manager.add(new DataLayoutPass());
    #endif

    // Make sure things marked as always-inline get inlined
    module_pass_manager.add(createAlwaysInlinerPass());

    PassManagerBuilder b;
    b.OptLevel = 3;
    b.populateFunctionPassManager(function_pass_manager);
    b.populateModulePassManager(module_pass_manager);

    // Run optimization passes
    module_pass_manager.run(*module);
    function_pass_manager.doInitialization();
    for (llvm::Module::iterator i = module->begin(); i != module->end(); i++) {
        function_pass_manager.run(*i);
    }
    function_pass_manager.doFinalization();

    debug(3) << "After LLVM optimizations:\n";
    if (debug::debug_level >= 2) {
        module->dump();
    }
}

void CodeGen_LLVM::sym_push(const string &name, llvm::Value *value) {
    if (!value->getType()->isVoidTy()) {
        value->setName(name);
    }
    symbol_table.push(name, value);
}

void CodeGen_LLVM::sym_pop(const string &name) {
    symbol_table.pop(name);
}

llvm::Value *CodeGen_LLVM::sym_get(const string &name, bool must_succeed) const {
    // look in the symbol table
    if (!symbol_table.contains(name)) {
        if (must_succeed) {
            std::ostringstream err;
            err << "Symbol not found: " << name << "\n";

            if (debug::debug_level > 0) {
                err << "The following names are in scope:\n"
                    << symbol_table << "\n";
            }

            internal_error << err.str();
        } else {
            return nullptr;
        }
    }
    return symbol_table.get(name);
}

bool CodeGen_LLVM::sym_exists(const string &name) const {
    return symbol_table.contains(name);
}

// Take an llvm Value representing a pointer to a buffer_t,
// and populate the symbol table with its constituent parts
void CodeGen_LLVM::push_buffer(const string &name, llvm::Value *buffer) {
    // Make sure the buffer object itself is not null
    create_assertion(builder->CreateIsNotNull(buffer),
                     Call::make(Int(32), "halide_error_buffer_argument_is_null",
                                {name}, Call::Extern));

    Value *host_ptr = buffer_host(buffer);
    Value *dev_ptr = buffer_dev(buffer);

    // Check it's 32-byte aligned

    // Disabled, because we don't currently require external
    // allocations to be aligned.

    /*
    Value *base = builder->CreatePtrToInt(host_ptr, i64);
    Value *check_alignment = builder->CreateAnd(base, 0x1f);
    check_alignment = builder->CreateIsNull(check_alignment);

    string error_message = "Buffer " + name + " is not 32-byte aligned";
    create_assertion(check_alignment, error_message);
    */

    // Instead track this buffer name so that loads and stores from it
    // don't try to be too aligned.
<<<<<<< HEAD
    if (!target.has_cgoption(Target::BuffersAligned))
      might_be_misaligned.insert(name);
=======
    external_buffer.insert(name);
>>>>>>> 98b83c8f

    // Push the buffer pointer as well, for backends that care.
    sym_push(name + ".buffer", buffer);

    sym_push(name + ".host", host_ptr);
    sym_push(name + ".dev", dev_ptr);
    Value *nullity_test = builder->CreateAnd(builder->CreateIsNull(host_ptr),
                                             builder->CreateIsNull(dev_ptr));
    sym_push(name + ".host_and_dev_are_null", nullity_test);
    sym_push(name + ".host_dirty", buffer_host_dirty(buffer));
    sym_push(name + ".dev_dirty", buffer_dev_dirty(buffer));
    sym_push(name + ".extent.0", buffer_extent(buffer, 0));
    sym_push(name + ".extent.1", buffer_extent(buffer, 1));
    sym_push(name + ".extent.2", buffer_extent(buffer, 2));
    sym_push(name + ".extent.3", buffer_extent(buffer, 3));
    sym_push(name + ".stride.0", buffer_stride(buffer, 0));
    sym_push(name + ".stride.1", buffer_stride(buffer, 1));
    sym_push(name + ".stride.2", buffer_stride(buffer, 2));
    sym_push(name + ".stride.3", buffer_stride(buffer, 3));
    sym_push(name + ".min.0", buffer_min(buffer, 0));
    sym_push(name + ".min.1", buffer_min(buffer, 1));
    sym_push(name + ".min.2", buffer_min(buffer, 2));
    sym_push(name + ".min.3", buffer_min(buffer, 3));
    sym_push(name + ".elem_size", buffer_elem_size(buffer));
}

void CodeGen_LLVM::pop_buffer(const string &name) {
    sym_pop(name + ".buffer");
    sym_pop(name + ".host");
    sym_pop(name + ".dev");
    sym_pop(name + ".host_and_dev_are_null");
    sym_pop(name + ".host_dirty");
    sym_pop(name + ".dev_dirty");
    sym_pop(name + ".extent.0");
    sym_pop(name + ".extent.1");
    sym_pop(name + ".extent.2");
    sym_pop(name + ".extent.3");
    sym_pop(name + ".stride.0");
    sym_pop(name + ".stride.1");
    sym_pop(name + ".stride.2");
    sym_pop(name + ".stride.3");
    sym_pop(name + ".min.0");
    sym_pop(name + ".min.1");
    sym_pop(name + ".min.2");
    sym_pop(name + ".min.3");
    sym_pop(name + ".elem_size");
}

// Given an llvm value representing a pointer to a buffer_t, extract various subfields
Value *CodeGen_LLVM::buffer_host(Value *buffer) {
    return builder->CreateLoad(buffer_host_ptr(buffer));
}

Value *CodeGen_LLVM::buffer_dev(Value *buffer) {
    return builder->CreateLoad(buffer_dev_ptr(buffer));
}

Value *CodeGen_LLVM::buffer_host_dirty(Value *buffer) {
    return builder->CreateLoad(buffer_host_dirty_ptr(buffer));
}

Value *CodeGen_LLVM::buffer_dev_dirty(Value *buffer) {
    return builder->CreateLoad(buffer_dev_dirty_ptr(buffer));
}

Value *CodeGen_LLVM::buffer_extent(Value *buffer, int i) {
    return builder->CreateLoad(buffer_extent_ptr(buffer, i));
}

Value *CodeGen_LLVM::buffer_stride(Value *buffer, int i) {
    return builder->CreateLoad(buffer_stride_ptr(buffer, i));
}

Value *CodeGen_LLVM::buffer_min(Value *buffer, int i) {
    return builder->CreateLoad(buffer_min_ptr(buffer, i));
}

Value *CodeGen_LLVM::buffer_elem_size(Value *buffer) {
    return builder->CreateLoad(buffer_elem_size_ptr(buffer));
}

Value *CodeGen_LLVM::buffer_host_ptr(Value *buffer) {
    return builder->CreateConstInBoundsGEP2_32(
#if LLVM_VERSION >= 37
        buffer_t_type,
#endif
        buffer,
        0,
        1,
        "buf_host");
}

Value *CodeGen_LLVM::buffer_dev_ptr(Value *buffer) {
    return builder->CreateConstInBoundsGEP2_32(
#if LLVM_VERSION >= 37
        buffer_t_type,
#endif
        buffer,
        0,
        0,
        "buf_dev");
}

Value *CodeGen_LLVM::buffer_host_dirty_ptr(Value *buffer) {
    return builder->CreateConstInBoundsGEP2_32(
#if LLVM_VERSION >= 37
        buffer_t_type,
#endif
        buffer,
        0,
        6,
        "buffer_host_dirty");
}

Value *CodeGen_LLVM::buffer_dev_dirty_ptr(Value *buffer) {
    return builder->CreateConstInBoundsGEP2_32(
#if LLVM_VERSION >= 37
        buffer_t_type,
#endif
        buffer,
        0,
        7,
        "buffer_dev_dirty");
}

Value *CodeGen_LLVM::buffer_extent_ptr(Value *buffer, int i) {
    llvm::Value *zero = ConstantInt::get(i32, 0);
    llvm::Value *field = ConstantInt::get(i32, 2);
    llvm::Value *idx = ConstantInt::get(i32, i);
    vector<llvm::Value *> args = {zero, field, idx};
    return builder->CreateInBoundsGEP(
#if LLVM_VERSION >= 37
        buffer_t_type,
#endif
        buffer,
        args,
        "buf_extent");
}

Value *CodeGen_LLVM::buffer_stride_ptr(Value *buffer, int i) {
    llvm::Value *zero = ConstantInt::get(i32, 0);
    llvm::Value *field = ConstantInt::get(i32, 3);
    llvm::Value *idx = ConstantInt::get(i32, i);
    vector<llvm::Value *> args = {zero, field, idx};
    return builder->CreateInBoundsGEP(
#if LLVM_VERSION >= 37
        buffer_t_type,
#endif
        buffer,
        args,
        "buf_stride");
}

Value *CodeGen_LLVM::buffer_min_ptr(Value *buffer, int i) {
    llvm::Value *zero = ConstantInt::get(i32, 0);
    llvm::Value *field = ConstantInt::get(i32, 4);
    llvm::Value *idx = ConstantInt::get(i32, i);
    vector<llvm::Value *> args = {zero, field, idx};
    return builder->CreateInBoundsGEP(
#if LLVM_VERSION >= 37
        buffer_t_type,
#endif
        buffer,
        args,
        "buf_min");
}

Value *CodeGen_LLVM::buffer_elem_size_ptr(Value *buffer) {
    return builder->CreateConstInBoundsGEP2_32(
#if LLVM_VERSION >= 37
        buffer_t_type,
#endif
        buffer,
        0,
        5,
        "buf_elem_size");
}

Value *CodeGen_LLVM::codegen(Expr e) {
    internal_assert(e.defined());
    debug(4) << "Codegen: " << e.type() << ", " << e << "\n";
    value = nullptr;
    e.accept(this);
    internal_assert(value) << "Codegen of an expr did not produce an llvm value\n";
    return value;
}

void CodeGen_LLVM::codegen(Stmt s) {
    internal_assert(s.defined());
    debug(3) << "Codegen: " << s << "\n";
    value = nullptr;
    s.accept(this);
}

void CodeGen_LLVM::visit(const IntImm *op) {
    value = ConstantInt::getSigned(llvm_type_of(op->type), op->value);
}

void CodeGen_LLVM::visit(const UIntImm *op) {
    value = ConstantInt::get(llvm_type_of(op->type), op->value);
}

void CodeGen_LLVM::visit(const FloatImm *op) {
    value = ConstantFP::get(llvm_type_of(op->type), op->value);
}

void CodeGen_LLVM::visit(const StringImm *op) {
    value = create_string_constant(op->value);
}

void CodeGen_LLVM::visit(const Cast *op) {
    Halide::Type src = op->value.type();
    Halide::Type dst = op->type;

    value = codegen(op->value);

    llvm::Type *llvm_dst = llvm_type_of(dst);

    if (dst.is_handle() && src.is_handle()) {
        value = builder->CreateBitCast(value, llvm_dst);
    } else if (dst.is_handle() || src.is_handle()) {
        internal_error << "Can't cast from " << src << " to " << dst << "\n";
    } else if (!src.is_float() && !dst.is_float()) {
        // Widening integer casts either zero extend or sign extend,
        // depending on the source type. Narrowing integer casts
        // always truncate.
        value = builder->CreateIntCast(value, llvm_dst, src.is_int());
    } else if (src.is_float() && dst.is_int()) {
        value = builder->CreateFPToSI(value, llvm_dst);
    } else if (src.is_float() && dst.is_uint()) {
        // fptoui has undefined behavior on overflow. Seems reasonable
        // to get an unspecified uint on overflow, but because uint1s
        // are stored in uint8s for float->uint1 casts this undefined
        // behavior manifests itself as uint1 values greater than 1,
        // which could in turn break our bounds inference
        // guarantees. So go via uint8 in this case.
        if (dst.bits() < 8) {
            value = builder->CreateFPToUI(value, llvm_type_of(dst.with_bits(8)));
            value = builder->CreateIntCast(value, llvm_dst, false);
        } else {
            value = builder->CreateFPToUI(value, llvm_dst);
        }
    } else if (src.is_int() && dst.is_float()) {
        value = builder->CreateSIToFP(value, llvm_dst);
    } else if (src.is_uint() && dst.is_float()) {
        value = builder->CreateUIToFP(value, llvm_dst);
    } else {
        internal_assert(src.is_float() && dst.is_float());
        // Float widening or narrowing
        value = builder->CreateFPCast(value, llvm_dst);
    }
}

void CodeGen_LLVM::visit(const Variable *op) {
    value = sym_get(op->name);
}

void CodeGen_LLVM::visit(const Add *op) {
    if (op->type.is_float()) {
        value = builder->CreateFAdd(codegen(op->a), codegen(op->b));
    } else if (op->type.is_int()) {
        // We tell llvm integers don't wrap, so that it generates good
        // code for loop indices.
        value = builder->CreateNSWAdd(codegen(op->a), codegen(op->b));
    } else {
        value = builder->CreateAdd(codegen(op->a), codegen(op->b));
    }
}

void CodeGen_LLVM::visit(const Sub *op) {
    if (op->type.is_float()) {
        value = builder->CreateFSub(codegen(op->a), codegen(op->b));
    } else if (op->type.is_int()) {
        // We tell llvm integers don't wrap, so that it generates good
        // code for loop indices.
        value = builder->CreateNSWSub(codegen(op->a), codegen(op->b));
    } else {
        value = builder->CreateSub(codegen(op->a), codegen(op->b));
    }
}

void CodeGen_LLVM::visit(const Mul *op) {
    if (op->type.is_float()) {
        value = builder->CreateFMul(codegen(op->a), codegen(op->b));
    } else if (op->type.is_int()) {
        // We tell llvm integers don't wrap, so that it generates good
        // code for loop indices.
        value = builder->CreateNSWMul(codegen(op->a), codegen(op->b));
    } else {
        value = builder->CreateMul(codegen(op->a), codegen(op->b));
    }
}

Expr CodeGen_LLVM::mulhi_shr(Expr a, Expr b, int shr) {
    Type ty = a.type();
    Type wide_ty = ty.with_bits(ty.bits() * 2);

    Expr p_wide = cast(wide_ty, a) * cast(wide_ty, b);
    return cast(ty, p_wide >> (shr + ty.bits()));
}

Expr CodeGen_LLVM::sorted_avg(Expr a, Expr b) {
    // b > a, so the following works without widening:
    // a + (b - a)/2
    return a + (b - a)/2;
}

void CodeGen_LLVM::visit(const Div *op) {
    user_assert(!is_zero(op->b)) << "Division by constant zero in expression: " << Expr(op) << "\n";

    // Detect if it's a small int division
    const int64_t *const_int_divisor = as_const_int(op->b);
    const uint64_t *const_uint_divisor = as_const_uint(op->b);

    int shift_amount;
    bool power_of_two = is_const_power_of_two_integer(op->b, &shift_amount);

    if (op->type.is_float()) {
        value = builder->CreateFDiv(codegen(op->a), codegen(op->b));
    } else if (power_of_two && op->type.is_int()) {
        Value *numerator = codegen(op->a);
        Constant *shift = ConstantInt::get(llvm_type_of(op->type), shift_amount);
        value = builder->CreateAShr(numerator, shift);
    } else if (power_of_two && op->type.is_uint()) {
        Value *numerator = codegen(op->a);
        Constant *shift = ConstantInt::get(llvm_type_of(op->type), shift_amount);
        value = builder->CreateLShr(numerator, shift);
    } else if (const_int_divisor &&
               op->type.is_int() &&
               (op->type.bits() == 8 || op->type.bits() == 16 || op->type.bits() == 32) &&
               *const_int_divisor > 1 &&
               ((op->type.bits() > 8 && *const_int_divisor < 256) || *const_int_divisor < 128)) {

        int64_t multiplier, shift;
        if (op->type.bits() == 32) {
            multiplier = IntegerDivision::table_s32[*const_int_divisor][2];
            shift      = IntegerDivision::table_s32[*const_int_divisor][3];
        } else if (op->type.bits() == 16) {
            multiplier = IntegerDivision::table_s16[*const_int_divisor][2];
            shift      = IntegerDivision::table_s16[*const_int_divisor][3];
        } else {
            // 8 bit
            multiplier = IntegerDivision::table_s8[*const_int_divisor][2];
            shift      = IntegerDivision::table_s8[*const_int_divisor][3];
        }
        Expr num = op->a;

        // Make an all-ones mask if the numerator is negative
        Expr sign = num >> make_const(op->type, op->type.bits() - 1);

        // Flip the numerator bits if the mask is high.
        num = cast(num.type().with_code(Type::UInt), num);
        num = num ^ sign;

        // Multiply and keep the high half of the
        // result, and then apply the shift.
        Expr mult = make_const(num.type(), multiplier);
        num = mulhi_shr(num, mult, shift);

        // Maybe flip the bits back again.
        num = num ^ sign;

        value = codegen(num);

    } else if (const_uint_divisor &&
               op->type.is_uint() &&
               (op->type.bits() == 8 || op->type.bits() == 16 || op->type.bits() == 32) &&
               *const_uint_divisor > 1 && *const_uint_divisor < 256) {

        int64_t method, multiplier, shift;
        if (op->type.bits() == 32) {
            method     = IntegerDivision::table_u32[*const_uint_divisor][1];
            multiplier = IntegerDivision::table_u32[*const_uint_divisor][2];
            shift      = IntegerDivision::table_u32[*const_uint_divisor][3];
        } else if (op->type.bits() == 16) {
            method     = IntegerDivision::table_u16[*const_uint_divisor][1];
            multiplier = IntegerDivision::table_u16[*const_uint_divisor][2];
            shift      = IntegerDivision::table_u16[*const_uint_divisor][3];
        } else {
            method     = IntegerDivision::table_u8[*const_uint_divisor][1];
            multiplier = IntegerDivision::table_u8[*const_uint_divisor][2];
            shift      = IntegerDivision::table_u8[*const_uint_divisor][3];
        }

        internal_assert(method != 0)
            << "method 0 division is for powers of two and should have been handled elsewhere\n";
        Expr num = op->a;

        // Widen, multiply, narrow
        Expr mult = make_const(num.type(), multiplier);
        Expr val = mulhi_shr(num, mult, method == 1 ? shift : 0);

        if (method == 2) {
            // Average with original numerator.
            val = sorted_avg(val, num);

            // Do the final shift
            if (shift) {
                val = val >> make_const(op->type, shift);
            }
        }

        value = codegen(val);
    } else if (op->type.is_uint()) {
        value = builder->CreateUDiv(codegen(op->a), codegen(op->b));
    } else {
        // Signed integer division sucks. It should be defined such
        // that it satisifies (a/b)*b + a%b = a, where 0 <= a%b < |b|,
        // i.e. Euclidean division.

        // If it's a small const power of two, then we can just
        // arithmetic right shift. This rounds towards negative
        // infinity.
        for (int bits = 1; bits < 30; bits++) {
            if (is_const(op->b, 1 << bits)) {
                Value *shift = codegen(make_const(op->a.type(), bits));
                value = builder->CreateAShr(codegen(op->a), shift);
                return;
            }
        }

        // We get rounding to work by examining the implied remainder
        // and correcting the quotient.

        /* Here's the C code that we're trying to match:
        int q = a / b;
        int r = a - q * b;
        int bs = b >> (t.bits() - 1);
        int rs = r >> (t.bits() - 1);
        return q - (rs & bs) + (rs & ~bs);
        */

        Value *a = codegen(op->a), *b = codegen(op->b);

        Value *q = builder->CreateSDiv(a, b);
        Value *r = builder->CreateSub(a, builder->CreateMul(q, b));
        Value *shift = ConstantInt::get(a->getType(), op->a.type().bits()-1);
        Value *bs = builder->CreateAShr(b, shift);
        Value *rs = builder->CreateAShr(r, shift);
        Value *round_up = builder->CreateAnd(rs, bs);
        Value *round_down = builder->CreateAnd(rs, builder->CreateNot(bs));
        value = builder->CreateAdd(builder->CreateSub(q, round_up), round_down);
    }
}

void CodeGen_LLVM::visit(const Mod *op) {
    // To match our definition of division, mod should be between 0
    // and |b|.

    if (op->type.is_float()) {
        value = codegen(simplify(op->a - op->b * floor(op->a/op->b)));
    } else if (op->type.is_uint()) {
        int bits;
        if (is_const_power_of_two_integer(op->b, &bits)) {
            Expr one = make_one(op->b.type());
            value = builder->CreateAnd(codegen(op->a), codegen(op->b - one));
        } else {
            value = builder->CreateURem(codegen(op->a), codegen(op->b));
        }
    } else {
        int bits;
        if (is_const_power_of_two_integer(op->b, &bits)) {
            Expr one = make_one(op->b.type());
            value = builder->CreateAnd(codegen(op->a), codegen(op->b - one));
        } else {
            Value *a = codegen(op->a);
            Value *b = codegen(op->b);

            // Match this non-overflowing C code
            /*
              T r = a % b;
              r = r + (r < 0 ? abs(b) : 0);
            */

            Value *r = builder->CreateSRem(a, b);
            Value *zero = ConstantInt::get(r->getType(), 0);
            Value *b_lt_0 = builder->CreateICmpSLT(b, zero);
            Value *abs_b = builder->CreateSelect(b_lt_0, builder->CreateNeg(b), b);
            Value *r_lt_0 = builder->CreateICmpSLT(r, zero);
            value = builder->CreateSelect(r_lt_0, builder->CreateAdd(r, abs_b), r);
        }
    }
}

void CodeGen_LLVM::visit(const Min *op) {
    string a_name = unique_name('a');
    string b_name = unique_name('b');
    Expr a = Variable::make(op->a.type(), a_name);
    Expr b = Variable::make(op->b.type(), b_name);
    value = codegen(Let::make(a_name, op->a,
                              Let::make(b_name, op->b,
                                        select(a < b, a, b))));
}

void CodeGen_LLVM::visit(const Max *op) {
    string a_name = unique_name('a');
    string b_name = unique_name('b');
    Expr a = Variable::make(op->a.type(), a_name);
    Expr b = Variable::make(op->b.type(), b_name);
    value = codegen(Let::make(a_name, op->a,
                              Let::make(b_name, op->b,
                                        select(a > b, a, b))));
}

void CodeGen_LLVM::visit(const EQ *op) {
    Value *a = codegen(op->a);
    Value *b = codegen(op->b);
    Halide::Type t = op->a.type();
    if (t.is_float()) {
        value = builder->CreateFCmpOEQ(a, b);
    } else {
        value = builder->CreateICmpEQ(a, b);
    }
}

void CodeGen_LLVM::visit(const NE *op) {
    Value *a = codegen(op->a);
    Value *b = codegen(op->b);
    Halide::Type t = op->a.type();
    if (t.is_float()) {
        value = builder->CreateFCmpONE(a, b);
    } else {
        value = builder->CreateICmpNE(a, b);
    }
}

void CodeGen_LLVM::visit(const LT *op) {
    Value *a = codegen(op->a);
    Value *b = codegen(op->b);

    Halide::Type t = op->a.type();
    if (t.is_float()) {
        value = builder->CreateFCmpOLT(a, b);
    } else if (t.is_int()) {
        value = builder->CreateICmpSLT(a, b);
    } else {
        value = builder->CreateICmpULT(a, b);
    }
}

void CodeGen_LLVM::visit(const LE *op) {
    Value *a = codegen(op->a);
    Value *b = codegen(op->b);
    Halide::Type t = op->a.type();
    if (t.is_float()) {
        value = builder->CreateFCmpOLE(a, b);
    } else if (t.is_int()) {
        value = builder->CreateICmpSLE(a, b);
    } else {
        value = builder->CreateICmpULE(a, b);
    }
}

void CodeGen_LLVM::visit(const GT *op) {
    Value *a = codegen(op->a);
    Value *b = codegen(op->b);
    Halide::Type t = op->a.type();
    if (t.is_float()) {
        value = builder->CreateFCmpOGT(a, b);
    } else if (t.is_int()) {
        value = builder->CreateICmpSGT(a, b);
    } else {
        value = builder->CreateICmpUGT(a, b);
    }
}

void CodeGen_LLVM::visit(const GE *op) {
    Value *a = codegen(op->a);
    Value *b = codegen(op->b);
    Halide::Type t = op->a.type();
    if (t.is_float()) {
        value = builder->CreateFCmpOGE(a, b);
    } else if (t.is_int()) {
        value = builder->CreateICmpSGE(a, b);
    } else {
        value = builder->CreateICmpUGE(a, b);
    }
}

void CodeGen_LLVM::visit(const And *op) {
    value = builder->CreateAnd(codegen(op->a), codegen(op->b));
}

void CodeGen_LLVM::visit(const Or *op) {
    value = builder->CreateOr(codegen(op->a), codegen(op->b));
}

void CodeGen_LLVM::visit(const Not *op) {
    value = builder->CreateNot(codegen(op->a));
}


void CodeGen_LLVM::visit(const Select *op) {
    // For now we always generate select nodes, but the code is here
    // for if then elses if we need it
    if (false && op->condition.type().is_scalar()) {
        // Codegen an if-then-else so we don't go to the expense of
        // generating both vectors

        BasicBlock *true_bb = BasicBlock::Create(*context, "true_bb", function);
        BasicBlock *false_bb = BasicBlock::Create(*context, "false_bb", function);
        BasicBlock *after_bb = BasicBlock::Create(*context, "after_bb", function);
        builder->CreateCondBr(codegen(op->condition), true_bb, false_bb);

        builder->SetInsertPoint(true_bb);
        Value *true_value = codegen(op->true_value);
        builder->CreateBr(after_bb);

        builder->SetInsertPoint(false_bb);
        Value *false_value = codegen(op->false_value);
        builder->CreateBr(after_bb);

        builder->SetInsertPoint(after_bb);
        PHINode *phi = builder->CreatePHI(true_value->getType(), 2);
        phi->addIncoming(true_value, true_bb);
        phi->addIncoming(false_value, false_bb);

        value = phi;
    } else if (op->type == Int(32)) {
        // llvm has a performance bug inside of loop strength
        // reduction that barfs on long chains of selects. To avoid
        // it, we use bit-masking instead.
        Value *cmp = codegen(op->condition);
        Value *a = codegen(op->true_value);
        Value *b = codegen(op->false_value);
        cmp = builder->CreateIntCast(cmp, i32, true);
        a = builder->CreateAnd(a, cmp);
        cmp = builder->CreateNot(cmp);
        b = builder->CreateAnd(b, cmp);
        value = builder->CreateOr(a, b);
    } else {
        value = builder->CreateSelect(codegen(op->condition),
                                      codegen(op->true_value),
                                      codegen(op->false_value));
    }
}

namespace {
Expr promote_64(Expr e) {
    if (const Add *a = e.as<Add>()) {
        return Add::make(promote_64(a->a), promote_64(a->b));
    } else if (const Sub *s = e.as<Sub>()) {
        return Sub::make(promote_64(s->a), promote_64(s->b));
    } else if (const Mul *m = e.as<Mul>()) {
        return Mul::make(promote_64(m->a), promote_64(m->b));
    } else if (const Min *m = e.as<Min>()) {
        return Min::make(promote_64(m->a), promote_64(m->b));
    } else if (const Max *m = e.as<Max>()) {
        return Max::make(promote_64(m->a), promote_64(m->b));
    } else {
        return cast(Int(64), e);
    }
}
}

Value *CodeGen_LLVM::codegen_buffer_pointer(string buffer, Halide::Type type, Expr index) {
    // Promote index to 64-bit on targets that use 64-bit pointers.
    llvm::DataLayout d(module.get());
    if (promote_indices() && d.getPointerSize() == 8) {
        index = promote_64(index);
    }

    // Handles are always indexed as 64-bit.
    if (type.is_handle()) {
        return codegen_buffer_pointer(buffer, UInt(64, type.lanes()), index);
    } else {
        return codegen_buffer_pointer(buffer, type, codegen(index));
    }
}


Value *CodeGen_LLVM::codegen_buffer_pointer(string buffer, Halide::Type type, Value *index) {
    // Find the base address from the symbol table
    Value *base_address = symbol_table.get(buffer + ".host");
    llvm::Type *base_address_type = base_address->getType();
    unsigned address_space = base_address_type->getPointerAddressSpace();

    llvm::Type *load_type = llvm_type_of(type)->getPointerTo(address_space);

    // If the type doesn't match the expected type, we need to pointer cast
    if (load_type != base_address_type) {
        base_address = builder->CreatePointerCast(base_address, load_type);
    }

    llvm::Constant *constant_index = dyn_cast<llvm::Constant>(index);
    if (constant_index && constant_index->isZeroValue()) {
        return base_address;
    }

    // Promote index to 64-bit on targets that use 64-bit pointers.
    llvm::DataLayout d(module.get());
    if (d.getPointerSize() == 8) {
        index = builder->CreateIntCast(index, i64, true);
    }

    return builder->CreateInBoundsGEP(base_address, index);
}

namespace {
int next_power_of_two(int x) {
    for (int p2 = 1; ; p2 *= 2) {
        if (p2 >= x) {
            return p2;
        }
    }
    // unreachable.
}
}

void CodeGen_LLVM::add_tbaa_metadata(llvm::Instruction *inst, string buffer, Expr index) {
    // If the index is constant, we generate some TBAA info that helps
    // LLVM understand our loads/stores aren't aliased.
    bool constant_index = false;
    int64_t base = 0;
    int64_t width = 1;

    if (index.defined()) {
        if (const Ramp *ramp = index.as<Ramp>()) {
            const int64_t *pstride = as_const_int(ramp->stride);
            const int64_t *pbase = as_const_int(ramp->base);
            if (pstride && pbase) {
                // We want to find the smallest aligned width and offset
                // that contains this ramp.
                int64_t stride = *pstride;
                base = *pbase;
                assert(base >= 0);
                width = next_power_of_two(ramp->lanes * stride);

                while (base % width) {
                    base -= base % width;
                    width *= 2;
                }
                constant_index = true;
            }
        } else {
            const int64_t *pbase = as_const_int(index);
            if (pbase) {
                base = *pbase;
                constant_index = true;
            }
        }
    }

    // Add type-based-alias-analysis metadata to the pointer, so that
    // loads and stores to different buffers can get reordered.
    LLVMMDNodeArgumentType root_buffer_type[] = {MDString::get(*context, "Halide buffer")};
    MDNode *tbaa = MDNode::get(*context, root_buffer_type);

    LLVMMDNodeArgumentType this_buffer_type[] = {MDString::get(*context, buffer), tbaa};
    tbaa = MDNode::get(*context, this_buffer_type);

    // We also add metadata for constant indices to allow loads and
    // stores to the same buffer to get reordered.
    if (constant_index) {
        for (int w = 1024; w >= width; w /= 2) {
            int64_t b = (base / w) * w;

            std::stringstream level;
            level << buffer << ".width" << w << ".base" << b;
            LLVMMDNodeArgumentType this_level_type[] = {MDString::get(*context, level.str()), tbaa};
            tbaa = MDNode::get(*context, this_level_type);
        }
    }

    inst->setMetadata("tbaa", tbaa);
}

void CodeGen_LLVM::visit(const Load *op) {

    bool is_external = (external_buffer.find(op->name) != external_buffer.end());

    // If it's a Handle, load it as a uint64_t and then cast
    if (op->type.is_handle()) {
        codegen(reinterpret(op->type, Load::make(UInt(64, op->type.lanes()), op->name, op->index, op->image, op->param)));
        return;
    }

    // There are several cases. Different architectures may wish to override some.
    if (op->type.is_scalar()) {
        // Scalar loads
        Value *ptr = codegen_buffer_pointer(op->name, op->type, op->index);
        LoadInst *load = builder->CreateAlignedLoad(ptr, op->type.bytes());
        add_tbaa_metadata(load, op->name, op->index);
        value = load;
    } else {
        const Ramp *ramp = op->index.as<Ramp>();
        const IntImm *stride = ramp ? ramp->stride.as<IntImm>() : nullptr;

        if (ramp && stride && stride->value == 1) {
            int alignment = op->type.bytes(); // The size of a single element

            int native_bits = native_vector_bits();
            int native_bytes = native_bits / 8;
            // We assume halide_malloc for the platform returns
            // buffers aligned to at least the native vector
            // width. (i.e. 16-byte alignment on arm, and 32-byte
            // alignment on x86), so this is the maximum alignment we
            // can infer based on the index alone.

            // Boost the alignment if possible, up to the native vector width.
<<<<<<< HEAD
            ModulusRemainder mod_rem = get_alignment_info(ramp->base);
            if (!possibly_misaligned) {
                while ((mod_rem.remainder & 1) == 0 &&
                       (mod_rem.modulus & 1) == 0 &&
                       alignment < native_bytes) {
                    mod_rem.modulus /= 2;
                    mod_rem.remainder /= 2;
                    alignment *= 2;
                }
=======
            ModulusRemainder mod_rem = modulus_remainder(ramp->base, alignment_info);
            while ((mod_rem.remainder & 1) == 0 &&
                   (mod_rem.modulus & 1) == 0 &&
                   alignment < native_bytes) {
                mod_rem.modulus /= 2;
                mod_rem.remainder /= 2;
                alignment *= 2;
            }

            // If it is an external buffer, then we cannot assume that the host pointer
            // is aligned to at least native vector width. However, we may be able to do
            // better than just assuming that it is unaligned.
            if (is_external && op->param.defined()) {
                int host_alignment = op->param.host_alignment();
                alignment = gcd(alignment, host_alignment);
>>>>>>> 98b83c8f
            }

            // For dense vector loads wider than the native vector
            // width, bust them up into native vectors
            debug(4) << "Generating load w/ alignment: " << alignment << "\n";
            debug(4) << "Type: " << op->type << "\n";
            debug(4) << "Index: " << op->index << "\n";
            int load_lanes = op->type.lanes();
            int native_lanes = native_bits / op->type.bits();
            vector<Value *> slices;
            for (int i = 0; i < load_lanes; i += native_lanes) {
                int slice_lanes = std::min(native_lanes, load_lanes - i);
                Expr slice_base = simplify(ramp->base + i);
                Expr slice_index = slice_lanes == 1 ? slice_base : Ramp::make(slice_base, 1, slice_lanes);
                llvm::Type *slice_type = VectorType::get(llvm_type_of(op->type.element_of()), slice_lanes);
                Value *elt_ptr = codegen_buffer_pointer(op->name, op->type.element_of(), slice_base);
                Value *vec_ptr = builder->CreatePointerCast(elt_ptr, slice_type->getPointerTo());
                LoadInst *load = builder->CreateAlignedLoad(vec_ptr, alignment);
                add_tbaa_metadata(load, op->name, slice_index);
                slices.push_back(load);
            }
            value = concat_vectors(slices);
            debug(2) << "Concat_vectors 1:\n";
            if (debug::debug_level >= 2) value -> dump();
        } else if (ramp && stride && stride->value == 2) {
            // Load two vectors worth and then shuffle
            Expr base_a = ramp->base, base_b = ramp->base + ramp->lanes;

            // False indicates we should take the even-numbered lanes
            // from the load, true indicates we should take the
            // odd-numbered-lanes.
            bool shifted_a = false, shifted_b = false;

            bool external = op->param.defined() || op->image.defined();

            // Don't read beyond the end of an external buffer.
            if (external) {
                base_b -= 1;
                shifted_b = true;
            } else {
                // If the base ends in an odd constant, then subtract one
                // and do a different shuffle. This helps expressions like
                // (f(2*x) + f(2*x+1) share loads
                const Add *add = ramp->base.as<Add>();
                const IntImm *offset = add ? add->b.as<IntImm>() : nullptr;
                if (offset && offset->value & 1) {
                    base_a -= 1;
                    shifted_a = true;
                    base_b -= 1;
                    shifted_b = true;
                }
            }

            // Do each load.
            Expr ramp_a = Ramp::make(base_a, 1, ramp->lanes);
            Expr ramp_b = Ramp::make(base_b, 1, ramp->lanes);
            Expr load_a = Load::make(op->type, op->name, ramp_a, op->image, op->param);
            Expr load_b = Load::make(op->type, op->name, ramp_b, op->image, op->param);
            Value *vec_a = codegen(load_a);
            Value *vec_b = codegen(load_b);

            // Shuffle together the results.
            vector<Constant *> indices(ramp->lanes);
            for (int i = 0; i < (ramp->lanes + 1)/2; i++) {
                indices[i] = ConstantInt::get(i32, i*2 + (shifted_a ? 1 : 0));
            }
            for (int i = (ramp->lanes + 1)/2; i < ramp->lanes; i++) {
                indices[i] = ConstantInt::get(i32, i*2 + (shifted_b ? 1 : 0));
            }

            debug(2) << "Loading two vectors and shuffle: \n";

            value = builder->CreateShuffleVector(vec_a, vec_b, ConstantVector::get(indices));
            if (debug::debug_level >= 2) value -> dump();
        } else if (ramp && stride && stride->value == -1) {
            // Load the vector and then flip it in-place
            Expr flipped_base = ramp->base - ramp->lanes + 1;
            Expr flipped_index = Ramp::make(flipped_base, 1, ramp->lanes);
            Expr flipped_load = Load::make(op->type, op->name, flipped_index, op->image, op->param);

            Value *flipped = codegen(flipped_load);

            vector<Constant *> indices(ramp->lanes);
            for (int i = 0; i < ramp->lanes; i++) {
                indices[i] = ConstantInt::get(i32, ramp->lanes-1-i);
            }

            Constant *undef = UndefValue::get(flipped->getType());
            debug(2) << "Load the vector and then flip it in-place\n";
            value = builder->CreateShuffleVector(flipped, undef, ConstantVector::get(indices));
            if (debug::debug_level >= 2) value -> dump();
        } else if (ramp) {
            // Gather without generating the indices as a vector
            Value *ptr = codegen_buffer_pointer(op->name, op->type.element_of(), ramp->base);
            Value *stride = codegen(ramp->stride);
            value = UndefValue::get(llvm_type_of(op->type));
            for (int i = 0; i < ramp->lanes; i++) {
                Value *lane = ConstantInt::get(i32, i);
                LoadInst *val = builder->CreateLoad(ptr);
                add_tbaa_metadata(val, op->name, op->index);
                value = builder->CreateInsertElement(value, val, lane);
                debug(2) << "Generate InsertElement without indices\n";
                if (debug::debug_level >= 2) value -> dump();
                ptr = builder->CreateInBoundsGEP(ptr, stride);
            }
        } else if (false /* should_scalarize(op->index) */) {
            // TODO: put something sensible in for
            // should_scalarize. Probably a good idea if there are no
            // loads in it, and it's all int32.

            // Compute the index as scalars, and then do a gather
            Value *vec = UndefValue::get(llvm_type_of(op->type));
            for (int i = 0; i < op->type.lanes(); i++) {
                Expr idx = extract_lane(op->index, i);
                Value *ptr = codegen_buffer_pointer(op->name, op->type.element_of(), idx);
                LoadInst *val = builder->CreateLoad(ptr);
                add_tbaa_metadata(val, op->name, op->index);
                vec = builder->CreateInsertElement(vec, val, ConstantInt::get(i32, i));
                debug(2) << "Generate InsertElement with index as scalars\n";
                if (debug::debug_level >= 2) vec -> dump();
            }
            value = vec;
        } else {
            // General gathers
            Value *index = codegen(op->index);
            Value *vec = UndefValue::get(llvm_type_of(op->type));
            for (int i = 0; i < op->type.lanes(); i++) {
                Value *idx = builder->CreateExtractElement(index, ConstantInt::get(i32, i));
                Value *ptr = codegen_buffer_pointer(op->name, op->type.element_of(), idx);
                LoadInst *val = builder->CreateLoad(ptr);
                add_tbaa_metadata(val, op->name, op->index);
                vec = builder->CreateInsertElement(vec, val, ConstantInt::get(i32, i));
                debug(2) << "Generate InsertElement general gathers\n";
                if (debug::debug_level >= 2) vec -> dump();
            }
            value = vec;
        }
    }

}

void CodeGen_LLVM::visit(const Ramp *op) {
    if (is_const(op->stride) && !is_const(op->base)) {
        // If the stride is const and the base is not (e.g. ramp(x, 1,
        // 4)), we can lift out the stride and broadcast the base so
        // we can do a single vector broadcast and add instead of
        // repeated insertion
        Expr broadcast = Broadcast::make(op->base, op->lanes);
        Expr ramp = Ramp::make(make_zero(op->base.type()), op->stride, op->lanes);
        value = codegen(broadcast + ramp);
    } else {
        // Otherwise we generate element by element by adding the stride to the base repeatedly

        Value *base = codegen(op->base);
        Value *stride = codegen(op->stride);

        value = UndefValue::get(llvm_type_of(op->type));
        for (int i = 0; i < op->type.lanes(); i++) {
            if (i > 0) {
                if (op->type.is_float()) {
                    base = builder->CreateFAdd(base, stride);
                } else {
                    base = builder->CreateNSWAdd(base, stride);
                }
            }
            value = builder->CreateInsertElement(value, base, ConstantInt::get(i32, i));
            debug(2) << "Generate InsertElement Ramp adding stride to base\n";
            if (debug::debug_level >= 2) value -> dump();
        }
    }
}

llvm::Value *CodeGen_LLVM::create_broadcast(llvm::Value *v, int lanes) {
    Constant *undef = UndefValue::get(VectorType::get(v->getType(), lanes));
    Constant *zero = ConstantInt::get(i32, 0);
    v = builder->CreateInsertElement(undef, v, zero);
    debug(2) << "Generate InsertElement broadcast v\n";
    if (debug::debug_level >= 2) v -> dump();
    Constant *zeros = ConstantVector::getSplat(lanes, zero);
    debug(2) << "Creating broadcast via shufflevector of zeros and V\n";
    Value *value = builder->CreateShuffleVector(v, undef, zeros);
    if (debug::debug_level >= 2) value -> dump();
    return value;
}

void CodeGen_LLVM::visit(const Broadcast *op) {
    value = create_broadcast(codegen(op->value), op->lanes);
    if (debug::debug_level >= 2) value -> dump();
}

// Pass through scalars, and unpack broadcasts. Assert if it's a non-vector broadcast.
Expr unbroadcast(Expr e) {
    if (e.type().is_vector()) {
        const Broadcast *broadcast = e.as<Broadcast>();
        internal_assert(broadcast);
        return broadcast->value;
    } else {
        return e;
    }
}

Value *CodeGen_LLVM::interleave_vectors(Type type, const std::vector<Expr>& vecs) {
    if(vecs.size() == 1) {
        return codegen(vecs[0]);
    } else if(vecs.size() == 2) {
        Expr a = vecs[0], b = vecs[1];
        debug(3) << "Vectors to interleave: " << a << ", " << b << "\n";

        vector<Constant *> indices(type.lanes());
        for (int i = 0; i < type.lanes(); i++) {
            int idx = i/2;
            if (i % 2 == 1) idx += a.type().lanes();
            indices[i] = ConstantInt::get(i32, idx);
        }

        debug(2) << "Interleaving vectors\n";
        Value *value = builder->CreateShuffleVector(codegen(a), codegen(b), ConstantVector::get(indices));
        if (debug::debug_level >= 2) value -> dump();
        return value;
    } else if(vecs.size() == 3) {
        Expr a = vecs[0], b = vecs[1], c = vecs[2];
        debug(3) << "Vectors to interleave: " << a << ", " << b << ", " << c << "\n";

        // First we shuffle a & b together...
        vector<Constant *> indices(type.lanes());
        for (int i = 0; i < type.lanes(); i++) {
            if (i % 3 == 0) {
                indices[i] = ConstantInt::get(i32, i/3);
            } else if (i % 3 == 1) {
                indices[i] = ConstantInt::get(i32, i/3 + a.type().lanes());
            } else {
                indices[i] = UndefValue::get(i32);
            }
        }
        debug(2) << "Interleaving 3 vectors, ab first\n";
        Value *value_ab = builder->CreateShuffleVector(codegen(a), codegen(b), ConstantVector::get(indices));
        if (debug::debug_level >= 2) value_ab -> dump();

        // Then we create a vector of the output size that contains c...
        for (int i = 0; i < type.lanes(); i++) {
            if (i < c.type().lanes()) {
                indices[i] = ConstantInt::get(i32, i);
            } else {
                indices[i] = UndefValue::get(i32);
            }
        }

        Value *none = UndefValue::get(llvm_type_of(c.type()));
        debug(2) << "Interleaving 3 vectors, now c\n";
        Value *value_c = builder->CreateShuffleVector(codegen(c), none, ConstantVector::get(indices));
        if (debug::debug_level >= 2) value_c -> dump();


        // Finally, we shuffle the above 2 vectors together into the result.
        for (int i = 0; i < type.lanes(); i++) {
            if (i % 3 < 2) {
                indices[i] = ConstantInt::get(i32, i);
            } else {
                indices[i] = ConstantInt::get(i32, i/3 + type.lanes());
            }
        }
        debug(2) << "Interleaving 3 vectors, last c\n";
        Value *value = builder->CreateShuffleVector(value_ab, value_c, ConstantVector::get(indices));
        if (debug::debug_level >= 2) value -> dump();
        return value;
    } else if (vecs.size() == 4 && vecs[0].type().bits() <= 32) {
        Expr a = vecs[0], b = vecs[1], c = vecs[2], d = vecs[3];
        debug(3) << "Vectors to interleave: " << a << ", " << b << ", " << c << ", " << d << "\n";

        int half_lanes = type.lanes() / 2;
        vector<Constant *> indices(half_lanes);
        for (int i = 0; i < half_lanes; i++) {
            int idx = i/2;
            if (i % 2 == 1) idx += a.type().lanes();
            indices[i] = ConstantInt::get(i32, idx);
        }

        // First we shuffle a & b together...
        debug(2) << "Interleaving 4 vectors, a & b \n";
        Value *value_ab = builder->CreateShuffleVector(codegen(a), codegen(b), ConstantVector::get(indices));
        if (debug::debug_level >= 2) value_ab -> dump();


        // Next we shuffle c & d together...
        debug(2) << "Interleaving 4 vectors, c & d \n";
        Value *value_cd = builder->CreateShuffleVector(codegen(c), codegen(d), ConstantVector::get(indices));
        if (debug::debug_level >= 2) value_cd -> dump();


        // Now we reinterpret the shuffled vectors as vectors of pairs...
        Type t = a.type().with_bits(a.type().bits() * 2);
        Value *vec_ab = builder->CreateBitCast(value_ab, llvm_type_of(t));
        Value *vec_cd = builder->CreateBitCast(value_cd, llvm_type_of(t));

        // Finally, we shuffle the above 2 vectors together into the result.
        debug(2) << "Interleaving 4 vectors, ab & cd \n";
        Value *vec = builder->CreateShuffleVector(vec_ab, vec_cd, ConstantVector::get(indices));
        if (debug::debug_level >= 2) vec -> dump();

        Value *value = builder->CreateBitCast(vec, llvm_type_of(type));
        if (debug::debug_level >= 2) value -> dump();
        return value;
    } else {
        Type even_t = type.with_lanes(0);
        Type odd_t  = type.with_lanes(0);
        std::vector<Expr> even_vecs, odd_vecs;
        int odd_num_vecs = vecs.size() % 2;
        for (size_t i = 0; i < vecs.size() - odd_num_vecs; ++i) {
            if (i % 2 == 0) {
                even_t = even_t.with_lanes(even_t.lanes() + vecs[i].type().lanes());
                even_vecs.push_back(vecs[i]);
            } else {
                odd_t = odd_t.with_lanes(odd_t.lanes() + vecs[i].type().lanes());
                odd_vecs.push_back(vecs[i]);
            }
        }

        Expr last;
        if (odd_num_vecs) {
            last = vecs.back();
        }

        Value* a = interleave_vectors(even_t, even_vecs);
        Value* b = interleave_vectors(odd_t, odd_vecs);

        if (odd_num_vecs == 0 ) {
            vector<Constant *> indices(type.lanes());
            for (int i = 0; i < type.lanes(); i++) {
                int idx = i/2;
                if (i % 2 == 1) idx += even_t.lanes();
                indices[i] = ConstantInt::get(i32, idx);
            }

            debug(2) << "Interleaving 2 vectors, p1\n";
            Value *value = builder->CreateShuffleVector(a, b, ConstantVector::get(indices));
            if (debug::debug_level >= 2) value -> dump();
            return value;
        } else {
            vector<Constant *> indices(type.lanes());
            for (int i = 0, idx = 0; i < type.lanes(); i++) {
                if (i % vecs.size() < vecs.size()-1) {
                    if (idx % 2 == 0) {
                        indices[i] = ConstantInt::get(i32, idx / 2);
                    } else {
                        indices[i] = ConstantInt::get(i32, idx / 2 + even_t.lanes());
                    }

                    ++idx;
                } else {
                    indices[i] = UndefValue::get(i32);
                }
            }

            debug(2) << "Interleaving 2 vectors, p2\n";
            Value *ab = builder->CreateShuffleVector(a, b, ConstantVector::get(indices));

            for (int i = 0; i < type.lanes(); i++) {
                if (i < last.type().lanes()) {
                    indices[i] = ConstantInt::get(i32, i);
                } else {
                    indices[i] = UndefValue::get(i32);
                }
            }

            debug(2) << "Interleaving 2 vectors, p3\n";
            Value *none = UndefValue::get(llvm_type_of(last.type()));
            Value *c = builder->CreateShuffleVector(codegen(last), none, ConstantVector::get(indices));
            if (debug::debug_level >= 2) c -> dump();


            for (int i = 0; i < type.lanes(); i++) {
                if (i % vecs.size() < vecs.size()-1) {
                    indices[i] = ConstantInt::get(i32, i);
                } else {
                    indices[i] = ConstantInt::get(i32, i/vecs.size() + type.lanes());
                }
            }

            debug(2) << "Interleaving 2 vectors, p4\n";
            Value *value = builder->CreateShuffleVector(ab, c, ConstantVector::get(indices));
            if (debug::debug_level >= 2) value -> dump();
            return value;
        }
    }
}

void CodeGen_LLVM::scalarize(Expr e) {
    llvm::Type *result_type = llvm_type_of(e.type());

    Value *result = UndefValue::get(result_type);

    for (int i = 0; i < e.type().lanes(); i++) {
        Value *v = codegen(extract_lane(e, i));
        result = builder->CreateInsertElement(result, v, ConstantInt::get(i32, i));
        debug(2) << "Generate InsertElement scalarize\n";
        if (debug::debug_level >= 2) result -> dump();
    }
    value = result;
}

void CodeGen_LLVM::visit(const Call *op) {
    internal_assert(op->call_type == Call::Extern ||
                    op->call_type == Call::ExternCPlusPlus ||
                    op->call_type == Call::Intrinsic ||
                    op->call_type == Call::PureExtern ||
                    op->call_type == Call::PureIntrinsic)
        << "Can only codegen extern calls and intrinsics\n";

    // Some call nodes are actually injected at various stages as a
    // cue for llvm to generate particular ops. In general these are
    // handled in the standard library, but ones with e.g. varying
    // types are handled here.
    if (op->is_intrinsic(Call::shuffle_vector)) {
        internal_assert((int) op->args.size() == 1 + op->type.lanes());
        vector<Constant *> indices(op->type.lanes());
        for (size_t i = 0; i < indices.size(); i++) {
            const IntImm *idx = op->args[i+1].as<IntImm>();
            internal_assert(idx);
            internal_assert(idx->value >= 0 && idx->value <= op->args[0].type().lanes());
            indices[i] = ConstantInt::get(i32, idx->value);
        }
        Value *arg = codegen(op->args[0]);

        // Make a size 1 vector of undef at the end to mix in undef values.
        Value *undefs = UndefValue::get(arg->getType());
        value = builder->CreateShuffleVector(arg, undefs, ConstantVector::get(indices));

        if (op->type.is_scalar()) {
            value = builder->CreateExtractElement(value, ConstantInt::get(i32, 0));
        }
    } else if (op->is_intrinsic(Call::interleave_vectors)) {
        internal_assert(0 < op->args.size());
        value = interleave_vectors(op->type, op->args);
    } else if (op->is_intrinsic(Call::debug_to_file)) {
        internal_assert(op->args.size() == 3);
        const StringImm *filename = op->args[0].as<StringImm>();
        internal_assert(filename) << "Malformed debug_to_file node\n";
        // Grab the function from the initial module
        llvm::Function *debug_to_file = module->getFunction("halide_debug_to_file");
        internal_assert(debug_to_file) << "Could not find halide_debug_to_file function in initial module\n";

        // Make the filename a global string constant
        Value *user_context = get_user_context();
        Value *char_ptr = codegen(Expr(filename));
        vector<Value *> args = {user_context, char_ptr, codegen(op->args[1])};

        Value *buffer = codegen(op->args[2]);
        buffer = builder->CreatePointerCast(buffer, buffer_t_type->getPointerTo());
        args.push_back(buffer);

        value = builder->CreateCall(debug_to_file, args);

    } else if (op->is_intrinsic(Call::bitwise_and)) {
        internal_assert(op->args.size() == 2);
        value = builder->CreateAnd(codegen(op->args[0]), codegen(op->args[1]));
    } else if (op->is_intrinsic(Call::bitwise_xor)) {
        internal_assert(op->args.size() == 2);
        value = builder->CreateXor(codegen(op->args[0]), codegen(op->args[1]));
    } else if (op->is_intrinsic(Call::bitwise_or)) {
        internal_assert(op->args.size() == 2);
        value = builder->CreateOr(codegen(op->args[0]), codegen(op->args[1]));
    } else if (op->is_intrinsic(Call::bitwise_not)) {
        internal_assert(op->args.size() == 1);
        value = builder->CreateNot(codegen(op->args[0]));
    } else if (op->is_intrinsic(Call::reinterpret)) {
        internal_assert(op->args.size() == 1);
        Type dst = op->type;
        Type src = op->args[0].type();
        llvm::Type *llvm_dst = llvm_type_of(dst);
        value = codegen(op->args[0]);
        if (src.is_handle() && !dst.is_handle()) {
            internal_assert(dst.is_uint() && dst.bits() == 64);

            // Handle -> UInt64
            llvm::DataLayout d(module.get());
            if (d.getPointerSize() == 4) {
                llvm::Type *intermediate = llvm_type_of(UInt(32, dst.lanes()));
                value = builder->CreatePtrToInt(value, intermediate);
                value = builder->CreateZExt(value, llvm_dst);
            } else if (d.getPointerSize() == 8) {
                value = builder->CreatePtrToInt(value, llvm_dst);
            } else {
                internal_error << "Pointer size is neither 4 nor 8 bytes\n";
            }

        } else if (dst.is_handle() && !src.is_handle()) {
            internal_assert(src.is_uint() && src.bits() == 64);

            // UInt64 -> Handle
            llvm::DataLayout d(module.get());
            if (d.getPointerSize() == 4) {
                llvm::Type *intermediate = llvm_type_of(UInt(32, src.lanes()));
                value = builder->CreateTrunc(value, intermediate);
                value = builder->CreateIntToPtr(value, llvm_dst);
            } else if (d.getPointerSize() == 8) {
                value = builder->CreateIntToPtr(value, llvm_dst);
            } else {
                internal_error << "Pointer size is neither 4 nor 8 bytes\n";
            }

        } else {
            value = builder->CreateBitCast(codegen(op->args[0]), llvm_dst);
        }
    } else if (op->is_intrinsic(Call::shift_left)) {
        internal_assert(op->args.size() == 2);
        value = builder->CreateShl(codegen(op->args[0]), codegen(op->args[1]));
    } else if (op->is_intrinsic(Call::shift_right)) {
        internal_assert(op->args.size() == 2);
        if (op->type.is_int()) {
            value = builder->CreateAShr(codegen(op->args[0]), codegen(op->args[1]));
        } else {
            value = builder->CreateLShr(codegen(op->args[0]), codegen(op->args[1]));
        }
    } else if (op->is_intrinsic(Call::abs)) {

        internal_assert(op->args.size() == 1);

        // Check if an appropriate vector abs for this type exists in the initial module
        Type t = op->args[0].type();
        string name = (t.is_float() ? "abs_f" : "abs_i") + std::to_string(t.bits());
        llvm::Function * builtin_abs =
            find_vector_runtime_function(name, op->type.lanes()).first;

        if (t.is_vector() && builtin_abs) {
            codegen(Call::make(op->type, name, op->args, Call::Extern));
        } else {
            // Generate select(x >= 0, x, -x) instead
            string x_name = unique_name('x');
            Expr x = Variable::make(op->args[0].type(), x_name);
            value = codegen(Let::make(x_name, op->args[0], select(x >= 0, x, -x)));
        }
    } else if (op->is_intrinsic(Call::absd)) {

        internal_assert(op->args.size() == 2);

        Expr a = op->args[0];
        Expr b = op->args[1];

        // Check if an appropriate vector abs for this type exists in the initial module
        Type t = a.type();
        string name;
        if (t.is_float()) {
            codegen(abs(a - b));
            return;
        } else if (t.is_int()) {
            name = "absd_i" + std::to_string(t.bits());
        } else {
            name = "absd_u" + std::to_string(t.bits());
        }

        llvm::Function *builtin_absd =
            find_vector_runtime_function(name, op->type.lanes()).first;

        if (t.is_vector() && builtin_absd) {
            codegen(Call::make(op->type, name, op->args, Call::Extern));
        } else {
            // Use a select instead
            string a_name = unique_name('a');
            string b_name = unique_name('b');
            Expr a_var = Variable::make(op->args[0].type(), a_name);
            Expr b_var = Variable::make(op->args[1].type(), b_name);
            codegen(Let::make(a_name, op->args[0],
                              Let::make(b_name, op->args[1],
                                        Select::make(a_var < b_var, b_var - a_var, a_var - b_var))));
        }
    } else if (op->is_intrinsic(Call::copy_buffer_t)) {
        // Make some memory for this buffer_t
        Value *dst = create_alloca_at_entry(buffer_t_type, 1);
        Value *src = codegen(op->args[0]);
        src = builder->CreatePointerCast(src, buffer_t_type->getPointerTo());
        src = builder->CreateLoad(src);
        builder->CreateStore(src, dst);
        value = dst;
    } else if (op->is_intrinsic(Call::create_buffer_t)) {
        // Make some memory for this buffer_t
        Value *buffer = create_alloca_at_entry(buffer_t_type, 1);

        // Populate the fields
        internal_assert(op->args[0].type().is_handle())
            << "The first argument to create_buffer_t must be a Handle\n";
        Value *host_ptr = codegen(op->args[0]);
        host_ptr = builder->CreatePointerCast(host_ptr, i8->getPointerTo());
        builder->CreateStore(host_ptr, buffer_host_ptr(buffer));

        // Type check integer arguments
        for (size_t i = 2; i < op->args.size(); i++) {
            internal_assert(op->args[i].type() == Int(32))
                << "All arguments to create_buffer_t beyond the second must have type Int(32)\n";
        }

        // Second argument is used solely for its Type. Value is unimportant.
        // Currenty, only the size matters, but ultimately we will encode
        // complete type info in buffer_t.
        Value *elem_size = codegen(op->args[1].type().bytes());
        builder->CreateStore(elem_size, buffer_elem_size_ptr(buffer));

        int dims = (op->args.size() - 2) / 3;
        user_assert(dims <= 4)
            << "Halide currently has a limit of four dimensions on "
            << "Funcs used on the GPU or passed to extern stages.\n";
        for (int i = 0; i < 4; i++) {
            Value *min, *extent, *stride;
            if (i < dims) {
                min    = codegen(op->args[i*3+2]);
                extent = codegen(op->args[i*3+3]);
                stride = codegen(op->args[i*3+4]);
            } else {
                min = extent = stride = ConstantInt::get(i32, 0);
            }
            builder->CreateStore(min, buffer_min_ptr(buffer, i));
            builder->CreateStore(extent, buffer_extent_ptr(buffer, i));
            builder->CreateStore(stride, buffer_stride_ptr(buffer, i));
        }

        builder->CreateStore(ConstantInt::get(i8, 0), buffer_host_dirty_ptr(buffer));
        builder->CreateStore(ConstantInt::get(i8, 0), buffer_dev_dirty_ptr(buffer));
        builder->CreateStore(ConstantInt::get(i64, 0), buffer_dev_ptr(buffer));

        value = buffer;
    } else if (op->is_intrinsic(Call::extract_buffer_host)) {
        internal_assert(op->args.size() == 1);
        Value *buffer = codegen(op->args[0]);
        buffer = builder->CreatePointerCast(buffer, buffer_t_type->getPointerTo());
        value = buffer_host(buffer);
    } else if (op->is_intrinsic(Call::extract_buffer_min)) {
        internal_assert(op->args.size() == 2);
        const IntImm *idx = op->args[1].as<IntImm>();
        internal_assert(idx);
        Value *buffer = codegen(op->args[0]);
        buffer = builder->CreatePointerCast(buffer, buffer_t_type->getPointerTo());
        value = buffer_min(buffer, idx->value);
    } else if (op->is_intrinsic(Call::extract_buffer_max)) {
        internal_assert(op->args.size() == 2);
        const IntImm *idx = op->args[1].as<IntImm>();
        internal_assert(idx);
        Value *buffer = codegen(op->args[0]);
        buffer = builder->CreatePointerCast(buffer, buffer_t_type->getPointerTo());
        Value *extent = buffer_extent(buffer, idx->value);
        Value *min = buffer_min(buffer, idx->value);
        Value *max_plus_one = builder->CreateNSWAdd(min, extent);
        value = builder->CreateNSWSub(max_plus_one, ConstantInt::get(i32, 1));
    } else if (op->is_intrinsic(Call::rewrite_buffer)) {
        int dims = ((int)(op->args.size())-2)/3;
        internal_assert((int)(op->args.size()) == dims*3 + 2);
        internal_assert(dims <= 4);

        Value *buffer = codegen(op->args[0]);

        // Rewrite the buffer_t using the args
        builder->CreateStore(codegen(op->args[1]), buffer_elem_size_ptr(buffer));
        for (int i = 0; i < dims; i++) {
            builder->CreateStore(codegen(op->args[i*3+2]), buffer_min_ptr(buffer, i));
            builder->CreateStore(codegen(op->args[i*3+3]), buffer_extent_ptr(buffer, i));
            builder->CreateStore(codegen(op->args[i*3+4]), buffer_stride_ptr(buffer, i));
        }
        for (int i = dims; i < 4; i++) {
            builder->CreateStore(ConstantInt::get(i32, 0), buffer_min_ptr(buffer, i));
            builder->CreateStore(ConstantInt::get(i32, 0), buffer_extent_ptr(buffer, i));
            builder->CreateStore(ConstantInt::get(i32, 0), buffer_stride_ptr(buffer, i));
        }

        // From the point of view of the continued code (a containing assert stmt), this returns true.
        value = codegen(const_true());
    } else if (op->is_intrinsic(Call::set_host_dirty)) {
        internal_assert(op->args.size() == 2);
        Value *buffer = codegen(op->args[0]);
        Value *arg = codegen(op->args[1]);
        builder->CreateStore(arg, buffer_host_dirty_ptr(buffer));
        value = ConstantInt::get(i32, 0);
    } else if (op->is_intrinsic(Call::set_dev_dirty)) {
        internal_assert(op->args.size() == 2);
        Value *buffer = codegen(op->args[0]);
        Value *arg = codegen(op->args[1]);
        builder->CreateStore(arg, buffer_dev_dirty_ptr(buffer));
        value = ConstantInt::get(i32, 0);
    } else if (op->is_intrinsic(Call::null_handle)) {
        internal_assert(op->args.size() == 0) << "null_handle takes no arguments\n";
        internal_assert(op->type.is_handle()) << "null_handle must return a Handle type\n";
        value = ConstantPointerNull::get(i8->getPointerTo());
    } else if (op->is_intrinsic(Call::address_of)) {
        internal_assert(op->args.size() == 1) << "address_of takes one argument\n";
        internal_assert(op->type.is_handle()) << "address_of must return a Handle type\n";
        const Load *load = op->args[0].as<Load>();
        internal_assert(load) << "The sole argument to address_of must be a Load node\n";
        internal_assert(load->index.type().is_scalar()) << "Can't take the address of a vector load\n";

        value = codegen_buffer_pointer(load->name, load->type, load->index);

    } else if (op->is_intrinsic(Call::trace) ||
               op->is_intrinsic(Call::trace_expr)) {

        int int_args = (int)(op->args.size()) - 5;
        internal_assert(int_args >= 0);

        // Make a global string for the func name. Should be the same for all lanes.
        Value *name = codegen(unbroadcast(op->args[0]));

        // Codegen the event type. Should be the same for all lanes.
        Value *event_type = codegen(unbroadcast(op->args[1]));

        // Codegen the buffer id
        Expr id = op->args[2];
        Value *realization_id;
        if (id.as<Broadcast>()) {
            realization_id = codegen(unbroadcast(id));
        } else {
            realization_id = codegen(id);
        }

        // Codegen the value index. Should be the same for all lanes.
        Value *value_index = codegen(unbroadcast(op->args[3]));

        // Allocate and populate a stack entry for the value arg
        Type type = op->args[4].type();
        Value *value_stored_array = create_alloca_at_entry(llvm_type_of(type), 1);
        Value *value_stored = codegen(op->args[4]);
        builder->CreateStore(value_stored, value_stored_array);
        value_stored_array = builder->CreatePointerCast(value_stored_array, i8->getPointerTo());

        // Allocate and populate a stack array for the integer args
        Value *coords;
        if (int_args > 0) {
            llvm::Type *coords_type = llvm_type_of(op->args[5].type());
            coords = create_alloca_at_entry(coords_type, int_args);
            for (int i = 0; i < int_args; i++) {
                Value *coord_ptr =
                    builder->CreateConstInBoundsGEP1_32(
#if LLVM_VERSION >= 37
                        coords_type,
#endif
                        coords,
                        i);
                builder->CreateStore(codegen(op->args[5+i]), coord_ptr);
            }
            coords = builder->CreatePointerCast(coords, i32->getPointerTo());
        } else {
            coords = Constant::getNullValue(i32->getPointerTo());
        }

        StructType *trace_event_type = module->getTypeByName("struct.halide_trace_event");
        user_assert(trace_event_type) << "The module being generated does not support tracing.\n";
        Value *trace_event = create_alloca_at_entry(trace_event_type, 1);

        Value *members[10] = {
            name,
            event_type,
            realization_id,
            ConstantInt::get(i32, type.code()),
            ConstantInt::get(i32, type.bits()),
            ConstantInt::get(i32, type.lanes()),
            value_index,
            value_stored_array,
            ConstantInt::get(i32, int_args * type.lanes()),
            coords};

        for (size_t i = 0; i < sizeof(members)/sizeof(members[0]); i++) {
            Value *field_ptr =
                builder->CreateConstInBoundsGEP2_32(
#if LLVM_VERSION >= 37
                    trace_event_type,
#endif
                    trace_event,
                    0,
                    i);
            builder->CreateStore(members[i], field_ptr);
        }

        // Call the runtime function
        vector<Value *> args(2);
        args[0] = get_user_context();
        args[1] = trace_event;

        llvm::Function *trace_fn = module->getFunction("halide_trace");
        internal_assert(trace_fn);

        value = builder->CreateCall(trace_fn, args);

        if (op->is_intrinsic(Call::trace_expr)) {
            value = value_stored;
        }

    } else if (op->is_intrinsic(Call::lerp)) {
        internal_assert(op->args.size() == 3);
        value = codegen(lower_lerp(op->args[0], op->args[1], op->args[2]));
    } else if (op->is_intrinsic(Call::popcount)) {
        internal_assert(op->args.size() == 1);
        std::vector<llvm::Type*> arg_type(1);
        arg_type[0] = llvm_type_of(op->args[0].type());
        llvm::Function *fn = Intrinsic::getDeclaration(module.get(), Intrinsic::ctpop, arg_type);
        CallInst *call = builder->CreateCall(fn, codegen(op->args[0]));
        value = call;
    } else if (op->is_intrinsic(Call::count_leading_zeros) ||
               op->is_intrinsic(Call::count_trailing_zeros)) {
        internal_assert(op->args.size() == 1);
        std::vector<llvm::Type*> arg_type(1);
        arg_type[0] = llvm_type_of(op->args[0].type());
        llvm::Function *fn = Intrinsic::getDeclaration(module.get(),
                                                       (op->is_intrinsic(Call::count_leading_zeros)) ? Intrinsic::ctlz :
                                                       Intrinsic::cttz,
                                                       arg_type);
        llvm::Value *zero_is_not_undef = llvm::ConstantInt::getFalse(*context);
        llvm::Value *args[2] = { codegen(op->args[0]), zero_is_not_undef };
        CallInst *call = builder->CreateCall(fn, args);
        value = call;
    } else if (op->is_intrinsic(Call::return_second)) {
        internal_assert(op->args.size() == 2);
        codegen(op->args[0]);
        value = codegen(op->args[1]);
    } else if (op->is_intrinsic(Call::if_then_else)) {
        if (op->type.is_vector()) {
            scalarize(op);

        } else {

            internal_assert(op->args.size() == 3);

            BasicBlock *true_bb = BasicBlock::Create(*context, "true_bb", function);
            BasicBlock *false_bb = BasicBlock::Create(*context, "false_bb", function);
            BasicBlock *after_bb = BasicBlock::Create(*context, "after_bb", function);
            builder->CreateCondBr(codegen(op->args[0]), true_bb, false_bb);
            builder->SetInsertPoint(true_bb);
            Value *true_value = codegen(op->args[1]);
            builder->CreateBr(after_bb);

            builder->SetInsertPoint(false_bb);
            Value *false_value = codegen(op->args[2]);
            builder->CreateBr(after_bb);

            builder->SetInsertPoint(after_bb);

            PHINode *phi = builder->CreatePHI(true_value->getType(), 2);
            phi->addIncoming(true_value, true_bb);
            phi->addIncoming(false_value, false_bb);

            value = phi;
        }
    } else if (op->is_intrinsic(Call::make_struct)) {
        if (op->type.is_vector()) {
            // Make a vector-of-structs
            scalarize(op);
        } else {
            // Codegen each element.
            assert(!op->args.empty());
            vector<llvm::Value *> args(op->args.size());
            vector<llvm::Type *> types(op->args.size());
            for (size_t i = 0; i < op->args.size(); i++) {
                args[i] = codegen(op->args[i]);
                types[i] = args[i]->getType();
            }

            // Create an struct on the stack.
            StructType *struct_t = StructType::create(types);
            Value *ptr = create_alloca_at_entry(struct_t, 1);

            // Put the elements in the struct.
            for (size_t i = 0; i < args.size(); i++) {
                Value *field_ptr =
                    builder->CreateConstInBoundsGEP2_32(
#if LLVM_VERSION >= 37
                        struct_t,
#endif
                        ptr,
                        0,
                        i);
                builder->CreateStore(args[i], field_ptr);
            }

            value = ptr;
        }

    } else if (op->is_intrinsic(Call::stringify)) {
        assert(!op->args.empty());

        if (op->type.is_vector()) {
            scalarize(op);
        } else {

            // Compute the maximum possible size of the message.
            int buf_size = 1; // One for the terminating zero.
            for (size_t i = 0; i < op->args.size(); i++) {
                Type t = op->args[i].type();
                if (op->args[i].as<StringImm>()) {
                    buf_size += op->args[i].as<StringImm>()->value.size();
                } else if (t.is_int() || t.is_uint()) {
                    buf_size += 19; // 2^64 = 18446744073709551616
                } else if (t.is_float()) {
                    if (t.bits() == 32) {
                        buf_size += 47; // %f format of max negative float
                    } else {
                        buf_size += 14; // Scientific notation with 6 decimal places.
                    }
                } else {
                    internal_assert(t.is_handle());
                    buf_size += 18; // 0x0123456789abcdef
                }
            }
            // Round up to a multiple of 16 bytes.
            buf_size = ((buf_size + 15)/16)*16;

            // Clamp to at most 8k.
            if (buf_size > 8192) buf_size = 8192;

            // Allocate a stack array to hold the message.
            llvm::Value *buf = create_alloca_at_entry(i8, buf_size);

            llvm::Value *dst = buf;
            llvm::Value *buf_end = builder->CreateConstGEP1_32(buf, buf_size);

            llvm::Function *append_string  = module->getFunction("halide_string_to_string");
            llvm::Function *append_int64   = module->getFunction("halide_int64_to_string");
            llvm::Function *append_uint64  = module->getFunction("halide_uint64_to_string");
            llvm::Function *append_double  = module->getFunction("halide_double_to_string");
            llvm::Function *append_pointer = module->getFunction("halide_pointer_to_string");

            internal_assert(append_string);
            internal_assert(append_int64);
            internal_assert(append_uint64);
            internal_assert(append_double);
            internal_assert(append_pointer);

            for (size_t i = 0; i < op->args.size(); i++) {
                const StringImm *s = op->args[i].as<StringImm>();
                Type t = op->args[i].type();
                internal_assert(t.lanes() == 1);
                vector<Value *> call_args(2);
                call_args[0] = dst;
                call_args[1] = buf_end;

                if (s) {
                    call_args.push_back(codegen(op->args[i]));
                    dst = builder->CreateCall(append_string, call_args);
                } else if (t.is_int()) {
                    call_args.push_back(codegen(Cast::make(Int(64), op->args[i])));
                    call_args.push_back(ConstantInt::get(i32, 1));
                    dst = builder->CreateCall(append_int64, call_args);
                } else if (t.is_uint()) {
                    call_args.push_back(codegen(Cast::make(UInt(64), op->args[i])));
                    call_args.push_back(ConstantInt::get(i32, 1));
                    dst = builder->CreateCall(append_uint64, call_args);
                } else if (t.is_float()) {
                    call_args.push_back(codegen(Cast::make(Float(64), op->args[i])));
                    // Use scientific notation for doubles
                    call_args.push_back(ConstantInt::get(i32, t.bits() == 64 ? 1 : 0));
                    dst = builder->CreateCall(append_double, call_args);
                } else {
                    internal_assert(t.is_handle());
                    call_args.push_back(codegen(op->args[i]));
                    dst = builder->CreateCall(append_pointer, call_args);
                }
            }
            value = buf;
        }
    } else if (op->is_intrinsic(Call::memoize_expr)) {
        // Used as an annotation for caching, should be invisible to
        // codegen. Ignore arguments beyond the first as they are only
        // used in the cache key.
        internal_assert(op->args.size() > 0);
        value = codegen(op->args[0]);
    } else if (op->is_intrinsic(Call::copy_memory)) {
        value = builder->CreateMemCpy(codegen(op->args[0]),
                                      codegen(op->args[1]),
                                      codegen(op->args[2]), 0);
    } else if (op->is_intrinsic(Call::register_destructor)) {
        internal_assert(op->args.size() == 2);
        const StringImm *fn = op->args[0].as<StringImm>();
        internal_assert(fn);
        Expr arg = op->args[1];
        internal_assert(arg.type().is_handle());
        llvm::Function *f = module->getFunction(fn->value);
        if (!f) {
            llvm::Type *arg_types[] = {i8->getPointerTo(), i8->getPointerTo()};
            FunctionType *func_t = FunctionType::get(void_t, arg_types, false);
            f = llvm::Function::Create(func_t, llvm::Function::ExternalLinkage, fn->value, module.get());
            f->setCallingConv(CallingConv::C);
        }
        register_destructor(f, codegen(arg), Always);
    } else if (op->call_type == Call::Intrinsic ||
               op->call_type == Call::PureIntrinsic) {
        internal_error << "Unknown intrinsic: " << op->name << "\n";
    } else if (op->call_type == Call::PureExtern && op->name == "pow_f32") {
        internal_assert(op->args.size() == 2);
        Expr x = op->args[0];
        Expr y = op->args[1];
        Expr e = Internal::halide_exp(Internal::halide_log(x) * y);
        e.accept(this);
    } else if (op->call_type == Call::PureExtern && op->name == "log_f32") {
        internal_assert(op->args.size() == 1);
        Expr e = Internal::halide_log(op->args[0]);
        e.accept(this);
    } else if (op->call_type == Call::PureExtern && op->name == "exp_f32") {
        internal_assert(op->args.size() == 1);
        Expr e = Internal::halide_exp(op->args[0]);
        e.accept(this);
    } else if (op->call_type == Call::PureExtern &&
               (op->name == "is_nan_f32" || op->name == "is_nan_f64")) {
        internal_assert(op->args.size() == 1);
        Value *a = codegen(op->args[0]);
        value = builder->CreateFCmpUNO(a, a);
    } else {
        // It's an extern call.

        std::string name;
        if (op->call_type == Call::ExternCPlusPlus) {
            user_assert(get_target().has_feature(Target::CPlusPlusMangling)) <<
                "Target must specify C++ name mangling (\"c_plus_plus_name_mangling\") in order to call C++ externs. (" <<
                op->name << ")\n";

            std::vector<std::string> namespaces;
            name = extract_namespaces(op->name, namespaces);
            std::vector<ExternFuncArgument> mangle_args;
            for (const auto &arg : op->args) {
                mangle_args.push_back(ExternFuncArgument(arg));
            }
            name = cplusplus_function_mangled_name(name, namespaces, op->type, mangle_args, get_target());
        } else {
            name = op->name;
        }

        // Codegen the args
        vector<Value *> args(op->args.size());
        for (size_t i = 0; i < op->args.size(); i++) {
            args[i] = codegen(op->args[i]);
        }

        llvm::Function *fn = module->getFunction(name);

        llvm::Type *result_type = llvm_type_of(op->type);

        // Add a user context arg as needed. It's never a vector.
        bool takes_user_context = function_takes_user_context(op->name);
        if (takes_user_context) {
            internal_assert(fn) << "External function " << op->name << " is marked as taking user_context, but is not in the runtime module. Check if runtime_api.cpp needs to be rebuilt.\n";
            debug(4) << "Adding user_context to " << op->name << " args\n";
            args.insert(args.begin(), get_user_context());
        }

        // If we can't find it, declare it extern "C"
        if (!fn) {
            vector<llvm::Type *> arg_types(args.size());
            for (size_t i = 0; i < args.size(); i++) {
                arg_types[i] = args[i]->getType();
                if (arg_types[i]->isVectorTy()) {
                    VectorType *vt = dyn_cast<VectorType>(arg_types[i]);
                    arg_types[i] = vt->getElementType();
                }
            }

            llvm::Type *scalar_result_type = result_type;
            if (result_type->isVectorTy()) {
                VectorType *vt = dyn_cast<VectorType>(result_type);
                scalar_result_type = vt->getElementType();
            }

            FunctionType *func_t = FunctionType::get(scalar_result_type, arg_types, false);

            fn = llvm::Function::Create(func_t, llvm::Function::ExternalLinkage, name, module.get());
            fn->setCallingConv(CallingConv::C);
            debug(4) << "Did not find " << op->name << ". Declared it extern \"C\".\n";
        } else {
            debug(4) << "Found " << op->name << "\n";

            // TODO: Say something more accurate here as there is now
            // partial information in the handle_type field, but it is
            // not clear it can be matched to the LLVM types and it is
            // not always there.
            // Halide's type system doesn't preserve pointer types
            // correctly (they just get called "Handle()"), so we may
            // need to pointer cast to the appropriate type. Only look at
            // fixed params (not varags) in llvm function.
            FunctionType *func_t = fn->getFunctionType();
            for (size_t i = takes_user_context ? 1 : 0;
                 i < std::min(args.size(), (size_t)(func_t->getNumParams()));
                 i++) {
                Expr halide_arg = takes_user_context ? op->args[i-1] : op->args[i];
                if (halide_arg.type().is_handle()) {
                    llvm::Type *t = func_t->getParamType(i);

                    // Widen to vector-width as needed. If the
                    // function doesn't actually take a vector,
                    // individual lanes will be extracted below.
                    if (halide_arg.type().is_vector() &&
                        !t->isVectorTy()) {
                        t = VectorType::get(t, halide_arg.type().lanes());
                    }

                    if (t != args[i]->getType()) {
                        debug(4) << "Pointer casting argument to extern call: "
                                 << halide_arg << "\n";
                        args[i] = builder->CreatePointerCast(args[i], t);
                    }
                }
            }
        }

        if (op->type.is_scalar()) {
            CallInst *call = builder->CreateCall(fn, args);
            if (op->is_pure()) {
                call->setDoesNotAccessMemory();
            }
            call->setDoesNotThrow();
            value = call;
        } else {

            // Check if a vector version of the function already
            // exists at some useful width.
            pair<llvm::Function *, int> vec =
                find_vector_runtime_function(name, op->type.lanes());
            llvm::Function *vec_fn = vec.first;
            int w = vec.second;

            if (vec_fn) {
                value = call_intrin(llvm_type_of(op->type), w,
                                    vec_fn->getName(), args);
            } else {

                // No vector version found. Scalarize. Extract each simd
                // lane in turn and do one scalar call to the function.
                value = UndefValue::get(result_type);
                for (int i = 0; i < op->type.lanes(); i++) {
                    Value *idx = ConstantInt::get(i32, i);
                    vector<Value *> arg_lane(args.size());
                    for (size_t j = 0; j < args.size(); j++) {
                        if (args[j]->getType()->isVectorTy()) {
                            arg_lane[j] = builder->CreateExtractElement(args[j], idx);
                        } else {
                            arg_lane[j] = args[j];
                        }
                    }
                    CallInst *call = builder->CreateCall(fn, arg_lane);
                    if (op->is_pure()) {
                        call->setDoesNotAccessMemory();
                    }
                    call->setDoesNotThrow();
                    if (!call->getType()->isVoidTy()) {
                        value = builder->CreateInsertElement(value, call, idx);
                        debug(2) << "Generate InsertElement call\n";
                        if (debug::debug_level >= 2) value -> dump();
                    } // otherwise leave it as undef.
                }
            }
        }
    }
}

void CodeGen_LLVM::visit(const Let *op) {
    sym_push(op->name, codegen(op->value));
    if (op->value.type() == Int(32)) {
        alignment_info.push(op->name, modulus_remainder(op->value, alignment_info));
    }
    value = codegen(op->body);
    if (op->value.type() == Int(32)) {
        alignment_info.pop(op->name);
    }
    sym_pop(op->name);
}

void CodeGen_LLVM::visit(const LetStmt *op) {
    sym_push(op->name, codegen(op->value));

    if (op->value.type() == Int(32)) {
        alignment_info.push(op->name, modulus_remainder(op->value, alignment_info));
    }

    codegen(op->body);

    if (op->value.type() == Int(32)) {
        alignment_info.pop(op->name);
    }

    sym_pop(op->name);
}

void CodeGen_LLVM::visit(const AssertStmt *op) {
    create_assertion(codegen(op->condition), op->message);
}

Constant *CodeGen_LLVM::create_string_constant(const string &s) {
    map<string, Constant *>::iterator iter = string_constants.find(s);
    if (iter == string_constants.end()) {
        vector<char> data;
        data.reserve(s.size()+1);
        data.insert(data.end(), s.begin(), s.end());
        data.push_back(0);
        Constant *val = create_constant_binary_blob(data, "str");
        string_constants[s] = val;
        return val;
    } else {
        return iter->second;
    }
}

Constant *CodeGen_LLVM::create_constant_binary_blob(const vector<char> &data, const string &name) {

    llvm::Type *type = ArrayType::get(i8, data.size());
    GlobalVariable *global = new GlobalVariable(*module, type,
                                                true, GlobalValue::PrivateLinkage,
                                                0, name);
    ArrayRef<unsigned char> data_array((const unsigned char *)&data[0], data.size());
    global->setInitializer(ConstantDataArray::get(*context, data_array));
    global->setAlignment(32);

    Constant *zero = ConstantInt::get(i32, 0);
    Constant *zeros[] = {zero, zero};
#if LLVM_VERSION >= 37
    Constant *ptr = ConstantExpr::getInBoundsGetElementPtr(type, global, zeros);
#else
    Constant *ptr = ConstantExpr::getInBoundsGetElementPtr(global, zeros);
#endif
    return ptr;
}

void CodeGen_LLVM::create_assertion(Value *cond, Expr message, llvm::Value *error_code) {

    internal_assert(!message.defined() || message.type() == Int(32))
        << "Assertion result is not an int: " << message;

    if (target.has_feature(Target::NoAsserts)) return;

    // If the condition is a vector, fold it down to a scalar
    VectorType *vt = dyn_cast<VectorType>(cond->getType());
    if (vt) {
        Value *scalar_cond = builder->CreateExtractElement(cond, ConstantInt::get(i32, 0));
        for (unsigned i = 1; i < vt->getNumElements(); i++) {
            Value *lane = builder->CreateExtractElement(cond, ConstantInt::get(i32, i));
            scalar_cond = builder->CreateAnd(scalar_cond, lane);
        }
        cond = scalar_cond;
    }

    // Make a new basic block for the assert
    BasicBlock *assert_fails_bb = BasicBlock::Create(*context, "assert failed", function);
    BasicBlock *assert_succeeds_bb = BasicBlock::Create(*context, "assert succeeded", function);

    // If the condition fails, enter the assert body, otherwise, enter the block after
    builder->CreateCondBr(cond, assert_succeeds_bb, assert_fails_bb, very_likely_branch);

    // Build the failure case
    builder->SetInsertPoint(assert_fails_bb);

    // Call the error handler
    if (!error_code) error_code = codegen(message);

    return_with_error_code(error_code);

    // Continue on using the success case
    builder->SetInsertPoint(assert_succeeds_bb);
}

void CodeGen_LLVM::return_with_error_code(llvm::Value *error_code) {
    // Branch to the destructor block, which cleans up and then bails out.
    BasicBlock *dtors = get_destructor_block();

    // Hook up our error code to the phi node that the destructor block starts with.
    PHINode *phi = dyn_cast<PHINode>(dtors->begin());
    internal_assert(phi) << "The destructor block is supposed to start with a phi node\n";
    phi->addIncoming(error_code, builder->GetInsertBlock());

    builder->CreateBr(get_destructor_block());
}

void CodeGen_LLVM::visit(const ProducerConsumer *op) {
    BasicBlock *produce = BasicBlock::Create(*context, std::string("produce ") + op->name, function);
    builder->CreateBr(produce);
    builder->SetInsertPoint(produce);
    codegen(op->produce);

    if (op->update.defined()) {
        BasicBlock *update = BasicBlock::Create(*context, std::string("update ") + op->name, function);
        builder->CreateBr(update);
        builder->SetInsertPoint(update);
        codegen(op->update);
    }

    BasicBlock *consume = BasicBlock::Create(*context, std::string("consume ") + op->name, function);
    builder->CreateBr(consume);
    builder->SetInsertPoint(consume);
    codegen(op->consume);
}

void CodeGen_LLVM::visit(const For *op) {
    Value *min = codegen(op->min);
    Value *extent = codegen(op->extent);

    if (op->for_type == ForType::Serial) {
        Value *max = builder->CreateNSWAdd(min, extent);

        BasicBlock *preheader_bb = builder->GetInsertBlock();

        // Make a new basic block for the loop
        BasicBlock *loop_bb = BasicBlock::Create(*context, std::string("for ") + op->name, function);
        // Create the block that comes after the loop
        BasicBlock *after_bb = BasicBlock::Create(*context, std::string("end for ") + op->name, function);

        // If min < max, fall through to the loop bb
        Value *enter_condition = builder->CreateICmpSLT(min, max);
        builder->CreateCondBr(enter_condition, loop_bb, after_bb, very_likely_branch);
        builder->SetInsertPoint(loop_bb);

        // Make our phi node.
        PHINode *phi = builder->CreatePHI(i32, 2);
        phi->addIncoming(min, preheader_bb);

        // Within the loop, the variable is equal to the phi value
        sym_push(op->name, phi);

        // Emit the loop body
        codegen(op->body);

        // Update the counter
        Value *next_var = builder->CreateNSWAdd(phi, ConstantInt::get(i32, 1));

        // Add the back-edge to the phi node
        phi->addIncoming(next_var, builder->GetInsertBlock());

        // Maybe exit the loop
        Value *end_condition = builder->CreateICmpNE(next_var, max);
        builder->CreateCondBr(end_condition, loop_bb, after_bb);

        builder->SetInsertPoint(after_bb);

        // Pop the loop variable from the scope
        sym_pop(op->name);
    } else if (op->for_type == ForType::Parallel) {

        debug(3) << "Entering parallel for loop over " << op->name << "\n";

        // Find every symbol that the body of this loop refers to
        // and dump it into a closure
        Closure closure(op->body, op->name);

        // Allocate a closure
        StructType *closure_t = build_closure_type(closure, buffer_t_type, context);
        Value *ptr = create_alloca_at_entry(closure_t, 1);

        // Fill in the closure
        pack_closure(closure_t, ptr, closure, symbol_table, buffer_t_type, builder);

        // Make a new function that does one iteration of the body of the loop
        llvm::Type *voidPointerType = (llvm::Type *)(i8->getPointerTo());
        llvm::Type *args_t[] = {voidPointerType, i32, voidPointerType};
        FunctionType *func_t = FunctionType::get(i32, args_t, false);
        llvm::Function *containing_function = function;
        function = llvm::Function::Create(func_t, llvm::Function::InternalLinkage,
                                          "par for " + function->getName() + "_" + op->name, module.get());
        function->setDoesNotAlias(3);

        // Make the initial basic block and jump the builder into the new function
        IRBuilderBase::InsertPoint call_site = builder->saveIP();
        BasicBlock *block = BasicBlock::Create(*context, "entry", function);
        builder->SetInsertPoint(block);

        // Get the user context value before swapping out the symbol table.
        Value *user_context = get_user_context();

        // Save the destructor block
        BasicBlock *parent_destructor_block = destructor_block;
        destructor_block = nullptr;

        // Make a new scope to use
        Scope<Value *> saved_symbol_table;
        symbol_table.swap(saved_symbol_table);

        // Get the function arguments

        // The user context is first argument of the function; it's
        // important that we override the name to be "__user_context",
        // since the LLVM function has a random auto-generated name for
        // this argument.
        llvm::Function::arg_iterator iter = function->arg_begin();
        sym_push("__user_context", iterator_to_pointer(iter));

        // Next is the loop variable.
        ++iter;
        sym_push(op->name, iterator_to_pointer(iter));

        // The closure pointer is the third and last argument.
        ++iter;
        iter->setName("closure");
        Value *closure_handle = builder->CreatePointerCast(iterator_to_pointer(iter),
                                                           closure_t->getPointerTo());
        // Load everything from the closure into the new scope
        unpack_closure(closure, symbol_table, closure_t, closure_handle, builder);

        // Generate the new function body
        codegen(op->body);

        // Return success
        return_with_error_code(ConstantInt::get(i32, 0));

        // Move the builder back to the main function and call do_par_for
        builder->restoreIP(call_site);
        llvm::Function *do_par_for = module->getFunction("halide_do_par_for");
        internal_assert(do_par_for) << "Could not find halide_do_par_for in initial module\n";
        do_par_for->setDoesNotAlias(5);
        //do_par_for->setDoesNotCapture(5);
        ptr = builder->CreatePointerCast(ptr, i8->getPointerTo());
        Value *args[] = {user_context, function, min, extent, ptr};
        debug(4) << "Creating call to do_par_for\n";
        Value *result = builder->CreateCall(do_par_for, args);

        debug(3) << "Leaving parallel for loop over " << op->name << "\n";

        // Now restore the scope
        symbol_table.swap(saved_symbol_table);
        function = containing_function;

        // Restore the destructor block
        destructor_block = parent_destructor_block;

        // Check for success
        Value *did_succeed = builder->CreateICmpEQ(result, ConstantInt::get(i32, 0));
        create_assertion(did_succeed, Expr(), result);

    } else {
        internal_error << "Unknown type of For node. Only Serial and Parallel For nodes should survive down to codegen.\n";
    }
}

void CodeGen_LLVM::visit(const Store *op) {
    // Even on 32-bit systems, Handles are treated as 64-bit in
    // memory, so convert stores of handles to stores of uint64_ts.
    if (op->value.type().is_handle()) {
        Expr v = reinterpret(UInt(64, op->value.type().lanes()), op->value);
        codegen(Store::make(op->name, v, op->index, op->param));
        return;
    }

    Halide::Type value_type = op->value.type();
    Value *val = codegen(op->value);
    bool is_external = (external_buffer.find(op->name) != external_buffer.end());
    // Scalar
    if (value_type.is_scalar()) {
        Value *ptr = codegen_buffer_pointer(op->name, value_type, op->index);
        StoreInst *store = builder->CreateAlignedStore(val, ptr, value_type.bytes());
        add_tbaa_metadata(store, op->name, op->index);
    } else {
        int alignment = value_type.bytes();
        const Ramp *ramp = op->index.as<Ramp>();
        if (ramp && is_one(ramp->stride)) {

            int native_bits = native_vector_bits();
            int native_bytes = native_bits / 8;

            // Boost the alignment if possible, up to the native vector width.
<<<<<<< HEAD
            ModulusRemainder mod_rem = get_alignment_info(ramp->base);
            if (!possibly_misaligned) {
                while ((mod_rem.remainder & 1) == 0 &&
=======
            ModulusRemainder mod_rem = modulus_remainder(ramp->base, alignment_info);
            while ((mod_rem.remainder & 1) == 0 &&
>>>>>>> 98b83c8f
                       (mod_rem.modulus & 1) == 0 &&
                       alignment < native_bytes) {
                    mod_rem.modulus /= 2;
                    mod_rem.remainder /= 2;
                    alignment *= 2;
            }

            // If it is an external buffer, then we cannot assume that the host pointer
            // is aligned to at least the native vector width. However, we may be able to do
            // better than just assuming that it is unaligned.
            if (is_external && op->param.defined()) {
                int host_alignment = op->param.host_alignment();
                alignment = gcd(alignment, host_alignment);
            }

            // For dense vector stores wider than the native vector
            // width, bust them up into native vectors.
            debug(4) << "Generating store w/ alignment: " << alignment << "\n";
            debug(4) << "Type: " << value_type << "\n";
            debug(4) << "Index: " << op->index << "\n";
            int store_lanes = value_type.lanes();
            int native_lanes = native_bits / value_type.bits();

            for (int i = 0; i < store_lanes; i += native_lanes) {
                int slice_lanes = std::min(native_lanes, store_lanes - i);
                Expr slice_base = simplify(ramp->base + i);
                Expr slice_index = slice_lanes == 1 ? slice_base : Ramp::make(slice_base, 1, slice_lanes);
                Value *slice_val = slice_vector(val, i, slice_lanes);
                Value *elt_ptr = codegen_buffer_pointer(op->name, value_type.element_of(), slice_base);
                Value *vec_ptr = builder->CreatePointerCast(elt_ptr, slice_val->getType()->getPointerTo());
                StoreInst *store = builder->CreateAlignedStore(slice_val, vec_ptr, alignment);
                add_tbaa_metadata(store, op->name, slice_index);
            }
        } else if (ramp) {
            Type ptr_type = value_type.element_of();
            Value *ptr = codegen_buffer_pointer(op->name, ptr_type, ramp->base);
            const IntImm *const_stride = ramp->stride.as<IntImm>();
            Value *stride = codegen(ramp->stride);
            // Scatter without generating the indices as a vector
            for (int i = 0; i < ramp->lanes; i++) {
                Constant *lane = ConstantInt::get(i32, i);
                Value *v = builder->CreateExtractElement(val, lane);
                if (const_stride) {
                    // Use a constant offset from the base pointer
                    Value *p =
                        builder->CreateConstInBoundsGEP1_32(
#if LLVM_VERSION >= 37
                            llvm_type_of(ptr_type),
#endif
                            ptr,
                            const_stride->value * i);
                    StoreInst *store = builder->CreateStore(v, p);
                    add_tbaa_metadata(store, op->name, op->index);
                } else {
                    // Increment the pointer by the stride for each element
                    StoreInst *store = builder->CreateStore(v, ptr);
                    add_tbaa_metadata(store, op->name, op->index);
                    ptr = builder->CreateInBoundsGEP(ptr, stride);
                }
            }
        } else {
            // Scatter
            Value *index = codegen(op->index);
            for (int i = 0; i < value_type.lanes(); i++) {
                Value *lane = ConstantInt::get(i32, i);
                Value *idx = builder->CreateExtractElement(index, lane);
                Value *v = builder->CreateExtractElement(val, lane);
                Value *ptr = codegen_buffer_pointer(op->name, value_type.element_of(), idx);
                StoreInst *store = builder->CreateStore(v, ptr);
                add_tbaa_metadata(store, op->name, op->index);
            }
        }
    }

}


void CodeGen_LLVM::visit(const Block *op) {
    codegen(op->first);
    if (op->rest.defined()) codegen(op->rest);
}

void CodeGen_LLVM::visit(const Realize *op) {
    internal_error << "Realize encountered during codegen\n";
}

void CodeGen_LLVM::visit(const Provide *op) {
    internal_error << "Provide encountered during codegen\n";
}

void CodeGen_LLVM::visit(const IfThenElse *op) {
    BasicBlock *true_bb = BasicBlock::Create(*context, "true_bb", function);
    BasicBlock *false_bb = BasicBlock::Create(*context, "false_bb", function);
    BasicBlock *after_bb = BasicBlock::Create(*context, "after_bb", function);
    builder->CreateCondBr(codegen(op->condition), true_bb, false_bb);

    builder->SetInsertPoint(true_bb);
    codegen(op->then_case);
    builder->CreateBr(after_bb);

    builder->SetInsertPoint(false_bb);
    if (op->else_case.defined()) {
        codegen(op->else_case);
    }
    builder->CreateBr(after_bb);

    builder->SetInsertPoint(after_bb);
}

void CodeGen_LLVM::visit(const Evaluate *op) {
    codegen(op->value);

    // Discard result
    value = nullptr;
}

Value *CodeGen_LLVM::create_alloca_at_entry(llvm::Type *t, int n, bool zero_initialize, const string &name) {
    IRBuilderBase::InsertPoint here = builder->saveIP();
    BasicBlock *entry = &builder->GetInsertBlock()->getParent()->getEntryBlock();
    if (entry->empty()) {
        builder->SetInsertPoint(entry);
    } else {
        builder->SetInsertPoint(entry, entry->getFirstInsertionPt());
    }
    Value *size = ConstantInt::get(i32, n);
    AllocaInst *ptr = builder->CreateAlloca(t, size, name);
    if (t->isVectorTy() || n > 1) {
        ptr->setAlignment(native_vector_bits() / 8);
    }

    if (zero_initialize) {
        internal_assert(n == 1) << "Zero initialization for stack arrays not implemented\n";
        builder->CreateStore(Constant::getNullValue(t), ptr);
    }
    builder->restoreIP(here);
    return ptr;
}

Value *CodeGen_LLVM::get_user_context() const {
    Value *ctx = sym_get("__user_context", false);
    if (!ctx) {
        ctx = ConstantPointerNull::get(i8->getPointerTo()); // void*
    }
    return ctx;
}

Value *CodeGen_LLVM::call_intrin(Type result_type, int intrin_lanes,
                                 const string &name, vector<Expr> args) {
    vector<Value *> arg_values(args.size());
    for (size_t i = 0; i < args.size(); i++) {
        arg_values[i] = codegen(args[i]);
    }

    return call_intrin(llvm_type_of(result_type),
                       intrin_lanes,
                       name, arg_values);
}

Value *CodeGen_LLVM::call_intrin(llvm::Type *result_type, int intrin_lanes,
                                 const string &name, vector<Value *> arg_values) {
    internal_assert(result_type->isVectorTy()) << "call_intrin is for vector intrinsics only\n";

    int arg_lanes = (int)(result_type->getVectorNumElements());

    if (intrin_lanes != arg_lanes) {
        // Cut up each arg into appropriately-sized pieces, call the
        // intrinsic on each, then splice together the results.
        vector<Value *> results;
        for (int start = 0; start < arg_lanes; start += intrin_lanes) {
            vector<Value *> args;
            for (size_t i = 0; i < arg_values.size(); i++) {
                if (arg_values[i]->getType()->isVectorTy()) {
                    internal_assert((int)arg_values[i]->getType()->getVectorNumElements() == arg_lanes);
                    args.push_back(slice_vector(arg_values[i], start, intrin_lanes));
                } else {
                    args.push_back(arg_values[i]);
                }
            }

            llvm::Type *result_slice_type =
                llvm::VectorType::get(result_type->getScalarType(), intrin_lanes);

            results.push_back(call_intrin(result_slice_type, intrin_lanes, name, args));
        }
        Value *result = concat_vectors(results);
        debug(2) << "Concat_vectors 2:\n";
        if (debug::debug_level >= 2) result -> dump();

        return slice_vector(result, 0, arg_lanes);
    }

    vector<llvm::Type *> arg_types(arg_values.size());
    for (size_t i = 0; i < arg_values.size(); i++) {
        arg_types[i] = arg_values[i]->getType();
    }

    llvm::Function *fn = module->getFunction(name);

    if (!fn) {
        llvm::Type *intrinsic_result_type = VectorType::get(result_type->getScalarType(), intrin_lanes);
        FunctionType *func_t = FunctionType::get(intrinsic_result_type, arg_types, false);
        fn = llvm::Function::Create(func_t, llvm::Function::ExternalLinkage, name, module.get());
        fn->setCallingConv(CallingConv::C);
    }

    CallInst *call = builder->CreateCall(fn, arg_values);

    call->setDoesNotAccessMemory();
    call->setDoesNotThrow();

    return call;
}

Value *CodeGen_LLVM::slice_vector(Value *vec, int start, int size) {
    int vec_lanes = vec->getType()->getVectorNumElements();

    if (start == 0 && size == vec_lanes) {
        return vec;
    }

    vector<Constant *> indices(size);
    for (int i = 0; i < size; i++) {
        int idx = start + i;
        if (idx >= 0 && idx < vec_lanes) {
            indices[i] = ConstantInt::get(i32, idx);
        } else {
            indices[i] = UndefValue::get(i32);
        }
    }
    Constant *indices_vec = ConstantVector::get(indices);
    Value *undefs = UndefValue::get(vec->getType());
    debug(2) << "shuffle slice vector\n";
    Value *value = builder->CreateShuffleVector(vec, undefs, indices_vec);
    if (debug::debug_level >= 2) value -> dump();
    return value;
}

Value *CodeGen_LLVM::concat_vectors(const vector<Value *> &v) {
    if (v.size() == 1) return v[0];

    internal_assert(!v.empty());

    vector<Value *> vecs = v;

    while (vecs.size() > 1) {
        vector<Value *> new_vecs;

        for (size_t i = 0; i < vecs.size()-1; i += 2) {
            Value *v1 = vecs[i];
            Value *v2 = vecs[i+1];

            int w1 = v1->getType()->getVectorNumElements();
            int w2 = v2->getType()->getVectorNumElements();

            // Possibly pad one of the vectors to match widths.
            if (w1 < w2) {
                v1 = slice_vector(v1, 0, w2);
            } else if (w2 < w1) {
                v2 = slice_vector(v2, 0, w1);
            }
            int w_matched = std::max(w1, w2);

            internal_assert(v1->getType() == v2->getType());

            vector<Constant *> indices(w1 + w2);
            for (int i = 0; i < w1; i++) {
                indices[i] = ConstantInt::get(i32, i);
            }
            for (int i = 0; i < w2; i++) {
                indices[w1 + i] = ConstantInt::get(i32, w_matched + i);
            }
            Constant *indices_vec = ConstantVector::get(indices);
            debug(2) << "shuffle concat vectors\n";
            Value *merged = builder->CreateShuffleVector(v1, v2, indices_vec);
            if (debug::debug_level >= 2) merged -> dump();

            new_vecs.push_back(merged);
        }

        // If there were an odd number of them, we need to also push
        // the one that didn't get merged.
        if (vecs.size() & 1) {
            new_vecs.push_back(vecs.back());
        }

        vecs.swap(new_vecs);
    }

    return vecs[0];
}

std::pair<llvm::Function *, int> CodeGen_LLVM::find_vector_runtime_function(const std::string &name, int lanes) {
    // Check if a vector version of the function already
    // exists at some useful width. We use the naming
    // convention that a N-wide version of a function foo is
    // called fooxN. All of our intrinsics are power-of-two
    // sized, so starting at the first power of two >= the
    // vector width, we'll try all powers of two in decreasing
    // order.
    vector<int> sizes_to_try;
    int l = 1;
    while (l < lanes) l *= 2;
    for (int i = l; i > 1; i /= 2) {
        sizes_to_try.push_back(i);
    }

    // If none of those match, we'll also try doubling
    // the lanes up to the next power of two (this is to catch
    // cases where we're a 64-bit vector and have a 128-bit
    // vector implementation).
    sizes_to_try.push_back(l*2);

    for (size_t i = 0; i < sizes_to_try.size(); i++) {
        int l = sizes_to_try[i];
        llvm::Function *vec_fn = module->getFunction(name + "x" + std::to_string(l));
        if (vec_fn) {
            return std::make_pair(vec_fn, l);
        }
    }

    return std::make_pair<llvm::Function *, int>(nullptr, 0);
}

ModulusRemainder CodeGen_LLVM::get_alignment_info(Expr e) {
    return modulus_remainder(e, alignment_info);
}

}}<|MERGE_RESOLUTION|>--- conflicted
+++ resolved
@@ -1054,12 +1054,7 @@
 
     // Instead track this buffer name so that loads and stores from it
     // don't try to be too aligned.
-<<<<<<< HEAD
-    if (!target.has_cgoption(Target::BuffersAligned))
-      might_be_misaligned.insert(name);
-=======
     external_buffer.insert(name);
->>>>>>> 98b83c8f
 
     // Push the buffer pointer as well, for backends that care.
     sym_push(name + ".buffer", buffer);
@@ -1860,17 +1855,6 @@
             // can infer based on the index alone.
 
             // Boost the alignment if possible, up to the native vector width.
-<<<<<<< HEAD
-            ModulusRemainder mod_rem = get_alignment_info(ramp->base);
-            if (!possibly_misaligned) {
-                while ((mod_rem.remainder & 1) == 0 &&
-                       (mod_rem.modulus & 1) == 0 &&
-                       alignment < native_bytes) {
-                    mod_rem.modulus /= 2;
-                    mod_rem.remainder /= 2;
-                    alignment *= 2;
-                }
-=======
             ModulusRemainder mod_rem = modulus_remainder(ramp->base, alignment_info);
             while ((mod_rem.remainder & 1) == 0 &&
                    (mod_rem.modulus & 1) == 0 &&
@@ -1886,7 +1870,6 @@
             if (is_external && op->param.defined()) {
                 int host_alignment = op->param.host_alignment();
                 alignment = gcd(alignment, host_alignment);
->>>>>>> 98b83c8f
             }
 
             // For dense vector loads wider than the native vector
@@ -3331,19 +3314,13 @@
             int native_bytes = native_bits / 8;
 
             // Boost the alignment if possible, up to the native vector width.
-<<<<<<< HEAD
-            ModulusRemainder mod_rem = get_alignment_info(ramp->base);
-            if (!possibly_misaligned) {
-                while ((mod_rem.remainder & 1) == 0 &&
-=======
             ModulusRemainder mod_rem = modulus_remainder(ramp->base, alignment_info);
             while ((mod_rem.remainder & 1) == 0 &&
->>>>>>> 98b83c8f
-                       (mod_rem.modulus & 1) == 0 &&
-                       alignment < native_bytes) {
-                    mod_rem.modulus /= 2;
-                    mod_rem.remainder /= 2;
-                    alignment *= 2;
+                   (mod_rem.modulus & 1) == 0 &&
+                   alignment < native_bytes) {
+                mod_rem.modulus /= 2;
+                mod_rem.remainder /= 2;
+                alignment *= 2;
             }
 
             // If it is an external buffer, then we cannot assume that the host pointer
