include(CheckCXXCompilerFlag)

if (MSVC)
  # -g produces dwarf debugging info, which is not useful on windows
  #  (and fails to compile due to llvm bug 15393)
  set(RUNTIME_DEBUG_FLAG "")
else()
  set(RUNTIME_DEBUG_FLAG "-g")
endif()

set(RUNTIME_CPP
  aarch64_cpu_features
  alignment_128
  alignment_32
  alignment_64
  android_clock
  android_host_cpu_count
  android_io
  android_opengl_context
  android_tempfile
  arm_cpu_features
  buffer_t
  cache
  can_use_target
  cuda
  d3d12compute
  destructors
  device_interface
  errors
  fake_thread_pool
  float16_t
  gpu_device_selection
  hexagon_cache_allocator
  hexagon_cpu_features
  hexagon_dma
  hexagon_dma_pool
  hexagon_host
  ios_io
  linux_clock
  linux_host_cpu_count
  linux_opengl_context
  linux_yield
  matlab
  metadata
  metal
  metal_objc_arm
  metal_objc_x86
  mingw_math
  mips_cpu_features
  module_aot_ref_count
  module_jit_ref_count
  msan
  msan_stubs
  old_buffer_t
  opencl
  opengl
  openglcompute
  osx_clock
  osx_get_symbol
  osx_host_cpu_count
  osx_opengl_context
  osx_yield
  posix_abort
  posix_allocator
  posix_clock
  posix_error_handler
  posix_get_symbol
  posix_io
  posix_print
  posix_tempfile
  posix_threads
  posix_threads_tsan
  powerpc_cpu_features
  prefetch
  profiler
  profiler_inlined
  pseudostack
  qurt_allocator
  qurt_hvx
  qurt_hvx_vtcm
  qurt_init_fini
  qurt_threads
  qurt_threads_tsan
  qurt_yield
  runtime_api
  ssp
  to_string
  tracing
  windows_abort
  windows_clock
  windows_cuda
  windows_get_symbol
  windows_io
  windows_opencl
  windows_profiler
  windows_tempfile
  windows_threads
  windows_threads_tsan
  windows_yield
  write_debug_image
  x86_cpu_features
)

set (RUNTIME_LL
  aarch64
  arm
  arm_no_neon
  hvx_64
  hvx_128
  mips
  posix_math
  powerpc
  ptx_dev
  riscv
  win32_math
  x86
  x86_avx
  x86_avx2
  x86_sse41
  d3d12_abi_patch_64
)

set (RUNTIME_BC
  compute_20
  compute_30
  compute_35
)

set(RUNTIME_DIR "${CMAKE_CURRENT_SOURCE_DIR}/runtime")
file(TO_NATIVE_PATH "${RUNTIME_DIR}/" NATIVE_RUNTIME_DIR)
file(TO_NATIVE_PATH "${CMAKE_CFG_INTDIR}/" NATIVE_INT_DIR)

# ./ seems to confuse cmake on linux
if("${NATIVE_INT_DIR}" STREQUAL "./")
  set(NATIVE_INT_DIR "")
endif()

# Commands to build initial module objects.
file(MAKE_DIRECTORY "${PROJECT_BINARY_DIR}/${PROJECT_NAME}.build")
set (CXX_WARNING_FLAGS -Wall -Werror -Wno-unused-function -Wcast-qual)
set (INITMOD_PREFIX "_initmod_")
set (ARCHS 32 64)
set(INITIAL_MODULES )

function(add_runtime_modules TARGET_RUNTIME_FILES TARGET_RUNTIME_DIR)
  foreach (i ${TARGET_RUNTIME_FILES} )
    foreach (j ${ARCHS} )
      IF (${j} EQUAL 32)
        IF (${i} MATCHES "windows_.*")
          # win32 uses the stdcall calling convention, which is x86-specific
          set(TARGET "i386-unknown-unknown-unknown")
        ELSE()
          # (The 'nacl' is a red herring. This is just a generic 32-bit little-endian target.)
          set(TARGET "le32-unknown-nacl-unknown")
        ENDIF()
      ELSE()
        # generic 64-bit code
        set(TARGET "le64-unknown-unknown-unknown")
      ENDIF()
      set(SOURCE "${TARGET_RUNTIME_DIR}${i}.cpp")
      set(LL_D "${PROJECT_BINARY_DIR}/${PROJECT_NAME}.build/${NATIVE_INT_DIR}initmod.${i}_${j}_debug.ll")
      set(LL "${PROJECT_BINARY_DIR}/${PROJECT_NAME}.build/${NATIVE_INT_DIR}initmod.${i}_${j}.ll")
      set(BC_D "${PROJECT_BINARY_DIR}/${PROJECT_NAME}.build/${NATIVE_INT_DIR}initmod.${i}_${j}_debug.bc")
      set(BC "${PROJECT_BINARY_DIR}/${PROJECT_NAME}.build/${NATIVE_INT_DIR}initmod.${i}_${j}.bc")
      set(INITMOD_D "${INITMOD_PREFIX}${i}_${j}_debug.cpp")
      set(INITMOD "${INITMOD_PREFIX}${i}_${j}.cpp")

      # -std=gnu++98 is deliberate; we do NOT want c++11 here,
      # as we don't want static locals to get thread synchronization stuff.
      add_custom_command(OUTPUT "${LL_D}"
                         DEPENDS "${SOURCE}"
                         COMMAND ${CLANG} ${CXX_WARNING_FLAGS} ${RUNTIME_DEBUG_FLAG} -DDEBUG_RUNTIME -O3 -fno-ms-compatibility -ffreestanding -fno-blocks -fno-exceptions -fno-unwind-tables -std=gnu++98 -m${j} -target "${TARGET}" "-I${TARGET_RUNTIME_DIR}" -DCOMPILING_HALIDE_RUNTIME "-DLLVM_VERSION=${LLVM_VERSION}" -DBITS_${j} -emit-llvm -S "${SOURCE}" -o "${LL_D}"
                         COMMENT "${SOURCE} -> ${LL_D}"
                         # Make sure that the output of this command also depends
                         # on the header files that ${SOURCE} uses
                         # FIXME: Only works for makefile generator
                         IMPLICIT_DEPENDS CXX "${SOURCE}"
                        )
      add_custom_command(OUTPUT "${LL}"
                         DEPENDS "${SOURCE}"
                         COMMAND ${CLANG} ${CXX_WARNING_FLAGS} -O3 -fno-ms-compatibility -ffreestanding -fno-blocks -fno-exceptions -fno-unwind-tables -std=gnu++98 -m${j} -target "${TARGET}" "-I${TARGET_RUNTIME_DIR}" -DCOMPILING_HALIDE_RUNTIME "-DLLVM_VERSION=${LLVM_VERSION}" -DBITS_${j} -emit-llvm -S "${SOURCE}" -o "${LL}"
                         COMMENT "${SOURCE} -> ${LL}")

      add_custom_command(OUTPUT "${BC_D}"
                         DEPENDS "${LL_D}"
                         COMMAND "${LLVM_AS}" "${LL_D}" -o "${BC_D}"
                         COMMENT "${LL_D} -> ${BC_D}")
      add_custom_command(OUTPUT "${BC}"
                         DEPENDS "${LL}"
                         COMMAND "${LLVM_AS}" "${LL}" -o "${BC}"
                         COMMENT "${LL} -> ${BC}")

      add_custom_command(OUTPUT "${INITMOD_D}"
                         DEPENDS "${BC_D}"
                         COMMAND binary2cpp "halide_internal_initmod_${i}_${j}_debug" < "${BC_D}" > "${INITMOD_D}"
                         COMMENT "${BC_D} -> ${INITMOD_D}")
      add_custom_command(OUTPUT "${INITMOD}"
                         DEPENDS "${BC}"
                         COMMAND binary2cpp "halide_internal_initmod_${i}_${j}" < "${BC}" > "${INITMOD}"
                         COMMENT "${BC} -> ${INITMOD}")
      list(APPEND INITIAL_MODULES ${INITMOD})
      list(APPEND INITIAL_MODULES ${INITMOD_D})
    endforeach()
  endforeach()
  # This seems to be how you return values from functions in cmake.
  # I just threw up in my mouth a little.
  set(INITIAL_MODULES "${INITIAL_MODULES}" PARENT_SCOPE)
endfunction (add_runtime_modules)

add_runtime_modules("${RUNTIME_CPP}" "${NATIVE_RUNTIME_DIR}")

foreach (i ${RUNTIME_LL} )
  set(LL "${NATIVE_RUNTIME_DIR}${i}.ll")
  set(BC "${PROJECT_BINARY_DIR}/${PROJECT_NAME}.build/${NATIVE_INT_DIR}initmod.${i}.bc")
  set(INITMOD "${INITMOD_PREFIX}${i}.cpp")
  add_custom_command(OUTPUT "${BC}"
                     DEPENDS "${LL}"
                     COMMAND "${LLVM_AS}" "${LL}" -o "${BC}"
                     COMMENT "${LL} -> ${BC}")
  add_custom_command(OUTPUT "${INITMOD}"
                     DEPENDS "${BC}"
                     COMMAND binary2cpp "halide_internal_initmod_${i}_ll" < "${BC}" > "${INITMOD}"
                     COMMENT "${BC} -> ${INITMOD}")
  list(APPEND INITIAL_MODULES "${INITMOD}")
endforeach()
foreach (i ${RUNTIME_BC} )
  set(INITMOD "${INITMOD_PREFIX}ptx_${i}.cpp")
  add_custom_command(OUTPUT "${INITMOD}"
                     COMMAND binary2cpp "halide_internal_initmod_ptx_${i}_ll" < "${NATIVE_RUNTIME_DIR}nvidia_libdevice_bitcode/libdevice.${i}.10.bc" > "${INITMOD}"
                     COMMENT "Building initial module ptx_${i}..."
                     VERBATIM)
  list(APPEND INITIAL_MODULES "${INITMOD}")
endforeach()

add_custom_command(OUTPUT "${INITMOD_PREFIX}inlined_c.cpp"
  DEPENDS "${NATIVE_RUNTIME_DIR}buffer_t.cpp"
  COMMAND binary2cpp "halide_internal_initmod_inlined_c" < "${NATIVE_RUNTIME_DIR}buffer_t.cpp" > "${INITMOD_PREFIX}inlined_c.cpp"
  COMMENT "buffer_t.cpp -> ${INITMOD_PREFIX}inlined_c.cpp")
list(APPEND INITIAL_MODULES "${INITMOD_PREFIX}inlined_c.cpp")

set(RUNTIME_HEADER_FILES
  HalideRuntime.h
  HalideRuntimeCuda.h
  HalideRuntimeHexagonDma.h
  HalideRuntimeHexagonHost.h
  HalideRuntimeOpenCL.h
  HalideRuntimeMetal.h
  HalideRuntimeOpenGL.h
  HalideRuntimeOpenGLCompute.h
  HalideRuntimeD3D12Compute.h
  HalideRuntimeQurt.h
  HalideBuffer.h
)

foreach (i ${RUNTIME_HEADER_FILES})
  string(REPLACE "." "_" SYM_NAME "${i}")
  add_custom_command(OUTPUT "${INITMOD_PREFIX}${SYM_NAME}.cpp"
    DEPENDS "${NATIVE_RUNTIME_DIR}${i}"
    COMMAND binary2cpp "halide_internal_runtime_header_${SYM_NAME}" < "${NATIVE_RUNTIME_DIR}${i}" > "${INITMOD_PREFIX}${SYM_NAME}.cpp"
    COMMENT "${i} -> ${INITMOD_PREFIX}${SYM_NAME}.cpp")
  list(APPEND INITIAL_MODULES "${INITMOD_PREFIX}${SYM_NAME}.cpp")
endforeach()

# The externally-visible header files that go into making Halide.h.
# Don't include anything here that includes llvm headers.
# Keep this list sorted in alphabetical order.
set(HEADER_FILES
  AddImageChecks.h
  AddParameterChecks.h
  AlignLoads.h
  AllocationBoundsInference.h
  ApplySplit.h
  Argument.h
  AssociativeOpsTable.h
  Associativity.h
  AsyncProducers.h
  AutoSchedule.h
  AutoScheduleUtils.h
  BoundaryConditions.h
  Bounds.h
  BoundsInference.h
  BoundSmallAllocations.h
  Buffer.h
  CanonicalizeGPUVars.h
  Closure.h
  CodeGen_ARM.h
  CodeGen_C.h
  CodeGen_D3D12Compute_Dev.h
  CodeGen_GPU_Dev.h
  CodeGen_GPU_Host.h
  CodeGen_Internal.h
  CodeGen_LLVM.h
  CodeGen_Metal_Dev.h
  CodeGen_MIPS.h
  CodeGen_OpenCL_Dev.h
  CodeGen_OpenGL_Dev.h
  CodeGen_OpenGLCompute_Dev.h
  CodeGen_Posix.h
  CodeGen_PowerPC.h
  CodeGen_PTX_Dev.h
  CodeGen_RISCV.h
  CodeGen_X86.h
  ConciseCasts.h
  CPlusPlusMangle.h
  CSE.h
  Debug.h
  DebugArguments.h
  DebugToFile.h
  Definition.h
  Deinterleave.h
  DeviceArgument.h
  DeviceInterface.h
  Dimension.h
  EarlyFree.h
  Elf.h
  EliminateBoolVectors.h
  Error.h
  Expr.h
  ExprUsesVar.h
  Extern.h
  FastIntegerDivide.h
  FindCalls.h
  Float16.h
  Func.h
  Function.h
  FunctionPtr.h
  FuseGPUThreadLoops.h
  FuzzFloatStores.h
  Generator.h
  HexagonOffload.h
  HexagonOptimize.h
  ImageParam.h
  InferArguments.h
  InjectHostDevBufferCopies.h
  InjectOpenGLIntrinsics.h
  Inline.h
  InlineReductions.h
  IntegerDivisionTable.h
  Interval.h
  Introspection.h
  IntrusivePtr.h
  IR.h
  IREquality.h
  IRMatch.h
  IRMutator.h
  IROperator.h
  IRPrinter.h
  IRVisitor.h
  JITModule.h
  Lambda.h
  Lerp.h
  LICM.h
  LLVM_Output.h
  LLVM_Runtime_Linker.h
  LoopCarry.h
  Lower.h
  LowerWarpShuffles.h
  MainPage.h
  MatlabWrapper.h
  Memoization.h
  Module.h
  ModulusRemainder.h
  Monotonic.h
  ObjectInstanceRegistry.h
  OutputImageParam.h
  Outputs.h
  ParallelRVar.h
  Param.h
  Parameter.h
  ParamMap.h
  PartitionLoops.h
  Pipeline.h
  Prefetch.h
  Profiling.h
  PurifyIndexMath.h
  PythonExtensionGen.h
  Qualify.h
  Random.h
  RDom.h
  RealizationOrder.h
  Reduction.h
  RegionCosts.h
  RemoveDeadAllocations.h
  RemoveExternLoops.h
  RemoveTrivialForLoops.h
  RemoveUndef.h
  runtime/HalideBuffer.h
  runtime/HalideRuntime.h
  Schedule.h
  ScheduleFunctions.h
  Scope.h
  SelectGPUAPI.h
  Simplify.h
  SimplifySpecializations.h
  SkipStages.h
  SlidingWindow.h
  Solve.h
  SplitTuples.h
  StmtToHtml.h
  StorageFlattening.h
  StorageFolding.h
  StrictifyFloat.h
  Substitute.h
  Target.h
  ThreadPool.h
  Tracing.h
  TrimNoOps.h
  Tuple.h
  Type.h
  UnifyDuplicateLets.h
  UniquifyVariableNames.h
  UnpackBuffers.h
  UnrollLoops.h
  UnsafePromises.h
  Util.h
  Var.h
  VaryingAttributes.h
  VectorizeLoops.h
  WrapCalls.h
  WrapExternStages.h
)

file(MAKE_DIRECTORY "${CMAKE_BINARY_DIR}/include")
file(TO_NATIVE_PATH "${CMAKE_BINARY_DIR}/include/" NATIVE_INCLUDE_PATH)
add_custom_command(OUTPUT "${CMAKE_BINARY_DIR}/include/Halide.h"
  COMMAND build_halide_h "${CMAKE_CURRENT_SOURCE_DIR}/../LICENSE.txt" ${HEADER_FILES} > "${NATIVE_INCLUDE_PATH}Halide.h"
  WORKING_DIRECTORY "${CMAKE_CURRENT_LIST_DIR}"
  DEPENDS build_halide_h "${CMAKE_CURRENT_SOURCE_DIR}/../LICENSE.txt" ${HEADER_FILES})
add_custom_target(
    HalideIncludes
    ALL
    DEPENDS "${CMAKE_BINARY_DIR}/include/Halide.h")

foreach (i ${RUNTIME_HEADER_FILES})
  configure_file(runtime/${i} "${CMAKE_BINARY_DIR}/include" COPYONLY)
endforeach()

# Keep this list sorted in alphabetical order.
add_library(Halide ${HALIDE_LIBRARY_TYPE}
  AddImageChecks.cpp
  AddParameterChecks.cpp
  AlignLoads.cpp
  AllocationBoundsInference.cpp
  ApplySplit.cpp
  Argument.cpp
  AssociativeOpsTable.cpp
  Associativity.cpp
  AsyncProducers.cpp
  AutoSchedule.cpp
  AutoScheduleUtils.cpp
  BoundaryConditions.cpp
  Bounds.cpp
  BoundsInference.cpp
  BoundSmallAllocations.cpp
  Buffer.cpp
  CanonicalizeGPUVars.cpp
  Closure.cpp
  CodeGen_ARM.cpp
  CodeGen_C.cpp
  CodeGen_D3D12Compute_Dev.cpp
  CodeGen_GPU_Dev.cpp
  CodeGen_GPU_Host.cpp
  CodeGen_Hexagon.cpp
  CodeGen_Internal.cpp
  CodeGen_LLVM.cpp
  CodeGen_Metal_Dev.cpp
  CodeGen_MIPS.cpp
  CodeGen_OpenCL_Dev.cpp
  CodeGen_OpenGL_Dev.cpp
  CodeGen_OpenGLCompute_Dev.cpp
  CodeGen_Posix.cpp
  CodeGen_PowerPC.cpp
  CodeGen_PTX_Dev.cpp
<<<<<<< HEAD
  CodeGen_Posix.cpp
  CodeGen_RISCV.cpp
=======
>>>>>>> f08ba615
  CodeGen_X86.cpp
  CPlusPlusMangle.cpp
  CSE.cpp
  Debug.cpp
  DebugArguments.cpp
  DebugToFile.cpp
  Definition.cpp
  Deinterleave.cpp
  DeviceArgument.cpp
  DeviceInterface.cpp
  Dimension.cpp
  EarlyFree.cpp
  Elf.cpp
  EliminateBoolVectors.cpp
  Error.cpp
  FastIntegerDivide.cpp
  FindCalls.cpp
  Float16.cpp
  Func.cpp
  Function.cpp
  FuseGPUThreadLoops.cpp
  FuzzFloatStores.cpp
  Generator.cpp
  HexagonOffload.cpp
  HexagonOptimize.cpp
  ImageParam.cpp
  InferArguments.cpp
  InjectHostDevBufferCopies.cpp
  InjectOpenGLIntrinsics.cpp
  Inline.cpp
  InlineReductions.cpp
  IntegerDivisionTable.cpp
  Interval.cpp
  Introspection.cpp
  IR.cpp
  IREquality.cpp
  IRMatch.cpp
  IRMutator.cpp
  IROperator.cpp
  IRPrinter.cpp
  IRVisitor.cpp
  JITModule.cpp
  Lerp.cpp
  LICM.cpp
  LLVM_Output.cpp
  LLVM_Runtime_Linker.cpp
  LoopCarry.cpp
  Lower.cpp
  LowerWarpShuffles.cpp
  MatlabWrapper.cpp
  Memoization.cpp
  Module.cpp
  ModulusRemainder.cpp
  Monotonic.cpp
  ObjectInstanceRegistry.cpp
  OutputImageParam.cpp
  ParallelRVar.cpp
  Parameter.cpp
  ParamMap.cpp
  PartitionLoops.cpp
  Pipeline.cpp
  Prefetch.cpp
  PrintLoopNest.cpp
  Profiling.cpp
  PurifyIndexMath.cpp
  PythonExtensionGen.cpp
  Qualify.cpp
  Random.cpp
  RDom.cpp
  RealizationOrder.cpp
  Reduction.cpp
  RegionCosts.cpp
  RemoveDeadAllocations.cpp
  RemoveExternLoops.cpp
  RemoveTrivialForLoops.cpp
  RemoveUndef.cpp
  Schedule.cpp
  ScheduleFunctions.cpp
  SelectGPUAPI.cpp
  Simplify.cpp
  Simplify_Add.cpp
  Simplify_And.cpp
  Simplify_Call.cpp
  Simplify_Cast.cpp
  Simplify_Div.cpp
  Simplify_EQ.cpp
  Simplify_Exprs.cpp
  Simplify_Let.cpp
  Simplify_LT.cpp
  Simplify_Max.cpp
  Simplify_Min.cpp
  Simplify_Mod.cpp
  Simplify_Mul.cpp
  Simplify_Not.cpp
  Simplify_Or.cpp
  Simplify_Select.cpp
  Simplify_Shuffle.cpp
  Simplify_Stmts.cpp
  Simplify_Sub.cpp
  SimplifySpecializations.cpp
  SkipStages.cpp
  SlidingWindow.cpp
  Solve.cpp
  SplitTuples.cpp
  StmtToHtml.cpp
  StorageFlattening.cpp
  StorageFolding.cpp
  StrictifyFloat.cpp
  Substitute.cpp
  Target.cpp
  Tracing.cpp
  TrimNoOps.cpp
  Tuple.cpp
  Type.cpp
  UnifyDuplicateLets.cpp
  UniquifyVariableNames.cpp
  UnpackBuffers.cpp
  UnrollLoops.cpp
  UnsafePromises.cpp
  Util.cpp
  Var.cpp
  VaryingAttributes.cpp
  VectorizeLoops.cpp
  WrapCalls.cpp
  WrapExternStages.cpp
  ${HEADER_FILES}
  ${INITIAL_MODULES}
)

# Define Halide_SHARED or Halide_STATIC depending on library type
target_compile_definitions(Halide PRIVATE "-DHalide_${HALIDE_LIBRARY_TYPE}")
# Ensure that these tools are build first
add_dependencies(Halide
  binary2cpp
  build_halide_h
  HalideIncludes
)

# List of LLVM Components required
# This list will be appended to depending on the targets we need to support
# See the output of ``llvm-config --components`` for a list of possible components
set(LLVM_COMPONENTS mcjit;bitwriter;linker)
list(APPEND LLVM_COMPONENTS passes)

# Set definitions and compiler flags

# Note when PUBLIC or INTERFACE scope is used in target_compile_* then targets
# that link against the Halide library inherit those options and definitions
target_include_directories(Halide PRIVATE ${LLVM_INCLUDE_DIRS})
target_include_directories(Halide INTERFACE "${CMAKE_BINARY_DIR}/include")

# TODO: For targets we can link against even fewer libraries by specifying
# only the components we **REALLY** need (e.g. x86asmprinter;x86codegen rather than x86)
if (TARGET_X86)
  target_compile_definitions(Halide PRIVATE "-DWITH_X86=1")
  list(APPEND LLVM_COMPONENTS X86)
endif()

if (TARGET_ARM)
  target_compile_definitions(Halide PRIVATE "-DWITH_ARM=1")
  list(APPEND LLVM_COMPONENTS ARM)
endif()

if (TARGET_AARCH64)
  target_compile_definitions(Halide PRIVATE "-DWITH_AARCH64=1")
  list(APPEND LLVM_COMPONENTS AArch64)
endif()

if (TARGET_HEXAGON)
  target_compile_definitions(Halide PRIVATE "-DWITH_HEXAGON=1")
  list(APPEND LLVM_COMPONENTS Hexagon)
endif()

if (TARGET_MIPS)
  target_compile_definitions(Halide PRIVATE "-DWITH_MIPS=1")
  list(APPEND LLVM_COMPONENTS Mips)
endif()

if (TARGET_POWERPC)
  target_compile_definitions(Halide PRIVATE "-DWITH_POWERPC=1")
  list(APPEND LLVM_COMPONENTS PowerPC)
endif()

if (TARGET_PTX)
  target_compile_definitions(Halide PRIVATE "-DWITH_PTX=1")
  list(APPEND LLVM_COMPONENTS NVPTX)
endif()

if (TARGET_AMDGPU)
  target_compile_definitions(Halide PRIVATE "-DWITH_AMDGPU=1")
  list(APPEND LLVM_COMPONENTS AMDGPU)
endif()

if (TARGET_RISCV)
  target_compile_definitions(Halide PRIVATE "-DWITH_RISCV=1")
  list(APPEND LLVM_COMPONENTS RISCV)
endif()

  if (TARGET_OPENCL)
  target_compile_definitions(Halide PRIVATE "-DWITH_OPENCL=1")
endif()

if (TARGET_OPENGL)
  target_compile_definitions(Halide PRIVATE "-DWITH_OPENGL=1")
endif()

if (TARGET_METAL)
  target_compile_definitions(Halide PRIVATE "-DWITH_METAL=1")
endif()

if (TARGET_D3D12COMPUTE)
  target_compile_definitions(Halide PRIVATE "-DWITH_D3D12=1")
endif()

target_compile_definitions(Halide PRIVATE "-DLLVM_VERSION=${LLVM_VERSION}")
target_compile_definitions(Halide PRIVATE "-DCOMPILING_HALIDE")
target_compile_definitions(Halide PRIVATE ${LLVM_DEFINITIONS})
if (NOT LLVM_ENABLE_ASSERTIONS)
  target_compile_definitions(Halide PRIVATE NDEBUG)
endif()

if (MSVC)
  # Suppress some warnings
  # 4244: conversion, possible loss of data
  # 4267: conversion, possible loss of data
  # 4800: BOOL -> true or false
  # 4996: compiler encountered deprecated declaration
  target_compile_options(Halide PUBLIC /wd4244 /wd4267 /wd4800 /wd4996)
  # Injected from recent LLVM:
  target_compile_options(Halide PUBLIC /wd4141)  # 'inline' used more than once
  target_compile_options(Halide PUBLIC /wd4146)  # unary minus applied to unsigned type
  target_compile_options(Halide PUBLIC /wd4291)  # No matching operator delete found

  target_compile_definitions(Halide PUBLIC "-D_CRT_SECURE_NO_WARNINGS" "-D_SCL_SECURE_NO_WARNINGS")
  # To compile LLVM headers following was taken from LLVM CMake files:
  # Disable sized deallocation if the flag is supported. MSVC fails to compile
  # the operator new overload in LLVM/IR/Function.h and Instruction.h otherwise.
  # See LLVM PR: 23513 (https://llvm.org/bugs/show_bug.cgi?id=23513)
  check_cxx_compiler_flag("/WX /Zc:sizedDealloc-" SUPPORTS_SIZED_DEALLOC)
  if (SUPPORTS_SIZED_DEALLOC)
    target_compile_options(Halide PRIVATE "/Zc:sizedDealloc-")
  endif()
else()
  if (NOT HALIDE_ENABLE_RTTI)
    if (NOT MSVC)
      target_compile_options(Halide PUBLIC "-fno-rtti")
    else()
      target_compile_options(Halide PUBLIC "/GR-")
    endif()
  endif()
endif()

# Get the LLVM libraries we need
llvm_map_components_to_libnames(LIBS ${LLVM_COMPONENTS})

# When building a shared library the LLVM libraries will be
# embedded in the Halide library. When building a static library
# LLVM is not embedded but CMake knows that when building an executable
# against the Halide static library that it needs to link LLVM too so
# PRIVATE scope is the correct choice here.
target_link_libraries(Halide PRIVATE ${LIBS})

if (NOT MSVC)
  set(LLVM_CONFIG ${LLVM_TOOLS_BINARY_DIR}/llvm-config)
  execute_process(COMMAND "${LLVM_CONFIG}" --system-libs ${LLVM_COMPONENTS} OUTPUT_VARIABLE EXTRA_LIBS)
  string(STRIP EXTRA_LIBS "${EXTRA_LIBS}")
  string(REPLACE "-l" ";" EXTRA_LIBS "${EXTRA_LIBS}")
  string(REPLACE "\n" "" EXTRA_LIBS "${EXTRA_LIBS}")
  string(REPLACE " " "" EXTRA_LIBS "${EXTRA_LIBS}")
  target_link_libraries(Halide PUBLIC ${EXTRA_LIBS})
endif()

install(TARGETS Halide
        RUNTIME DESTINATION bin
        LIBRARY DESTINATION bin
        ARCHIVE DESTINATION lib)<|MERGE_RESOLUTION|>--- conflicted
+++ resolved
@@ -82,6 +82,7 @@
   qurt_threads
   qurt_threads_tsan
   qurt_yield
+  riscv_cpu_features
   runtime_api
   ssp
   to_string
@@ -471,11 +472,7 @@
   CodeGen_Posix.cpp
   CodeGen_PowerPC.cpp
   CodeGen_PTX_Dev.cpp
-<<<<<<< HEAD
-  CodeGen_Posix.cpp
   CodeGen_RISCV.cpp
-=======
->>>>>>> f08ba615
   CodeGen_X86.cpp
   CPlusPlusMangle.cpp
   CSE.cpp
