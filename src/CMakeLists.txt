--- conflicted
+++ resolved
@@ -12,11 +12,8 @@
   aarch64_cpu_features
   alignment_128
   alignment_32
-<<<<<<< HEAD
   allocation_cache
-=======
   alignment_64
->>>>>>> a5b397fd
   android_clock
   android_host_cpu_count
   android_io
