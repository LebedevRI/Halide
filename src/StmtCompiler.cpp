#include "StmtCompiler.h"
#include "CodeGen.h"
#include "CodeGen_X86.h"
#include "CodeGen_GPU_Host.h"
#include "CodeGen_ARM.h"
#include "CodeGen_PNaCl.h"

namespace Halide {
namespace Internal {

using std::string;
using std::vector;

StmtCompiler::StmtCompiler(Target target) {
    if (target.os == Target::OSUnknown) {
        target = get_host_target();
    }

    // The awkward mapping from targets to code generators
<<<<<<< HEAD
    if ((target.features & Target::CUDA) ||
        (target.features & Target::OpenCL) ||
        (target.features & Target::OpenGL)) {
        assert(target.arch == Target::X86 && "Can only use gpu targets from x86 for now");
        contents = new CodeGen_GPU_Host(target);
=======
    if ((target.features & Target::CUDA) || (target.features & Target::OpenCL)) {
        if (target.arch == Target::X86) {
            contents = new CodeGen_GPU_Host<CodeGen_X86>(target);
        }
        else if (target.arch == Target::ARM) {
            contents = new CodeGen_GPU_Host<CodeGen_ARM>(target);
        }
        else {
            assert(false && "Invalid target architecture for GPU backend.");
        }
>>>>>>> 4c84a687
    } else if (target.arch == Target::X86) {
        contents = new CodeGen_X86(target);
    } else if (target.arch == Target::ARM) {
        contents = new CodeGen_ARM(target);
    } else if (target.arch == Target::PNaCl) {
        contents = new CodeGen_PNaCl(target);
    }
}

void StmtCompiler::compile(Stmt stmt, string name,
                           const vector<Argument> &args,
                           const vector<Buffer> &images_to_embed) {
    contents.ptr->compile(stmt, name, args, images_to_embed);
}

void StmtCompiler::compile_to_bitcode(const string &filename) {
    contents.ptr->compile_to_bitcode(filename);
}

void StmtCompiler::compile_to_native(const string &filename, bool assembly) {
    contents.ptr->compile_to_native(filename, assembly);
}

JITCompiledModule StmtCompiler::compile_to_function_pointers() {
    return contents.ptr->compile_to_function_pointers();
}

}
}<|MERGE_RESOLUTION|>--- conflicted
+++ resolved
@@ -17,14 +17,9 @@
     }
 
     // The awkward mapping from targets to code generators
-<<<<<<< HEAD
     if ((target.features & Target::CUDA) ||
         (target.features & Target::OpenCL) ||
         (target.features & Target::OpenGL)) {
-        assert(target.arch == Target::X86 && "Can only use gpu targets from x86 for now");
-        contents = new CodeGen_GPU_Host(target);
-=======
-    if ((target.features & Target::CUDA) || (target.features & Target::OpenCL)) {
         if (target.arch == Target::X86) {
             contents = new CodeGen_GPU_Host<CodeGen_X86>(target);
         }
@@ -34,7 +29,6 @@
         else {
             assert(false && "Invalid target architecture for GPU backend.");
         }
->>>>>>> 4c84a687
     } else if (target.arch == Target::X86) {
         contents = new CodeGen_X86(target);
     } else if (target.arch == Target::ARM) {
