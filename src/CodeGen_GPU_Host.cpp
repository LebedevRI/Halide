#include <sstream>

#include "CodeGen_GPU_Host.h"
#include "CodeGen_Internal.h"
#include "CodeGen_Metal_Dev.h"
#include "CodeGen_OpenCL_Dev.h"
#include "CodeGen_OpenGLCompute_Dev.h"
#include "CodeGen_OpenGL_Dev.h"
#include "CodeGen_PTX_Dev.h"
#include "CodeGen_D3D12Compute_Dev.h"
#include "Debug.h"
#include "ExprUsesVar.h"
#include "IROperator.h"
#include "IRPrinter.h"
#include "LLVM_Headers.h"
#include "Simplify.h"
#include "Util.h"
#include "VaryingAttributes.h"

namespace Halide {
namespace Internal {

using std::map;
using std::pair;
using std::string;
using std::vector;

using namespace llvm;

// Sniff the contents of a kernel to extracts the bounds of all the
// thread indices (so we know how many threads to launch), and the
// amount of shared memory to allocate.
class ExtractBounds : public IRVisitor {
public:

    Expr num_threads[4];
    Expr num_blocks[4];
    Expr shared_mem_size;

    ExtractBounds() : shared_mem_size(0), found_shared(false) {
        for (int i = 0; i < 4; i++) {
            num_threads[i] = num_blocks[i] = 1;
        }
    }

private:

    bool found_shared;

    using IRVisitor::visit;

    void visit(const For *op) override {
        if (CodeGen_GPU_Dev::is_gpu_var(op->name)) {
            internal_assert(is_zero(op->min));
        }

        if (ends_with(op->name, ".__thread_id_x")) {
            num_threads[0] = op->extent;
        } else if (ends_with(op->name, ".__thread_id_y")) {
            num_threads[1] = op->extent;
        } else if (ends_with(op->name, ".__thread_id_z")) {
            num_threads[2] = op->extent;
        } else if (ends_with(op->name, ".__thread_id_w")) {
            num_threads[3] = op->extent;
        } else if (ends_with(op->name, ".__block_id_x")) {
            num_blocks[0] = op->extent;
        } else if (ends_with(op->name, ".__block_id_y")) {
            num_blocks[1] = op->extent;
        } else if (ends_with(op->name, ".__block_id_z")) {
            num_blocks[2] = op->extent;
        } else if (ends_with(op->name, ".__block_id_w")) {
            num_blocks[3] = op->extent;
        }

        op->body.accept(this);
    }

    void visit(const LetStmt *op) override {
        if (expr_uses_var(shared_mem_size, op->name)) {
            shared_mem_size = Let::make(op->name, op->value, shared_mem_size);
        }
        op->body.accept(this);
    }

    void visit(const Allocate *allocate) override {
        user_assert(!allocate->new_expr.defined()) << "Allocate node inside GPU kernel has custom new expression.\n" <<
            "(Memoization is not supported inside GPU kernels at present.)\n";

        if (allocate->name == "__shared") {
            internal_assert(allocate->type == UInt(8) && allocate->extents.size() == 1);
            shared_mem_size = allocate->extents[0];
            found_shared = true;
        }
        allocate->body.accept(this);
    }
};

template<typename CodeGen_CPU>
CodeGen_GPU_Host<CodeGen_CPU>::CodeGen_GPU_Host(Target target) : CodeGen_CPU(target) {
    // For the default GPU, the order of preferences is: Metal,
    // OpenCL, CUDA, OpenGLCompute, and OpenGL last.
    // The code is in reverse order to allow later tests to override
    // earlier ones.
    if (target.has_feature(Target::OpenGL)) {
        debug(1) << "Constructing OpenGL device codegen\n";
        cgdev[DeviceAPI::GLSL] = new CodeGen_OpenGL_Dev(target);
    }
    if (target.has_feature(Target::OpenGLCompute)) {
        debug(1) << "Constructing OpenGL Compute device codegen\n";
        cgdev[DeviceAPI::OpenGLCompute] = new CodeGen_OpenGLCompute_Dev(target);
    }
    if (target.has_feature(Target::CUDA)) {
        debug(1) << "Constructing CUDA device codegen\n";
        cgdev[DeviceAPI::CUDA] = new CodeGen_PTX_Dev(target);
    }
    if (target.has_feature(Target::OpenCL)) {
        debug(1) << "Constructing OpenCL device codegen\n";
        cgdev[DeviceAPI::OpenCL] = new CodeGen_OpenCL_Dev(target);
    }
    if (target.has_feature(Target::Metal)) {
        debug(1) << "Constructing Metal device codegen\n";
        cgdev[DeviceAPI::Metal] = new CodeGen_Metal_Dev(target);
    }
    if (target.has_feature(Target::D3D12Compute)) {
        debug(1) << "Constructing Direct3D 12 Compute device codegen\n";
        cgdev[DeviceAPI::D3D12Compute] = new CodeGen_D3D12Compute_Dev(target);
    }

    if (cgdev.empty()) {
        internal_error << "Requested unknown GPU target: " << target.to_string() << "\n";
    }
}

template<typename CodeGen_CPU>
CodeGen_GPU_Host<CodeGen_CPU>::~CodeGen_GPU_Host() {
    for (pair<const DeviceAPI, CodeGen_GPU_Dev *> &i : cgdev) {
        delete i.second;
    }
}

template<typename CodeGen_CPU>
void CodeGen_GPU_Host<CodeGen_CPU>::compile_func(const LoweredFunc &f,
                                                 const std::string &simple_name,
                                                 const std::string &extern_name) {
    function_name = simple_name;

    // Create a new module for all of the kernels we find in this function.
    for (pair<const DeviceAPI, CodeGen_GPU_Dev *> &i : cgdev) {
        i.second->init_module();
    }

    // Call the base implementation to create the function.
    CodeGen_CPU::compile_func(f, simple_name, extern_name);

    // We need to insert code after the existing entry block, so that
    // the destructor stack slots exist before we do the assertions
    // involved in initializing gpu kernels.

    // Split the entry block just before its end.
    BasicBlock *entry = &function->getEntryBlock();
    llvm::Instruction *terminator = entry->getTerminator();
    internal_assert(terminator);
    BasicBlock *post_entry = entry->splitBasicBlock(terminator);

    // Create some code that does the GPU initialization.
    BasicBlock *init_kernels_bb = BasicBlock::Create(*context, "init_kernels",
                                                     function, post_entry);

    // The entry block should go to the init kernels block instead of
    // the post entry block.
    entry->getTerminator()->eraseFromParent();
    builder->SetInsertPoint(entry);
    builder->CreateBr(init_kernels_bb);

    // Fill out the init kernels block
    builder->SetInsertPoint(init_kernels_bb);

    for (pair<const DeviceAPI, CodeGen_GPU_Dev *> &i : cgdev) {

        CodeGen_GPU_Dev *gpu_codegen = i.second;
        std::string api_unique_name = gpu_codegen->api_unique_name();

        // If the module state for this API/function did not get created, there were
        // no kernels using this API.
        llvm::Value *module_state = get_module_state(api_unique_name, false);
        if (!module_state) {
            continue;
        }

        debug(2) << "Generating init_kernels for " << api_unique_name << "\n";

        std::vector<char> kernel_src = gpu_codegen->compile_to_src();

        Value *kernel_src_ptr =
            CodeGen_CPU::create_binary_blob(kernel_src,
                                            "halide_" + function_name + "_" + api_unique_name + "_kernel_src");

        if (f.args[0].name == "__user_context") {
            // The user context is first argument of the function.
            // We retrieve it here so it's available for subsequent calls of
            // get_user_context().
            sym_push("__user_context", iterator_to_pointer(function->arg_begin()));
        }

        Value *user_context = get_user_context();
        Value *kernel_size = ConstantInt::get(i32_t, kernel_src.size());
        std::string init_kernels_name = "halide_" + api_unique_name + "_initialize_kernels";
        Value *init = module->getFunction(init_kernels_name);
        internal_assert(init) << "Could not find function " + init_kernels_name + " in initial module\n";
        vector<Value *> init_kernels_args = {user_context, module_state, kernel_src_ptr, kernel_size};
        Value *result = builder->CreateCall(init, init_kernels_args);
        Value *did_succeed = builder->CreateICmpEQ(result, ConstantInt::get(i32_t, 0));
        CodeGen_CPU::create_assertion(did_succeed, Expr(), result);
    }

    // the init kernels block should branch to the post-entry block
    builder->CreateBr(post_entry);

    function_name = "";

}

template<typename CodeGen_CPU>
void CodeGen_GPU_Host<CodeGen_CPU>::visit(const For *loop) {
    if (CodeGen_GPU_Dev::is_gpu_var(loop->name)) {
        // We're in the loop over outermost block dimension
        debug(2) << "Kernel launch: " << loop->name << "\n";

        internal_assert(loop->device_api != DeviceAPI::Default_GPU)
            << "A concrete device API should have been selected before codegen.";

        ExtractBounds bounds;
        loop->accept(&bounds);

        debug(2) << "Kernel bounds: ("
                 << bounds.num_threads[0] << ", "
                 << bounds.num_threads[1] << ", "
                 << bounds.num_threads[2] << ", "
                 << bounds.num_threads[3] << ") threads, ("
                 << bounds.num_blocks[0] << ", "
                 << bounds.num_blocks[1] << ", "
                 << bounds.num_blocks[2] << ", "
                 << bounds.num_blocks[3] << ") blocks\n";

        // compile the kernel
        string kernel_name = unique_name("kernel_" + loop->name);
        for (size_t i = 0; i < kernel_name.size(); i++) {
            if (!isalnum(kernel_name[i])) {
                kernel_name[i] = '_';
            }
        }

        Value *null_float_ptr = ConstantPointerNull::get(CodeGen_LLVM::f32_t->getPointerTo());
        Value *zero_int32 = codegen(Expr(cast<int>(0)));

        Value *gpu_num_padded_attributes  = zero_int32;
        Value *gpu_vertex_buffer   = null_float_ptr;
        Value *gpu_num_coords_dim0 = zero_int32;
        Value *gpu_num_coords_dim1 = zero_int32;

        if (loop->device_api == DeviceAPI::GLSL) {

            // GL draw calls that invoke the GLSL shader are issued for pairs of
            // for-loops over spatial x and y dimensions. For each for-loop we create
            // one scalar vertex attribute for the spatial dimension corresponding to
            // that loop, plus one scalar attribute for each expression previously
            // labeled as "glsl_varying"

            // Pass variables created during setup_gpu_vertex_buffer to the
            // dev run function call.
            gpu_num_padded_attributes = codegen(Variable::make(Int(32), "glsl.num_padded_attributes"));
            gpu_num_coords_dim0 = codegen(Variable::make(Int(32), "glsl.num_coords_dim0"));
            gpu_num_coords_dim1 = codegen(Variable::make(Int(32), "glsl.num_coords_dim1"));

            // Look up the allocation for the vertex buffer and cast it to the
            // right type
            gpu_vertex_buffer = codegen(Variable::make(type_of<float *>(), "glsl.vertex_buffer"));
            gpu_vertex_buffer = builder->CreatePointerCast(gpu_vertex_buffer,
                                                           CodeGen_LLVM::f32_t->getPointerTo());
        }

        // compute a closure over the state passed into the kernel
        HostClosure c(loop->body, loop->name);

        // Determine the arguments that must be passed into the halide function
        vector<DeviceArgument> closure_args = c.arguments();

        // Sort the args by the size of the underlying type. This is
        // helpful for avoiding struct-packing ambiguities in metal,
        // which passes the scalar args as a struct.
        std::sort(closure_args.begin(), closure_args.end(),
                  [](const DeviceArgument &a, const DeviceArgument &b) {
                      if (a.is_buffer == b.is_buffer) {
                          return a.type.bits() > b.type.bits();
                      } else {
                          return a.is_buffer < b.is_buffer;
                      }
                  });

        // Propagate anything known about alignment into the kernel via the closure
        for (size_t i = 0; i < closure_args.size(); i++) {
            if (alignment_info.contains(closure_args[i].name)) {
                closure_args[i].alignment = alignment_info.get(closure_args[i].name);
            }
        }

        // Halide allows passing of scalar float and integer arguments. For
        // OpenGL, pack these into vec4 uniforms and varying attributes
        if (loop->device_api == DeviceAPI::GLSL) {

            int num_uniform_floats = 0;

            // The spatial x and y coordinates are passed in the first two
            // scalar float varying slots
            int num_varying_floats = 2;
            int num_uniform_ints   = 0;

            // Pack scalar parameters into vec4
            for (size_t i = 0; i < closure_args.size(); i++) {
                if (closure_args[i].is_buffer) {
                    continue;
                } else if (ends_with(closure_args[i].name, ".varying")) {
                    closure_args[i].packed_index = num_varying_floats++;
                } else if (closure_args[i].type.is_float()) {
                    closure_args[i].packed_index = num_uniform_floats++;
                } else if (closure_args[i].type.is_int()) {
                    closure_args[i].packed_index = num_uniform_ints++;
                }
            }
        }

        for (size_t i = 0; i < closure_args.size(); i++) {
            if (closure_args[i].is_buffer && allocations.contains(closure_args[i].name)) {
                closure_args[i].size = allocations.get(closure_args[i].name).constant_bytes;
            }
        }

        CodeGen_GPU_Dev *gpu_codegen = cgdev[loop->device_api];
        user_assert(gpu_codegen != nullptr)
            << "Loop is scheduled on device " << loop->device_api
            << " which does not appear in target " << target.to_string() << "\n";
        gpu_codegen->add_kernel(loop, kernel_name, closure_args);

        // get the actual name of the generated kernel for this loop
        kernel_name = gpu_codegen->get_current_kernel_name();
        debug(2) << "Compiled launch to kernel \"" << kernel_name << "\"\n";
        Value *entry_name_str = builder->CreateGlobalStringPtr(kernel_name, "entry_name");

        llvm::Type *target_size_t_type = (target.bits == 32) ? i32_t : i64_t;

        // build the kernel arguments array
        llvm::PointerType *arg_t = i8_t->getPointerTo(); // void*
        int num_args = (int)closure_args.size();

        // nullptr-terminated list
        llvm::Type *gpu_args_arr_type = ArrayType::get(arg_t, num_args+1);
        Value *gpu_args_arr =
            create_alloca_at_entry(
                gpu_args_arr_type,
                num_args+1, false,
                kernel_name + "_args");

        // nullptr-terminated list of size_t's
        llvm::Type *gpu_arg_sizes_arr_type = ArrayType::get(target_size_t_type, num_args+1);
        llvm::ArrayType *gpu_arg_types_arr_type = ArrayType::get(type_t_type, num_args+1);
        vector<Constant *> arg_types_array_entries;

        std::string api_unique_name = gpu_codegen->api_unique_name();

        Value *gpu_arg_sizes_arr = nullptr;
        bool runtime_run_takes_types = gpu_codegen->kernel_run_takes_types();

        if (!runtime_run_takes_types) {
            gpu_arg_sizes_arr =
                create_alloca_at_entry(
                    gpu_arg_sizes_arr_type,
                    num_args+1, false,
                    kernel_name + "_arg_sizes");
        }

        llvm::Type *gpu_arg_is_buffer_arr_type = ArrayType::get(i8_t, num_args+1);
        Value *gpu_arg_is_buffer_arr =
            create_alloca_at_entry(
                gpu_arg_is_buffer_arr_type,
                num_args+1, false,
                kernel_name + "_arg_is_buffer");

        for (int i = 0; i < num_args; i++) {
            // get the closure argument
            string name = closure_args[i].name;
            Value *val;

            if (closure_args[i].is_buffer) {
                // If it's a buffer, get the .buffer symbol
                val = sym_get(name + ".buffer");
            } else if (ends_with(name, ".varying")) {
                // Expressions for varying attributes are passed in the
                // expression mesh. Pass a non-nullptr value in the argument array
                // to keep it in sync with the argument names encoded in the
                // shader header
                val = ConstantInt::get(target_size_t_type, 1);
            } else {
                // Otherwise just look up the symbol
                val = sym_get(name);
            }

            if (!closure_args[i].is_buffer) {
                // allocate stack space to mirror the closure element. It
                // might be in a register and we need a pointer to it for
                // the gpu args array.
                Value *ptr = create_alloca_at_entry(val->getType(), 1, false, name+".stack");
                // store the closure value into the stack space
                builder->CreateStore(val, ptr);
                val = ptr;
            }

            // store a void * pointer to the argument into the gpu_args_arr
            Value *bits = builder->CreateBitCast(val, arg_t);
            builder->CreateStore(bits,
                                 builder->CreateConstGEP2_32(
                                    gpu_args_arr_type,
                                    gpu_args_arr,
                                    0,
                                    i));

            if (runtime_run_takes_types) {
                Constant *arg_type_fields[] = {
                    ConstantInt::get(i8_t, closure_args[i].type.code()),
                    ConstantInt::get(i8_t, closure_args[i].type.bits()),
                    ConstantInt::get(i16_t, 1)
                };
                arg_types_array_entries.push_back(ConstantStruct::get(type_t_type, arg_type_fields));
            } else {
                // store the size of the argument.
                int size_bytes = (closure_args[i].is_buffer) ? 8 : closure_args[i].type.bytes();
                builder->CreateStore(ConstantInt::get(target_size_t_type, size_bytes),
                                     builder->CreateConstGEP2_32(
                                                                 gpu_arg_sizes_arr_type,
                                    gpu_arg_sizes_arr,
                                    0,
                                    i));
            }

            builder->CreateStore(ConstantInt::get(i8_t, closure_args[i].is_buffer),
                                 builder->CreateConstGEP2_32(
                                    gpu_arg_is_buffer_arr_type,
                                    gpu_arg_is_buffer_arr,
                                    0,
                                    i));
        }
        // nullptr-terminate the lists
        builder->CreateStore(ConstantPointerNull::get(arg_t),
                             builder->CreateConstGEP2_32(
                                gpu_args_arr_type,
                                gpu_args_arr,
                                0,
                                num_args));
        if (runtime_run_takes_types) {
            Constant *arg_type_fields[] = {
                                       ConstantInt::get(i8_t, 0),
                                       ConstantInt::get(i8_t, 0),
                                       ConstantInt::get(i16_t, 0)
            };
            arg_types_array_entries.push_back(ConstantStruct::get(type_t_type, arg_type_fields));
        } else {
            builder->CreateStore(ConstantInt::get(target_size_t_type, 0),
                                 builder->CreateConstGEP2_32(
                                    gpu_arg_sizes_arr_type,
                                    gpu_arg_sizes_arr,
                                    0,
                                    num_args));
        }
        builder->CreateStore(ConstantInt::get(i8_t, 0),
                             builder->CreateConstGEP2_32(
                                gpu_arg_is_buffer_arr_type,
                                gpu_arg_is_buffer_arr,
                                0,
                                num_args));

        GlobalVariable *arg_types_array_storage = nullptr;
        if (runtime_run_takes_types) {
            arg_types_array_storage = new GlobalVariable(
                              *module,
                               gpu_arg_types_arr_type,
                               /*isConstant*/ true,
                               GlobalValue::PrivateLinkage,
                               ConstantArray::get(gpu_arg_types_arr_type, arg_types_array_entries));
        }

        // TODO: only three dimensions can be passed to
        // cuLaunchKernel. How should we handle blkid[3]?
        internal_assert(is_one(bounds.num_threads[3]) && is_one(bounds.num_blocks[3]))
            << bounds.num_threads[3] << ", " << bounds.num_blocks[3] << "\n";
        debug(4) << "CodeGen_GPU_Host get_user_context returned " << get_user_context() << "\n";
        debug(3) << "bounds.num_blocks[0] = " << bounds.num_blocks[0] << "\n";
        debug(3) << "bounds.num_blocks[1] = " << bounds.num_blocks[1] << "\n";
        debug(3) << "bounds.num_blocks[2] = " << bounds.num_blocks[2] << "\n";
        debug(3) << "bounds.num_threads[0] = " << bounds.num_threads[0] << "\n";
        debug(3) << "bounds.num_threads[1] = " << bounds.num_threads[1] << "\n";
        debug(3) << "bounds.num_threads[2] = " << bounds.num_threads[2] << "\n";

        Constant *zero = ConstantInt::get(i32_t, 0);
        Value *zeros[] = {zero, zero};

        // Order-of-evaluation is guaranteed to be in order in brace-init-lists,
        // so the multiple calls to codegen here are fine
        Value *launch_args[] = {
            get_user_context(),
            builder->CreateLoad(get_module_state(api_unique_name)),
            entry_name_str,
            codegen(bounds.num_blocks[0]), codegen(bounds.num_blocks[1]), codegen(bounds.num_blocks[2]),
            codegen(bounds.num_threads[0]), codegen(bounds.num_threads[1]), codegen(bounds.num_threads[2]),
            codegen(bounds.shared_mem_size),
            runtime_run_takes_types ?
                ConstantExpr::getInBoundsGetElementPtr(gpu_arg_types_arr_type, arg_types_array_storage, zeros) :
                builder->CreateConstGEP2_32(
                    gpu_arg_sizes_arr_type,
                    gpu_arg_sizes_arr,
                    0,
                    0,
                    "gpu_arg_sizes_ar_ref" + api_unique_name),
            builder->CreateConstGEP2_32(
                gpu_args_arr_type,
                gpu_args_arr,
                0,
                0,
                "gpu_args_arr_ref" + api_unique_name),
            builder->CreateConstGEP2_32(
                gpu_arg_is_buffer_arr_type,
                gpu_arg_is_buffer_arr,
                0,
                0,
                "gpu_arg_is_buffer_ref" + api_unique_name),
            gpu_num_padded_attributes,
            gpu_vertex_buffer,
            gpu_num_coords_dim0,
            gpu_num_coords_dim1,
        };
        std::string run_fn_name = "halide_" + api_unique_name + "_run";
        llvm::Function *dev_run_fn = module->getFunction(run_fn_name);
        internal_assert(dev_run_fn) << "Could not find " << run_fn_name << " in module\n";
        Value *result = builder->CreateCall(dev_run_fn, launch_args);
        Value *did_succeed = builder->CreateICmpEQ(result, ConstantInt::get(i32_t, 0));

        CodeGen_CPU::create_assertion(did_succeed,
                                      // Should have already called halide_error inside the gpu runtime
                                      halide_error_code_device_run_failed,
                                      result);
    } else {
        CodeGen_CPU::visit(loop);
    }
}

template<typename CodeGen_CPU>
Value *CodeGen_GPU_Host<CodeGen_CPU>::get_module_state(const std::string &api_unique_name,
                                                       bool create) {
    std::string name = "module_state_" + function_name + "_" + api_unique_name;
    GlobalVariable *module_state = module->getGlobalVariable(name, true);
    if (!module_state && create)
    {
        // Create a global variable to hold the module state
        PointerType *void_ptr_type = llvm::Type::getInt8PtrTy(*context);
        module_state = new GlobalVariable(*module, void_ptr_type,
                                          false, GlobalVariable::InternalLinkage,
                                          ConstantPointerNull::get(void_ptr_type),
                                          name);
        debug(4) << "Created device module state global variable\n";
    }

    return module_state;
}

// Force template instantiation.
#ifdef WITH_X86
template class CodeGen_GPU_Host<CodeGen_X86>;
#endif

#if defined(WITH_ARM) || defined(WITH_AARCH64)
template class CodeGen_GPU_Host<CodeGen_ARM>;
#endif

#ifdef WITH_MIPS
template class CodeGen_GPU_Host<CodeGen_MIPS>;
#endif

#ifdef WITH_POWERPC
template class CodeGen_GPU_Host<CodeGen_PowerPC>;
#endif

<<<<<<< HEAD
#ifdef WITH_RISCV
template class CodeGen_GPU_Host<CodeGen_RISCV>;
#endif

}}
=======
}  // namespace Internal
}  // namespace Halide
>>>>>>> 13ffa0eb
<|MERGE_RESOLUTION|>--- conflicted
+++ resolved
@@ -587,13 +587,9 @@
 template class CodeGen_GPU_Host<CodeGen_PowerPC>;
 #endif
 
-<<<<<<< HEAD
 #ifdef WITH_RISCV
 template class CodeGen_GPU_Host<CodeGen_RISCV>;
 #endif
 
-}}
-=======
 }  // namespace Internal
-}  // namespace Halide
->>>>>>> 13ffa0eb
+}  // namespace Halide