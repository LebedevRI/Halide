#include <iostream>
#include <algorithm>
#include <cmath>
#include <limits>
#include <stdio.h>

#include "Simplify.h"
#include "IROperator.h"
#include "IREquality.h"
#include "IRPrinter.h"
#include "IRMutator.h"
#include "Scope.h"
#include "Var.h"
#include "Debug.h"
#include "ModulusRemainder.h"
#include "Substitute.h"
#include "Bounds.h"
#include "Deinterleave.h"

#ifdef _MSC_VER
#define snprintf _snprintf
#endif

namespace Halide {
namespace Internal {

using std::string;
using std::map;
using std::pair;
using std::make_pair;
using std::ostringstream;
using std::vector;

namespace {

// Things that we can constant fold: Immediates and broadcasts of
// immediates.
bool is_simple_const(Expr e) {
    if (e.as<IntImm>()) return true;
    if (e.as<UIntImm>()) return true;
    if (e.as<FloatImm>()) return true;
    if (const Broadcast *b = e.as<Broadcast>()) {
        return is_simple_const(b->value);
    }
    return false;
}

// Returns true iff t is a scalar integral type where overflow is undefined
bool no_overflow_scalar_int(Type t) {
    return (t.is_scalar() && t.is_int() && t.bits >= 32);
}

// Returns true iff t does not have a well defined overflow behavior.
bool no_overflow(Type t) {
    return t.is_float() || no_overflow_scalar_int(t.element_of());
}

}

class Simplify : public IRMutator {
public:
    Simplify(bool r, const Scope<Interval> *bi, const Scope<ModulusRemainder> *ai) :
        simplify_lets(r) {
        alignment_info.set_containing_scope(ai);
        bounds_info.set_containing_scope(bi);
    }

    // Uncomment to debug all Expr mutations.
    /*
    Expr mutate(Expr e) {
        static int indent = 0;
        std::string spaces;
        for (int i = 0; i < indent; i++) spaces += ' ';

        debug(1) << spaces << "Simplifying " << e << "\n";
        indent++;
        Expr new_e = IRMutator::mutate(e);
        indent--;
        if (!new_e.same_as(e)) {
            debug(1)
                << spaces << "Before: " << e << "\n"
                << spaces << "After:  " << new_e << "\n";
        }
        return new_e;
    }
    using IRMutator::mutate;
    */

private:
    bool simplify_lets;

    struct VarInfo {
        Expr replacement;
        int old_uses, new_uses;
    };

    Scope<VarInfo> var_info;
    Scope<Interval> bounds_info;
    Scope<ModulusRemainder> alignment_info;

    using IRMutator::visit;

    // Wrappers for as_const_foo that are more convenient to use in
    // the large chains of conditions in the visit methods
    // below. Unlike the versions in IROperator, these only match
    // scalars.
    bool const_float(Expr e, double *f) {
        if (e.type().is_vector()) {
            return false;
        } else if (const double *p = as_const_float(e)) {
            *f = *p;
            return true;
        } else {
            return false;
        }
    }

    bool const_int(Expr e, int64_t *i) {
        if (e.type().is_vector()) {
            return false;
        } else if (const int64_t *p = as_const_int(e)) {
            *i = *p;
            return true;
        } else {
            return false;
        }
    }

    bool const_uint(Expr e, uint64_t *u) {
        if (e.type().is_vector()) {
            return false;
        } else if (const uint64_t *p = as_const_uint(e)) {
            *u = *p;
            return true;
        } else {
            return false;
        }
    }

    Expr is_round_up(Expr e, int64_t *factor) {
        if (!no_overflow(e.type())) return Expr();
        const Mul *mul = e.as<Mul>();
        if (!mul) return Expr();
        if (!const_int(mul->b, factor)) return Expr();
        const Div *div = mul->a.as<Div>();
        if (!div) return Expr();
        if (!is_const(div->b, *factor)) return Expr();
        const Add *add = div->a.as<Add>();
        if (!add) return Expr();
        if (!is_const(add->b, (*factor)-1)) return Expr();
        return add->a;
    }

    void visit(const Cast *op) {
        Expr value = mutate(op->value);
        const Cast *cast = value.as<Cast>();
        const Broadcast *broadcast_value = value.as<Broadcast>();
        double f = 0.0;
        int64_t i = 0;
        uint64_t u = 0;
        if (value.type() == op->type) {
            expr = value;
        } else if (op->type.is_int() &&
                   const_float(value, &f)) {
            // float -> int
            expr = IntImm::make(op->type, (int64_t)f);
        } else if (op->type.is_uint() &&
                   const_float(value, &f)) {
            // float -> uint
            expr = UIntImm::make(op->type, (uint64_t)f);
        } else if (op->type.is_float() &&
                   const_float(value, &f)) {
            // float -> float
            expr = FloatImm::make(op->type, f);
        } else if (op->type.is_int() &&
                   const_int(value, &i)) {
            // int -> int
            expr = IntImm::make(op->type, i);
        } else if (op->type.is_uint() &&
                   const_int(value, &i)) {
            // int -> uint
            expr = UIntImm::make(op->type, (uint64_t)i);
        } else if (op->type.is_float() &&
                   const_int(value, &i)) {
            // int -> float
            expr = FloatImm::make(op->type, (double)i);
        } else if (op->type.is_int() &&
                   const_uint(value, &u)) {
            // uint -> int
            expr = IntImm::make(op->type, (int64_t)u);
        } else if (op->type.is_uint() &&
                   const_uint(value, &u)) {
            // uint -> uint
            expr = UIntImm::make(op->type, u);
        } else if (op->type.is_float() &&
                   const_uint(value, &u)) {
            // uint -> float
            expr = FloatImm::make(op->type, (double)u);
        } else if (cast &&
                   op->type.code == cast->type.code &&
                   op->type.bits < cast->type.bits) {
            // If this is a cast of a cast of the same type, where the
            // outer cast is narrower, the inner cast can be
            // eliminated.
            expr = mutate(Cast::make(op->type, cast->value));
        } else if (broadcast_value) {
            // cast(broadcast(x)) -> broadcast(cast(x))
            expr = mutate(Broadcast::make(Cast::make(op->type.element_of(), broadcast_value->value), broadcast_value->width));
        } else if (value.same_as(op->value)) {
            expr = op;
        } else {
            expr = Cast::make(op->type, value);
        }
    }

    void visit(const Variable *op) {
        if (var_info.contains(op->name)) {
            VarInfo &info = var_info.ref(op->name);

            // if replacement is defined, we should substitute it in (unless
            // it's a var that has been hidden by a nested scope).
            if (info.replacement.defined()) {
                internal_assert(info.replacement.type() == op->type);
                expr = info.replacement;
                info.new_uses++;
            } else {
                // This expression was not something deemed
                // substitutable - no replacement is defined.
                expr = op;
                info.old_uses++;
            }
        } else {
            // We never encountered a let that defines this var. Must
            // be a uniform. Don't touch it.
            expr = op;
        }
    }

    void visit(const Add *op) {
        int64_t ia = 0, ib = 0, ic = 0;
        uint64_t ua = 0, ub = 0;
        double fa = 0.0f, fb = 0.0f;

        Expr a = mutate(op->a);
        Expr b = mutate(op->b);

        // rearrange const + varying to varying + const, to cut down
        // on cases to check
        if (is_simple_const(a) && !is_simple_const(b)) std::swap(a, b);

        // Rearrange a + min or a + max to min + a or max + a to cut down on cases to check
        if (b.as<Min>() || b.as<Max>()) {
            std::swap(a, b);
        }

        const Ramp *ramp_a = a.as<Ramp>();
        const Ramp *ramp_b = b.as<Ramp>();
        const Broadcast *broadcast_a = a.as<Broadcast>();
        const Broadcast *broadcast_b = b.as<Broadcast>();
        const Add *add_a = a.as<Add>();
        const Add *add_b = b.as<Add>();
        const Sub *sub_a = a.as<Sub>();
        const Sub *sub_b = b.as<Sub>();
        const Mul *mul_a = a.as<Mul>();
        const Mul *mul_b = b.as<Mul>();

        const Div *div_a = a.as<Div>();

        const Div *div_a_a = mul_a ? mul_a->a.as<Div>() : NULL;
        const Mod *mod_a = a.as<Mod>();
        const Mod *mod_b = b.as<Mod>();

        const Mul *mul_a_a = add_a ? add_a->a.as<Mul>(): NULL;
        const Mod *mod_a_a = add_a ? add_a->a.as<Mod>(): NULL;
        const Mul *mul_a_b = add_a ? add_a->b.as<Mul>(): NULL;
        const Mod *mod_a_b = add_a ? add_a->b.as<Mod>(): NULL;

        const Min *min_a = a.as<Min>();
        const Max *max_a = a.as<Max>();
        const Sub *sub_a_a = min_a ? min_a->a.as<Sub>() : NULL;
        const Sub *sub_a_b = min_a ? min_a->b.as<Sub>() : NULL;
        const Add *add_a_a = min_a ? min_a->a.as<Add>() : NULL;
        const Add *add_a_b = min_a ? min_a->b.as<Add>() : NULL;
        sub_a_a = max_a ? max_a->a.as<Sub>() : sub_a_a;
        sub_a_b = max_a ? max_a->b.as<Sub>() : sub_a_b;
        add_a_a = max_a ? max_a->a.as<Add>() : add_a_a;
        add_a_b = max_a ? max_a->b.as<Add>() : add_a_b;

        add_a_a = div_a ? div_a->a.as<Add>() : add_a_a;

        const Select *select_a = a.as<Select>();
        const Select *select_b = b.as<Select>();

        if (const_int(a, &ia) &&
            const_int(b, &ib)) {
            // const int + const int
            expr = IntImm::make(a.type(), ia + ib);
        } else if (const_uint(a, &ua) &&
                   const_uint(b, &ub)) {
            // const uint + const uint
            expr = UIntImm::make(a.type(), ua + ub);
        } else if (const_float(a, &fa) &&
                   const_float(b, &fb)) {
            // const float + const float
            expr = FloatImm::make(a.type(), fa + fb);
        } else if (is_zero(b)) {
            expr = a;
        } else if (is_zero(a)) {
            expr = b;
        } else if (ramp_a &&
                   ramp_b) {
            // Ramp + Ramp
            expr = mutate(Ramp::make(ramp_a->base + ramp_b->base,
                                     ramp_a->stride + ramp_b->stride, ramp_a->width));
        } else if (ramp_a &&
                   broadcast_b) {
            // Ramp + Broadcast
            expr = mutate(Ramp::make(ramp_a->base + broadcast_b->value,
                                     ramp_a->stride, ramp_a->width));
        } else if (broadcast_a &&
                   ramp_b) {
            // Broadcast + Ramp
            expr = mutate(Ramp::make(broadcast_a->value + ramp_b->base,
                                     ramp_b->stride, ramp_b->width));
        } else if (broadcast_a &&
                   broadcast_b) {
            // Broadcast + Broadcast
            expr = Broadcast::make(mutate(broadcast_a->value + broadcast_b->value),
                                   broadcast_a->width);

        } else if (select_a &&
                   select_b &&
                   equal(select_a->condition, select_b->condition)) {
            // select(c, a, b) + select(c, d, e) -> select(c, a+d, b+e)
            expr = mutate(Select::make(select_a->condition,
                                       select_a->true_value + select_b->true_value,
                                       select_a->false_value + select_b->false_value));
        } else if (select_a &&
                   is_const(b) &&
                   (is_const(select_a->true_value) ||
                    is_const(select_a->false_value))) {
            // select(c, c1, c2) + c3 -> select(c, c1+c3, c2+c3)
            expr = mutate(Select::make(select_a->condition,
                                       select_a->true_value + b,
                                       select_a->false_value + b));
        } else if (add_a &&
                   is_simple_const(add_a->b)) {
            // In ternary expressions, pull constants outside
            if (is_simple_const(b)) {
                expr = mutate(add_a->a + (add_a->b + b));
            } else {
                expr = mutate((add_a->a + b) + add_a->b);
            }
        } else if (add_b &&
                   is_simple_const(add_b->b)) {
            expr = mutate((a + add_b->a) + add_b->b);
        } else if (sub_a &&
                   is_simple_const(sub_a->a)) {
            if (is_simple_const(b)) {
                expr = mutate((sub_a->a + b) - sub_a->b);
            } else {
                expr = mutate((b - sub_a->b) + sub_a->a);
            }

        } else if (sub_a &&
                   equal(b, sub_a->b)) {
            // Additions that cancel an inner term
            // (a - b) + b
            expr = sub_a->a;
        } else if (sub_a &&
                   is_zero(sub_a->a)) {
            expr = mutate(b - sub_a->b);
        } else if (sub_b && equal(a, sub_b->b)) {
            // a + (b - a)
            expr = sub_b->a;
        } else if (sub_b &&
                   is_simple_const(sub_b->a)) {
            // a + (7 - b) -> (a - b) + 7
            expr = mutate((a - sub_b->b) + sub_b->a);
        } else if (sub_a &&
                   sub_b &&
                   equal(sub_a->b, sub_b->a)) {
            // (a - b) + (b - c) -> a - c
            expr = mutate(sub_a->a - sub_b->b);
        } else if (sub_a &&
                   sub_b &&
                   equal(sub_a->a, sub_b->b)) {
            // (a - b) + (c - a) -> c - b
            expr = mutate(sub_b->a - sub_a->b);
        } else if (mul_b &&
                   is_negative_negatable_const(mul_b->b)) {
            // a + b*-x -> a - b*x
            expr = mutate(a - mul_b->a * (-mul_b->b));
        } else if (mul_a &&
                   is_negative_negatable_const(mul_a->b)) {
            // a*-x + b -> b - a*x
            expr = mutate(b - mul_a->a * (-mul_a->b));
        } else if (mul_b &&
                   !is_const(a) &&
                   equal(a, mul_b->a) &&
                   no_overflow(op->type)) {
            // a + a*b -> a*(1 + b)
            expr = mutate(a * (make_one(op->type) + mul_b->b));
        } else if (mul_b &&
                   !is_const(a) &&
                   equal(a, mul_b->b) &&
                   no_overflow(op->type)) {
            // a + b*a -> (1 + b)*a
            expr = mutate((make_one(op->type) + mul_b->a) * a);
        } else if (mul_a &&
                   !is_const(b) &&
                   equal(mul_a->a, b) &&
                   no_overflow(op->type)) {
            // a*b + a -> a*(b + 1)
            expr = mutate(mul_a->a * (mul_a->b + make_one(op->type)));
        } else if (mul_a &&
                   !is_const(b) &&
                   equal(mul_a->b, b) &&
                   no_overflow(op->type)) {
            // a*b + b -> (a + 1)*b
            expr = mutate((mul_a->a + make_one(op->type)) * b);
        } else if (no_overflow(op->type) &&
                   min_a &&
                   sub_a_b &&
                   equal(sub_a_b->b, b)) {
            // min(a, b-c) + c -> min(a+c, b)
            expr = mutate(Min::make(Add::make(min_a->a, b), sub_a_b->a));
        } else if (no_overflow(op->type) &&
                   min_a &&
                   sub_a_a &&
                   equal(sub_a_a->b, b)) {
            // min(a-c, b) + c -> min(a, b+c)
            expr = mutate(Min::make(sub_a_a->a, Add::make(min_a->b, b)));
        } else if (no_overflow(op->type) &&
                   max_a &&
                   sub_a_b &&
                   equal(sub_a_b->b, b)) {
            // max(a, b-c) + c -> max(a+c, b)
            expr = mutate(Max::make(Add::make(max_a->a, b), sub_a_b->a));
        } else if (no_overflow(op->type) &&
                   max_a &&
                   sub_a_a &&
                   equal(sub_a_a->b, b)) {
            // max(a-c, b) + c -> max(a, b+c)
            expr = mutate(Max::make(sub_a_a->a, Add::make(max_a->b, b)));

        } else if (no_overflow(op->type) &&
                   min_a &&
                   add_a_b &&
                   const_int(add_a_b->b, &ia) &&
                   const_int(b, &ib) &&
                   ia + ib == 0) {
            // min(a, b + (-2)) + 2 -> min(a + 2, b)
            expr = mutate(Min::make(Add::make(min_a->a, b), add_a_b->a));
        } else if (no_overflow(op->type) &&
                   min_a &&
                   add_a_a &&
                   const_int(add_a_a->b, &ia) &&
                   const_int(b, &ib) &&
                   ia + ib == 0) {
            // min(a + (-2), b) + 2 -> min(a, b + 2)
            expr = mutate(Min::make(add_a_a->a, Add::make(min_a->b, b)));
        } else if (no_overflow(op->type) &&
                   max_a &&
                   add_a_b &&
                   const_int(add_a_b->b, &ia) &&
                   const_int(b, &ib) &&
                   ia + ib == 0) {
            // max(a, b + (-2)) + 2 -> max(a + 2, b)
            expr = mutate(Max::make(Add::make(max_a->a, b), add_a_b->a));
        } else if (no_overflow(op->type) &&
                   max_a &&
                   add_a_a &&
                   const_int(add_a_a->b, &ia) &&
                   const_int(b, &ib) &&
                   ia + ib == 0) {
            // max(a + (-2), b) + 2 -> max(a, b + 2)
            expr = mutate(Max::make(add_a_a->a, Add::make(max_a->b, b)));
        } else if (no_overflow(op->type) &&
                   div_a &&
                   add_a_a &&
                   const_int(add_a_a->b, &ia) &&
                   const_int(div_a->b, &ib) && ib &&
                   const_int(b, &ic)) {
            // ((a + ia) / ib + ic) -> (a + (ia + ib*ic)) / ib
            expr = mutate((add_a_a->a + IntImm::make(op->type, ia + ib*ic)) / div_a->b);
        } else if (mul_a &&
                   mul_b &&
                   equal(mul_a->a, mul_b->a)) {
            // Pull out common factors a*x + b*x
            expr = mutate(mul_a->a * (mul_a->b + mul_b->b));
        } else if (mul_a &&
                   mul_b &&
                   equal(mul_a->b, mul_b->a)) {
            expr = mutate(mul_a->b * (mul_a->a + mul_b->b));
        } else if (mul_a &&
                   mul_b &&
                   equal(mul_a->b, mul_b->b)) {
            expr = mutate(mul_a->b * (mul_a->a + mul_b->a));
        } else if (mul_a &&
                   mul_b &&
                   equal(mul_a->a, mul_b->b)) {
            expr = mutate(mul_a->a * (mul_a->b + mul_b->a));
        } else if (mod_a &&
                   mul_b &&
                   equal(mod_a->b, mul_b->b)) {
            // (x%3) + y*3 -> y*3 + x%3
            expr = mutate(b + a);
        } else if (no_overflow(op->type) &&
                   mul_a &&
                   mod_b &&
                   div_a_a &&
                   equal(mul_a->b, div_a_a->b) &&
                   equal(mul_a->b, mod_b->b) &&
                   equal(div_a_a->a, mod_b->a)) {
            // (x/3)*3 + x%3 -> x
            expr = div_a_a->a;
        } else if (no_overflow(op->type) &&
                   add_a &&
                   mul_a_a &&
                   mod_b &&
                   equal(mul_a_a->b, mod_b->b) &&
                   (!mod_a_b || !equal(mod_a_b->b, mod_b->b))) {
            // ((x*3) + y) + z%3 -> (x*3 + z%3) + y
            expr = mutate((add_a->a + b) + add_a->b);
        } else if (no_overflow(op->type) &&
                   add_a &&
                   mod_a_a &&
                   mul_b &&
                   equal(mod_a_a->b, mul_b->b) &&
                   (!mod_a_b || !equal(mod_a_b->b, mul_b->b))) {
            // ((x%3) + y) + z*3 -> (z*3 + x%3) + y
            expr = mutate((b + add_a->a) + add_a->b);
        } else if (no_overflow(op->type) &&
                   add_a &&
                   mul_a_b &&
                   mod_b &&
                   equal(mul_a_b->b, mod_b->b) &&
                   (!mod_a_a || !equal(mod_a_a->b, mod_b->b))) {
            // (y + (x*3)) + z%3 -> y + (x*3 + z%3)
            expr = mutate(add_a->a + (add_a->b + b));
        } else if (no_overflow(op->type) &&
                   add_a &&
                   mod_a_b &&
                   mul_b &&
                   equal(mod_a_b->b, mul_b->b) &&
                   (!mod_a_a || !equal(mod_a_a->b, mul_b->b))) {
            // (y + (x%3)) + z*3 -> y + (z*3 + x%3)
            expr = mutate(add_a->a + (b + add_a->b));
        } else if (a.same_as(op->a) && b.same_as(op->b)) {
            // If we've made no changes, and can't find a rule to apply, return the operator unchanged.
            expr = op;
        } else {
            expr = Add::make(a, b);
        }
    }

    void visit(const Sub *op) {
        Expr a = mutate(op->a);
        Expr b = mutate(op->b);

        int64_t ia = 0, ib = 0;
        uint64_t ua = 0, ub = 0;
        double fa = 0.0f, fb = 0.0f;

        const Ramp *ramp_a = a.as<Ramp>();
        const Ramp *ramp_b = b.as<Ramp>();
        const Broadcast *broadcast_a = a.as<Broadcast>();
        const Broadcast *broadcast_b = b.as<Broadcast>();
        const Add *add_a = a.as<Add>();
        const Add *add_b = b.as<Add>();
        const Sub *sub_a = a.as<Sub>();
        const Sub *sub_b = b.as<Sub>();
        const Mul *mul_a = a.as<Mul>();
        const Mul *mul_b = b.as<Mul>();

        const Min *min_b = b.as<Min>();
        const Add *add_b_a = min_b ? min_b->a.as<Add>() : NULL;
        const Add *add_b_b = min_b ? min_b->b.as<Add>() : NULL;

        const Min *min_a = a.as<Min>();
        const Add *add_a_a = min_a ? min_a->a.as<Add>() : NULL;
        const Add *add_a_b = min_a ? min_a->b.as<Add>() : NULL;

        const Max *max_a = a.as<Max>();
        const Max *max_b = b.as<Max>();

        const Select *select_a = a.as<Select>();
        const Select *select_b = b.as<Select>();

        if (is_zero(b)) {
            expr = a;
        } else if (equal(a, b)) {
            expr = make_zero(op->type);
        } else if (const_int(a, &ia) && const_int(b, &ib)) {
            expr = IntImm::make(a.type(), ia - ib);
        } else if (const_uint(a, &ua) && const_uint(b, &ub)) {
            expr = UIntImm::make(a.type(), ua - ub);
        } else if (const_float(a, &fa) && const_float(b, &fb)) {
            expr = FloatImm::make(a.type(), fa - fb);
        } else if (const_int(b, &ib)) {
            expr = mutate(a + IntImm::make(a.type(), (-ib)));
        } else if (const_float(b, &fb)) {
            expr = mutate(a + FloatImm::make(a.type(), (-fb)));
        } else if (ramp_a && ramp_b) {
            // Ramp - Ramp
            expr = mutate(Ramp::make(ramp_a->base - ramp_b->base,
                                   ramp_a->stride - ramp_b->stride, ramp_a->width));
        } else if (ramp_a && broadcast_b) {
            // Ramp - Broadcast
            expr = mutate(Ramp::make(ramp_a->base - broadcast_b->value,
                                   ramp_a->stride, ramp_a->width));
        } else if (broadcast_a && ramp_b) {
            // Broadcast - Ramp
            expr = mutate(Ramp::make(broadcast_a->value - ramp_b->base,
                                   make_zero(ramp_b->stride.type())- ramp_b->stride,
                                   ramp_b->width));
        } else if (broadcast_a && broadcast_b) {
            // Broadcast + Broadcast
            expr = Broadcast::make(mutate(broadcast_a->value - broadcast_b->value),
                                 broadcast_a->width);
        } else if (select_a && select_b &&
                   equal(select_a->condition, select_b->condition)) {
            // select(c, a, b) - select(c, d, e) -> select(c, a+d, b+e)
            expr = mutate(Select::make(select_a->condition,
                                       select_a->true_value - select_b->true_value,
                                       select_a->false_value - select_b->false_value));
        } else if (select_a &&
                   equal(select_a->true_value, b)) {
            // select(c, a, b) - a -> select(c, 0, b-a)
            expr = mutate(Select::make(select_a->condition,
                                       make_zero(op->type),
                                       select_a->false_value - select_a->true_value));
        } else if (select_a &&
                   equal(select_a->false_value, b)) {
            // select(c, a, b) - b -> select(c, a-b, 0)
            expr = mutate(Select::make(select_a->condition,
                                       select_a->true_value - select_a->false_value,
                                       make_zero(op->type)));
        } else if (select_b &&
                   equal(select_b->true_value, a)) {
            // a - select(c, a, b) -> select(c, 0, a-b)
            expr = mutate(Select::make(select_b->condition,
                                       make_zero(op->type),
                                       select_b->true_value - select_b->false_value));
        } else if (select_b &&
                   equal(select_b->false_value, a)) {
            // b - select(c, a, b) -> select(c, b-a, 0)
            expr = mutate(Select::make(select_b->condition,
                                       select_b->false_value - select_b->true_value,
                                       make_zero(op->type)));
        } else if (add_a && equal(add_a->b, b)) {
            // Ternary expressions where a term cancels
            expr = add_a->a;
        } else if (add_a &&
                   equal(add_a->a, b)) {
            expr = add_a->b;
        } else if (add_b &&
                   equal(add_b->b, a)) {
            expr = mutate(make_zero(add_b->a.type()) - add_b->a);
        } else if (add_b &&
                   equal(add_b->a, a)) {
            expr = mutate(make_zero(add_b->a.type()) - add_b->b);

        } else if (max_a &&
                   equal(max_a->a, b) &&
                   !is_const(b) &&
                   no_overflow(op->type)) {
            // max(a, b) - a -> max(0, b-a)
            expr = mutate(Max::make(make_zero(op->type), max_a->b - max_a->a));
        } else if (min_a &&
                   equal(min_a->a, b) &&
                   !is_const(b) &&
                   no_overflow(op->type)) {
            // min(a, b) - a -> min(0, b-a)
            expr = mutate(Min::make(make_zero(op->type), min_a->b - min_a->a));
        } else if (max_a &&
                   equal(max_a->b, b) &&
                   !is_const(b) &&
                   no_overflow(op->type)) {
            // max(a, b) - b -> max(a-b, 0)
            expr = mutate(Max::make(max_a->a - max_a->b, make_zero(op->type)));
        } else if (min_a &&
                   equal(min_a->b, b) &&
                   !is_const(b) &&
                   no_overflow(op->type)) {
            // min(a, b) - b -> min(a-b, 0)
            expr = mutate(Min::make(min_a->a - min_a->b, make_zero(op->type)));

        } else if (max_b &&
                   equal(max_b->a, a) &&
                   !is_const(a) &&
                   no_overflow(op->type)) {
            // a - max(a, b) -> 0 - max(0, b-a) -> min(0, a-b)
            expr = mutate(Min::make(make_zero(op->type), max_b->a - max_b->b));
        } else if (min_b &&
                   equal(min_b->a, a) &&
                   !is_const(a) &&
                   no_overflow(op->type)) {
            // a - min(a, b) -> 0 - min(0, b-a) -> max(0, a-b)
            expr = mutate(Max::make(make_zero(op->type), min_b->a - min_b->b));
        } else if (max_b &&
                   equal(max_b->b, a) &&
                   !is_const(a) &&
                   no_overflow(op->type)) {
            // b - max(a, b) -> 0 - max(a-b, 0) -> min(b-a, 0)
            expr = mutate(Min::make(max_b->b - max_b->a, make_zero(op->type)));
        } else if (min_b &&
                   equal(min_b->b, a) &&
                   !is_const(a) &&
                   no_overflow(op->type)) {
            // b - min(a, b) -> 0 - min(a-b, 0) -> max(b-a, 0)
            expr = mutate(Max::make(min_b->b - min_b->a, make_zero(op->type)));

        } else if (add_a &&
                   is_simple_const(add_a->b)) {
            // In ternary expressions, pull constants outside
            if (is_simple_const(b)) {
                expr = mutate(add_a->a + (add_a->b - b));
            } else {
                expr = mutate((add_a->a - b) + add_a->b);
            }
        } else if (sub_a &&
                   sub_b &&
                   is_const(sub_a->a) &&
                   is_const(sub_b->a)) {
            // (c1 - a) - (c2 - b) -> (b - a) + (c1 - c2)
            expr = mutate((sub_b->b - sub_a->b) + (sub_a->a - sub_b->a));
        } else if (sub_b) {
            // a - (b - c) -> a + (c - b)
            expr = mutate(a + (sub_b->b - sub_b->a));
        } else if (mul_b &&
                   is_negative_negatable_const(mul_b->b)) {
            // a - b*-x -> a + b*x
            expr = mutate(a + mul_b->a * (-mul_b->b));
        } else if (mul_b &&
                   !is_const(a) &&
                   equal(a, mul_b->a) &&
                   no_overflow(op->type)) {
            // a - a*b -> a*(1 - b)
            expr = mutate(a * (make_one(op->type) - mul_b->b));
        } else if (mul_b &&
                   !is_const(a) &&
                   equal(a, mul_b->b) &&
                   no_overflow(op->type)) {
            // a - b*a -> (1 - b)*a
            expr = mutate((make_one(op->type) - mul_b->a) * a);
        } else if (mul_a &&
                   !is_const(b) &&
                   equal(mul_a->a, b) &&
                   no_overflow(op->type)) {
            // a*b - a -> a*(b - 1)
            expr = mutate(mul_a->a * (mul_a->b - make_one(op->type)));
        } else if (mul_a &&
                   !is_const(b) &&
                   equal(mul_a->b, b) &&
                   no_overflow(op->type)) {
            // a*b - b -> (a - 1)*b
            expr = mutate((mul_a->a - make_one(op->type)) * b);
        } else if (add_b &&
                   is_simple_const(add_b->b)) {
            expr = mutate((a - add_b->a) - add_b->b);
        } else if (sub_a &&
                   is_simple_const(sub_a->a) &&
                   is_simple_const(b)) {
            expr = mutate((sub_a->a - b) - sub_a->b);
        } else if (mul_a &&
                   mul_b &&
                   equal(mul_a->a, mul_b->a)) {
            // Pull out common factors a*x + b*x
            expr = mutate(mul_a->a * (mul_a->b - mul_b->b));
        } else if (mul_a &&
                   mul_b &&
                   equal(mul_a->b, mul_b->a)) {
            expr = mutate(mul_a->b * (mul_a->a - mul_b->b));
        } else if (mul_a &&
                   mul_b &&
                   equal(mul_a->b, mul_b->b)) {
            expr = mutate(mul_a->b * (mul_a->a - mul_b->a));
        } else if (mul_a &&
                   mul_b &&
                   equal(mul_a->a, mul_b->b)) {
            expr = mutate(mul_a->a * (mul_a->b - mul_b->a));
        } else if (add_a &&
                   add_b &&
                   equal(add_a->b, add_b->b)) {
            // Quaternary expressions where a term cancels
            // (a + b) - (c + b) -> a - c
            expr = mutate(add_a->a - add_b->a);
        } else if (add_a &&
                   add_b &&
                   equal(add_a->a, add_b->a)) {
            // (a + b) - (a + c) -> b - c
            expr = mutate(add_a->b - add_b->b);
        } else if (add_a &&
                   add_b &&
                   equal(add_a->a, add_b->b)) {
            // (a + b) - (c + a) -> b - c
            expr = mutate(add_a->b - add_b->a);
        } else if (add_a &&
                   add_b &&
                   equal(add_a->b, add_b->a)) {
            // (b + a) - (a + c) -> b - c
            expr = mutate(add_a->a - add_b->b);
        } else if (no_overflow(op->type) &&
                   min_b &&
                   add_b_a &&
                   no_overflow(op->type) &&
                   equal(a, add_b_a->a)) {
            // Quaternary expressions involving mins where a term
            // cancels. These are important for bounds inference
            // simplifications.
            // a - min(a + b, c) -> max(-b, a-c)
            expr = mutate(max(0 - add_b_a->b, a - min_b->b));
        } else if (no_overflow(op->type) &&
                   min_b &&
                   add_b_a &&
                   no_overflow(op->type) &&
                   equal(a, add_b_a->b)) {
            // a - min(b + a, c) -> max(-b, a-c)
            expr = mutate(max(0 - add_b_a->a, a - min_b->b));
        } else if (no_overflow(op->type) &&
                   min_b &&
                   add_b_b &&
                   equal(a, add_b_b->a)) {
            // a - min(c, a + b) -> max(-b, a-c)
            expr = mutate(max(0 - add_b_b->b, a - min_b->a));
        } else if (no_overflow(op->type) &&
                   min_b &&
                   add_b_b &&
                   equal(a, add_b_b->b)) {
            // a - min(c, b + a) -> max(-b, a-c)
            expr = mutate(max(0 - add_b_b->a, a - min_b->a));
        } else if (no_overflow(op->type) &&
                   min_a &&
                   add_a_a &&
                   equal(b, add_a_a->a)) {
            // min(a + b, c) - a -> min(b, c-a)
            expr = mutate(min(add_a_a->b, min_a->b - b));
        } else if (no_overflow(op->type) &&
                   min_a &&
                   add_a_a &&
                   equal(b, add_a_a->b)) {
            // min(b + a, c) - a -> min(b, c-a)
            expr = mutate(min(add_a_a->a, min_a->b - b));
        } else if (no_overflow(op->type) &&
                   min_a &&
                   add_a_b &&
                   equal(b, add_a_b->a)) {
            // min(c, a + b) - a -> min(b, c-a)
            expr = mutate(min(add_a_b->b, min_a->a - b));
        } else if (no_overflow(op->type) &&
                   min_a &&
                   add_a_b &&
                   equal(b, add_a_b->b)) {
            // min(c, b + a) - a -> min(b, c-a)
            expr = mutate(min(add_a_b->a, min_a->a - b));
        } else if (min_a &&
                   min_b &&
                   equal(min_a->a, min_b->b) &&
                   equal(min_a->b, min_b->a)) {
            // min(a, b) - min(b, a) -> 0
            expr = make_zero(op->type);
        } else if (max_a &&
                   max_b &&
                   equal(max_a->a, max_b->b) &&
                   equal(max_a->b, max_b->a)) {
            // max(a, b) - max(b, a) -> 0
            expr = make_zero(op->type);
        } else if (min_a &&
                   min_b &&
                   is_zero(simplify((min_a->a + min_b->b) - (min_a->b + min_b->a)))) {
            // min(a, b) - min(c, d) where a-b == c-d -> b - d
            expr = mutate(min_a->b - min_b->b);
        } else if (max_a &&
                   max_b &&
                   is_zero(simplify((max_a->a + max_b->b) - (max_a->b + max_b->a)))) {
            // max(a, b) - max(c, d) where a-b == c-d -> b - d
            expr = mutate(max_a->b - max_b->b);
        } else if (min_a &&
                   min_b &&
                   is_zero(simplify((min_a->a + min_b->a) - (min_a->b + min_b->b)))) {
            // min(a, b) - min(c, d) where a-b == d-c -> b - c
            expr = mutate(min_a->b - min_b->a);
        } else if (max_a &&
                   max_b &&
                   is_zero(simplify((max_a->a + max_b->a) - (max_a->b + max_b->b)))) {
            // max(a, b) - max(c, d) where a-b == d-c -> b - c
            expr = mutate(max_a->b - max_b->a);
        } else if (a.same_as(op->a) && b.same_as(op->b)) {
            expr = op;
        } else {
            expr = Sub::make(a, b);
        }
    }

    void visit(const Mul *op) {
        Expr a = mutate(op->a);
        Expr b = mutate(op->b);

        if (is_simple_const(a)) std::swap(a, b);

        int64_t ia = 0, ib = 0;
        uint64_t ua = 0, ub = 0;
        double fa = 0.0f, fb = 0.0f;

        const Ramp *ramp_a = a.as<Ramp>();
        const Ramp *ramp_b = b.as<Ramp>();
        const Broadcast *broadcast_a = a.as<Broadcast>();
        const Broadcast *broadcast_b = b.as<Broadcast>();
        const Add *add_a = a.as<Add>();
        const Sub *sub_a = a.as<Sub>();
        const Mul *mul_a = a.as<Mul>();

        if (is_zero(a)) {
            expr = a;
        } else if (is_zero(b)) {
            expr = b;
        } else if (is_one(a)) {
            expr = b;
        } else if (is_one(b)) {
            expr = a;
        } else if (const_int(a, &ia) && const_int(b, &ib)) {
            expr = IntImm::make(a.type(), ia * ib);
        } else if (const_uint(a, &ua) && const_uint(b, &ub)) {
            expr = UIntImm::make(a.type(), ua * ub);
        } else if (const_float(a, &fa) && const_float(b, &fb)) {
            expr = FloatImm::make(a.type(), fa * fb);
        } else if (broadcast_a && broadcast_b) {
            expr = Broadcast::make(mutate(broadcast_a->value * broadcast_b->value), broadcast_a->width);
        } else if (ramp_a && broadcast_b) {
            Expr m = broadcast_b->value;
            expr = mutate(Ramp::make(ramp_a->base * m, ramp_a->stride * m, ramp_a->width));
        } else if (broadcast_a && ramp_b) {
            Expr m = broadcast_a->value;
            expr = mutate(Ramp::make(m * ramp_b->base, m * ramp_b->stride, ramp_b->width));
        } else if (add_a && !(add_a->b.as<Ramp>() && ramp_b) && is_simple_const(add_a->b) && is_simple_const(b)) {
            expr = mutate(add_a->a * b + add_a->b * b);
        } else if (sub_a && is_negative_negatable_const(b)) {
            expr = mutate(Mul::make(Sub::make(sub_a->b, sub_a->a), -b));
        } else if (mul_a && is_simple_const(mul_a->b) && is_simple_const(b)) {
            expr = mutate(mul_a->a * (mul_a->b * b));
        } else if (a.same_as(op->a) && b.same_as(op->b)) {
            expr = op;
        } else {
            expr = Mul::make(a, b);
        }
    }

    void visit(const Div *op) {
        Expr a = mutate(op->a);
        Expr b = mutate(op->b);

        int64_t ia = 0, ib = 0, ic = 0;
        uint64_t ua = 0, ub = 0;
        double fa = 0.0f, fb = 0.0f;

        const Mul *mul_a = a.as<Mul>();
        const Add *add_a = a.as<Add>();
        const Sub *sub_a = a.as<Sub>();
        const Div *div_a = a.as<Div>();
        const Div *div_a_a = NULL;
        const Mul *mul_a_a = NULL;
        const Mul *mul_a_b = NULL;
        const Broadcast *broadcast_a = a.as<Broadcast>();
        const Ramp *ramp_a = a.as<Ramp>();
        const Broadcast *broadcast_b = b.as<Broadcast>();

        if (add_a) {
            div_a_a = add_a->a.as<Div>();
            mul_a_a = add_a->a.as<Mul>();
            mul_a_b = add_a->b.as<Mul>();
        } else if (sub_a) {
            mul_a_a = sub_a->a.as<Mul>();
            mul_a_b = sub_a->b.as<Mul>();
        }

        if (ramp_a) {
            mul_a_a = ramp_a->base.as<Mul>();
        }

        if (no_overflow_scalar_int(op->type) && const_int(b, &ib) && ib && !is_const(a)) {
            // Check for bounded numerators divided by constant
            // denominators.
            Interval bounds = bounds_of_expr_in_scope(a, bounds_info);
            if (bounds.min.defined() &&
                bounds.max.defined()) {
                bounds.min = mutate(bounds.min);
                bounds.max = mutate(bounds.max);
                int64_t num_min = 0, num_max = 0;
                if (const_int(bounds.min, &num_min) &&
                    const_int(bounds.max, &num_max) &&
                    div_imp(num_max, ib) == div_imp(num_min, ib)) {
                    expr = make_const(op->type, div_imp(num_max, ib));
                    return;
                }
            }
        }

        ModulusRemainder mod_rem(0, 1);
        if (ramp_a && no_overflow_scalar_int(ramp_a->base.type())) {
            // Do modulus remainder analysis on the base.
            mod_rem = modulus_remainder(ramp_a->base, alignment_info);
        }

        if (is_zero(a) && !is_zero(b)) {
            expr = a;
        } else if (is_one(b)) {
            expr = a;
        } else if (equal(a, b) &&
                   !is_zero(b)) {
            expr = make_one(op->type);
        } else if (const_int(a, &ia) &&
                   const_int(b, &ib) && ib) {
            expr = IntImm::make(op->type, div_imp(ia, ib));
        } else if (const_uint(a, &ua) &&
                   const_uint(b, &ub) && ub) {
            expr = UIntImm::make(op->type, ua / ub);
        } else if (const_float(a, &fa) &&
                   const_float(b, &fb) &&
                   fb != 0.0f) {
            expr = FloatImm::make(op->type, fa / fb);
        } else if (broadcast_a && broadcast_b) {
            expr = mutate(Broadcast::make(Div::make(broadcast_a->value, broadcast_b->value), broadcast_a->width));
        } else if (ramp_a &&
                   no_overflow_scalar_int(ramp_a->base.type()) &&
                   const_int(ramp_a->stride, &ia) &&
                   broadcast_b &&
                   const_int(broadcast_b->value, &ib) &&
                   ib &&
                   ia % ib == 0) {
            // ramp(x, 4, w) / broadcast(2, w) -> ramp(x / 2, 2, w)
            Type t = op->type.element_of();
            expr = mutate(Ramp::make(ramp_a->base / broadcast_b->value,
                                     IntImm::make(t, div_imp(ia, ib)),
                                     ramp_a->width));
        } else if (ramp_a &&
                   no_overflow_scalar_int(ramp_a->base.type()) &&
                   const_int(ramp_a->stride, &ia) &&
                   broadcast_b &&
                   const_int(broadcast_b->value, &ib) &&
                   ib != 0 &&
                   mod_rem.modulus % ib == 0 &&
                   div_imp((int64_t)mod_rem.remainder, ib) == div_imp(mod_rem.remainder + (ramp_a->width-1)*ia, ib)) {
            // ramp(k*z + x, y, w) / z = broadcast(k, w) if x/z == (x + (w-1)*y)/z
            expr = mutate(Broadcast::make(ramp_a->base / broadcast_b->value, ramp_a->width));
        } else if (no_overflow(op->type) &&
                   div_a &&
                   const_int(div_a->b, &ia) &&
                   ia >= 0 &&
                   const_int(b, &ib) &&
                   ib >= 0) {
            // (x / 3) / 4 -> x / 12
            expr = mutate(div_a->a / make_const(op->type, ia * ib));
        } else if (no_overflow(op->type) &&
                   div_a_a &&
                   add_a &&
                   const_int(div_a_a->b, &ia) &&
                   ia >= 0 &&
                   const_int(add_a->b, &ib) &&
                   const_int(b, &ic) &&
                   ic >= 0) {
            // (x / ia + ib) / ic -> (x + ia*ib) / (ia*ic)
            expr = mutate((div_a_a->a + make_const(op->type, ia*ib)) / make_const(op->type, ia*ic));
        } else if (no_overflow(op->type) &&
                   mul_a &&
                   const_int(mul_a->b, &ia) &&
                   const_int(b, &ib) &&
                   ia > 0 &&
                   ib > 0 &&
                   (ia % ib == 0 || ib % ia == 0)) {
            if (ia % ib == 0) {
                // (x * 4) / 2 -> x * 2
                expr = mutate(mul_a->a * make_const(op->type, div_imp(ia, ib)));
            } else {
                // (x * 2) / 4 -> x / 2
                expr = mutate(mul_a->a / make_const(op->type, div_imp(ib, ia)));
            }
        } else if (no_overflow(op->type) &&
                   add_a &&
                   mul_a_a &&
                   const_int(mul_a_a->b, &ia) &&
                   const_int(b, &ib) &&
                   ib > 0 &&
                   (ia % ib == 0)) {
            // Pull terms that are a multiple of the divisor out
            // (x*4 + y) / 2 -> x*2 + y/2
            Expr ratio = make_const(op->type, div_imp(ia, ib));
            expr = mutate((mul_a_a->a * ratio) + (add_a->b / b));
        } else if (no_overflow(op->type) &&
                   add_a &&
                   mul_a_b &&
                   const_int(mul_a_b->b, &ia) &&
                   const_int(b, &ib) &&
                   ib > 0 &&
                   (ia % ib == 0)) {
            // (y + x*4) / 2 -> y/2 + x*2
            Expr ratio = make_const(op->type, div_imp(ia, ib));
            expr = mutate((add_a->a / b) + (mul_a_b->a * ratio));
        } else if (no_overflow(op->type) &&
                   sub_a &&
                   mul_a_a &&
                   const_int(mul_a_a->b, &ia) &&
                   const_int(b, &ib) &&
                   ib > 0 &&
                   (ia % ib == 0)) {
            // Pull terms that are a multiple of the divisor out
            // (x*4 - y) / 2 -> x*2 - y/2
            Expr ratio = make_const(op->type, div_imp(ia, ib));
            expr = mutate((mul_a_a->a * ratio) - (sub_a->b / b));
        } else if (no_overflow(op->type) &&
                   sub_a &&
                   mul_a_b &&
                   const_int(mul_a_b->b, &ia) &&
                   const_int(b, &ib) &&
                   ib > 0 &&
                   (ia % ib == 0)) {
            // (y - x*4) / 2 -> y/2 - x*2
            Expr ratio = make_const(op->type, div_imp(ia, ib));
            expr = mutate((sub_a->a / b) - (mul_a_b->a * ratio));
        } else if (b.type().is_float() && is_simple_const(b)) {
            // Convert const float division to multiplication
            // x / 2 -> x * 0.5
            expr = mutate(a * (make_one(b.type()) / b));
        } else if (a.same_as(op->a) && b.same_as(op->b)) {
            expr = op;
        } else {
            expr = Div::make(a, b);
        }
    }

    void visit(const Mod *op) {
        Expr a = mutate(op->a);
        Expr b = mutate(op->b);

        int64_t ia = 0, ib = 0;
        uint64_t ua = 0, ub = 0;
        double fa = 0.0f, fb = 0.0f;
        const Broadcast *broadcast_a = a.as<Broadcast>();
        const Broadcast *broadcast_b = b.as<Broadcast>();
        const Mul *mul_a = a.as<Mul>();
        const Add *add_a = a.as<Add>();
        const Mul *mul_a_a = add_a ? add_a->a.as<Mul>() : NULL;
        const Mul *mul_a_b = add_a ? add_a->b.as<Mul>() : NULL;
        const Ramp *ramp_a = a.as<Ramp>();

        // If the RHS is a constant, do modulus remainder analysis on the LHS
        ModulusRemainder mod_rem(0, 1);
        if (const_int(b, &ib) &&
            ib &&
            no_overflow_scalar_int(op->type)) {
            // If the LHS is bounded, we can possibly bail out early
            Interval ia = bounds_of_expr_in_scope(a, bounds_info);
            if (ia.max.defined() && ia.min.defined() &&
                is_one(mutate((ia.max < b) && (ia.min >= 0)))) {
                expr = a;
                return;
            }

            mod_rem = modulus_remainder(a, alignment_info);
        }

        // If the RHS is a constant and the LHS is a ramp, do modulus
        // remainder analysis on the base.
        if (broadcast_b &&
            const_int(broadcast_b->value, &ib) &&
            ib &&
            ramp_a &&
            no_overflow_scalar_int(ramp_a->base.type())) {
            mod_rem = modulus_remainder(ramp_a->base, alignment_info);
        }

        if (is_zero(a) && !is_zero(b)) {
            expr = a;
        } else if (const_int(a, &ia) && const_int(b, &ib) && ib) {
            expr = IntImm::make(op->type, mod_imp(ia, ib));
        } else if (const_uint(a, &ua) && const_uint(b, &ub) && ub) {
            expr = UIntImm::make(op->type, ua % ub);
        } else if (const_float(a, &fa) && const_float(b, &fb)) {
            expr = FloatImm::make(op->type, mod_imp(fa, fb));
        } else if (broadcast_a && broadcast_b) {
            expr = mutate(Broadcast::make(Mod::make(broadcast_a->value, broadcast_b->value), broadcast_a->width));
        } else if (no_overflow(op->type) &&
                   mul_a &&
                   const_int(b, &ib) &&
                   ib &&
                   const_int(mul_a->b, &ia) &&
                   (ia % ib == 0)) {
            // (x * (b*a)) % b -> 0
            expr = make_zero(op->type);
        } else if (no_overflow(op->type) &&
                   add_a &&
                   mul_a_a &&
                   const_int(mul_a_a->b, &ia) &&
                   const_int(b, &ib) &&
                   ib &&
                   (ia % ib == 0)) {
            // (x * (b*a) + y) % b -> (y % b)
            expr = mutate(add_a->b % b);
        } else if (no_overflow(op->type) &&
                   add_a &&
                   const_int(add_a->b, &ia) &&
                   const_int(b, &ib) &&
                   ib &&
                   (ia % ib == 0)) {
            // (y + (b*a)) % b -> (y % b)
            expr = mutate(add_a->a % b);
        } else if (no_overflow(op->type) &&
                   add_a &&
                   mul_a_b &&
                   const_int(mul_a_b->b, &ia) &&
                   const_int(b, &ib) &&
                   ib &&
                   (ia % ib == 0)) {
            // (y + x * (b*a)) % b -> (y % b)
            expr = mutate(add_a->a % b);
        } else if (no_overflow_scalar_int(op->type) &&
                   const_int(b, &ib) &&
                   ib &&
                   mod_rem.modulus % ib == 0) {
            // ((a*b)*x + c) % a -> c % a
            expr = make_const(op->type, mod_imp((int64_t)mod_rem.remainder, ib));
        } else if (no_overflow(op->type) &&
                   ramp_a &&
                   const_int(ramp_a->stride, &ia) &&
                   broadcast_b &&
                   const_int(broadcast_b->value, &ib) &&
                   ib &&
                   ia % ib == 0) {
            // ramp(x, 4, w) % broadcast(2, w)
            expr = mutate(Broadcast::make(ramp_a->base % broadcast_b->value, ramp_a->width));
        } else if (ramp_a &&
                   no_overflow_scalar_int(ramp_a->base.type()) &&
                   const_int(ramp_a->stride, &ia) &&
                   broadcast_b &&
                   const_int(broadcast_b->value, &ib) &&
                   ib != 0 &&
                   mod_rem.modulus % ib == 0 &&
                   div_imp((int64_t)mod_rem.remainder, ib) == div_imp(mod_rem.remainder + (ramp_a->width-1)*ia, ib)) {
            // ramp(k*z + x, y, w) % z = ramp(x, y, w) if x/z == (x + (w-1)*y)/z
            Expr new_base = make_const(ramp_a->base.type(), mod_imp((int64_t)mod_rem.remainder, ib));
            expr = mutate(Ramp::make(new_base, ramp_a->stride, ramp_a->width));
        } else if (ramp_a &&
                   no_overflow_scalar_int(ramp_a->base.type()) &&
                   const_int(ramp_a->stride, &ia) &&
                   !is_const(ramp_a->base) &&
                   broadcast_b &&
                   const_int(broadcast_b->value, &ib) &&
                   ib != 0 &&
                   mod_rem.modulus % ib == 0) {
            // ramp(k*z + x, y, w) % z = ramp(x, y, w) % z
            Type t = ramp_a->base.type();
            Expr new_base = make_const(t, mod_imp((int64_t)mod_rem.remainder, ib));
            expr = mutate(Ramp::make(new_base, ramp_a->stride, ramp_a->width) % b);
        } else if (a.same_as(op->a) && b.same_as(op->b)) {
            expr = op;
        } else {
            expr = Mod::make(a, b);
        }
    }

    void visit(const Min *op) {
        Expr a = mutate(op->a);
        Expr b = mutate(op->b);

        // Move constants to the right to cut down on number of cases to check
        if (is_simple_const(a) && !is_simple_const(b)) {
            std::swap(a, b);
        }

        int64_t ia = 0, ib = 0, ic = 0;
        uint64_t ua = 0, ub = 0;
        double fa = 0.0f, fb = 0.0f;
        const Broadcast *broadcast_a = a.as<Broadcast>();
        const Broadcast *broadcast_b = b.as<Broadcast>();
        const Ramp *ramp_a = a.as<Ramp>();
        const Add *add_a = a.as<Add>();
        const Add *add_b = b.as<Add>();
        const Div *div_a = a.as<Div>();
        const Div *div_b = b.as<Div>();
        const Mul *mul_a = a.as<Mul>();
        const Mul *mul_b = b.as<Mul>();
        const Sub *sub_a = a.as<Sub>();
        const Sub *sub_b = b.as<Sub>();
        const Min *min_a = a.as<Min>();
        const Min *min_b = b.as<Min>();
        const Min *min_a_a = min_a ? min_a->a.as<Min>() : NULL;
        const Min *min_a_a_a = min_a_a ? min_a_a->a.as<Min>() : NULL;
        const Min *min_a_a_a_a = min_a_a_a ? min_a_a_a->a.as<Min>() : NULL;
        const Max *max_a = a.as<Max>();
        const Max *max_b = b.as<Max>();
        const Call *call_a = a.as<Call>();
        const Call *call_b = b.as<Call>();

        min_a_a = max_a ? max_a->a.as<Min>() : min_a_a;

        // Detect if the lhs or rhs is a rounding-up operation
        int64_t a_round_up_factor = 0, b_round_up_factor = 0;
        Expr a_round_up = is_round_up(a, &a_round_up_factor);
        Expr b_round_up = is_round_up(b, &b_round_up_factor);

        if (equal(a, b)) {
            expr = a;
            return;
        } else if (const_int(a, &ia) &&
                   const_int(b, &ib)) {
            expr = IntImm::make(op->type, std::min(ia, ib));
            return;
        } else if (const_uint(a, &ua) &&
                   const_uint(b, &ub)) {
            expr = UIntImm::make(op->type, std::min(ua, ub));
            return;
        } else if (const_float(a, &fa) &&
                   const_float(b, &fb)) {
            expr = FloatImm::make(op->type, std::min(fa, fb));
            return;
        } else if (const_int(b, &ib) &&
                   b.type().is_max(ib)) {
            // Compute minimum of expression of type and maximum of type --> expression
            expr = a;
            return;
        } else if (const_int(b, &ib) &&
                   b.type().is_min(ib)) {
            // Compute minimum of expression of type and minimum of type --> min of type
            expr = b;
            return;
        } else if (const_uint(b, &ub) &&
                   b.type().is_max(ub)) {
            // Compute minimum of expression of type and maximum of type --> expression
            expr = a;
            return;
        } else if (op->type.is_uint() &&
                   is_zero(b)) {
            // Compute minimum of expression of type and minimum of type --> min of type
            expr = b;
            return;
        } else if (broadcast_a &&
                   broadcast_b) {
            expr = mutate(Broadcast::make(Min::make(broadcast_a->value, broadcast_b->value), broadcast_a->width));
            return;
        } else if (no_overflow_scalar_int(op->type) &&
                   a.as<Variable>() &&
                   is_simple_const(b)) {
            Expr delta = mutate(a - b);
            Interval id = bounds_of_expr_in_scope(delta, bounds_info);
            id.min = mutate(id.min);
            id.max = mutate(id.max);
            if (id.min.defined() && (is_zero(id.min) || is_positive_const(id.min))) {
                expr = b;
                return;
            } else if (id.max.defined() && (is_zero(id.max) || is_negative_const(id.max))) {
                expr = a;
                return;
            }
        } else if (no_overflow(op->type) &&
                   ramp_a &&
                   broadcast_b &&
                   const_int(ramp_a->base, &ia) &&
                   const_int(ramp_a->stride, &ib) &&
                   const_int(broadcast_b->value, &ic)) {
            // min(ramp(a, b, n), broadcast(c, n))
            int ramp_start = ia;
            int ramp_end = ia + ib * (ramp_a->width - 1);
            if (ramp_start <= ic && ramp_end <= ic) {
                // ramp dominates
                expr = a;
                return;
            } if (ramp_start >= ic && ramp_end >= ic) {
                // broadcast dominates
                expr = b;
                return;
            }
        }

        if (no_overflow(op->type) &&
            add_a &&
            const_int(add_a->b, &ia) &&
            add_b &&
            const_int(add_b->b, &ib) &&
            equal(add_a->a, add_b->a)) {
            // min(x + 3, x - 2) -> x - 2
            if (ia > ib) {
                expr = b;
            } else {
                expr = a;
            }
        } else if (no_overflow(op->type) &&
                   add_a &&
                   const_int(add_a->b, &ia) &&
                   equal(add_a->a, b)) {
            // min(x + 5, x) -> x
            if (ia > 0) {
                expr = b;
            } else {
                expr = a;
            }
        } else if (no_overflow(op->type) &&
                   add_b &&
                   const_int(add_b->b, &ib) &&
                   equal(add_b->a, a)) {
            // min(x, x + 5) -> x
            if (ib > 0) {
                expr = a;
            } else {
                expr = b;
            }
        } else if (no_overflow(op->type) &&
                   sub_a &&
                   sub_b &&
                   equal(sub_a->b, sub_b->b) &&
                   const_int(sub_a->a, &ia) &&
                   const_int(sub_b->a, &ib)) {
            // min (100-x, 101-x) -> 100-x
            if (ia < ib) {
                expr = a;
            } else {
                expr = b;
            }
        } else if (a_round_up.defined() &&
                   equal(a_round_up, b)) {
            // min(((a + 3)/4)*4, a) -> a
            expr = b;
        } else if (a_round_up.defined() &&
                   max_b &&
                   equal(a_round_up, max_b->a) &&
                   is_const(max_b->b, a_round_up_factor)) {
            // min(((a + 3)/4)*4, max(a, 4)) -> max(a, 4)
            expr = b;
        } else if (b_round_up.defined() &&
                   equal(b_round_up, a)) {
            // min(a, ((a + 3)/4)*4) -> a
            expr = a;
        } else if (b_round_up.defined() &&
                   max_a &&
                   equal(b_round_up, max_a->a) &&
                   is_const(max_a->b, b_round_up_factor)) {
            // min(max(a, 4), ((a + 3)/4)*4) -> max(a, 4)
            expr = a;
        } else if (max_a &&
                   equal(max_a->b, b)) {
            // min(max(x, y), y) -> y
            expr = b;
        } else if (min_a &&
                   (equal(min_a->b, b) || equal(min_a->a, b))) {
            // min(min(x, y), y) -> min(x, y)
            expr = a;
        } else if (min_b &&
                   (equal(min_b->b, a) || equal(min_b->a, a))) {
            // min(y, min(x, y)) -> min(x, y)
            expr = b;
        } else if (min_a &&
                   min_a_a &&
                   equal(min_a_a->b, b)) {
            // min(min(min(x, y), z), y) -> min(min(x, y), z)
            expr = a;
        } else if (min_a &&
                   min_a_a_a &&
                   equal(min_a_a_a->b, b)) {
            // min(min(min(min(x, y), z), w), y) -> min(min(min(x, y), z), w)
            expr = a;
        } else if (min_a &&
                   min_a_a_a_a &&
                   equal(min_a_a_a_a->b, b)) {
            // min(min(min(min(min(x, y), z), w), l), y) -> min(min(min(min(x, y), z), w), l)
            expr = a;
        } else if (max_a &&
                   max_b &&
                   equal(max_a->a, max_b->a)) {
            // Distributive law for min/max
            // min(max(x, y), max(x, z)) -> max(min(y, z), x)
            expr = mutate(Max::make(Min::make(max_a->b, max_b->b), max_a->a));
        } else if (max_a &&
                   max_b &&
                   equal(max_a->a, max_b->b)) {
            // min(max(x, y), max(z, x)) -> max(min(y, z), x)
            expr = mutate(Max::make(Min::make(max_a->b, max_b->a), max_a->a));
        } else if (max_a &&
                   max_b &&
                   equal(max_a->b, max_b->a)) {
            // min(max(y, x), max(x, z)) -> max(min(y, z), x)
            expr = mutate(Max::make(Min::make(max_a->a, max_b->b), max_a->b));
        } else if (max_a &&
                   max_b &&
                   equal(max_a->b, max_b->b)) {
            // min(max(y, x), max(z, x)) -> max(min(y, z), x)
            expr = mutate(Max::make(Min::make(max_a->a, max_b->a), max_a->b));
        } else if (min_a &&
                   min_b &&
                   equal(min_a->a, min_b->a)) {
            // min(min(x, y), min(x, z)) -> min(min(y, z), x)
            expr = mutate(Min::make(Min::make(min_a->b, min_b->b), min_a->a));
        } else if (min_a &&
                   min_b &&
                   equal(min_a->a, min_b->b)) {
            // min(min(x, y), min(z, x)) -> min(min(y, z), x)
            expr = mutate(Min::make(Min::make(min_a->b, min_b->a), min_a->a));
        } else if (min_a &&
                   min_b &&
                   equal(min_a->b, min_b->a)) {
            // min(min(y, x), min(x, z)) -> min(min(y, z), x)
            expr = mutate(Min::make(Min::make(min_a->a, min_b->b), min_a->b));
        } else if (min_a &&
                   min_b &&
                   equal(min_a->b, min_b->b)) {
            // min(min(y, x), min(z, x)) -> min(min(y, z), x)
            expr = mutate(Min::make(Min::make(min_a->a, min_b->a), min_a->b));
        } else if (no_overflow(op->type) &&
                   add_a &&
                   add_b &&
                   equal(add_a->b, add_b->b)) {
            // Distributive law for addition
            // min(a + b, c + b) -> min(a, c) + b
            expr = mutate(min(add_a->a, add_b->a)) + add_a->b;
        } else if (no_overflow(op->type) &&
                   add_a &&
                   add_b &&
                   equal(add_a->a, add_b->a)) {
            // min(b + a, b + c) -> min(a, c) + b
            expr = mutate(min(add_a->b, add_b->b)) + add_a->a;
        } else if (no_overflow(op->type) &&
                   add_a &&
                   add_b &&
                   equal(add_a->a, add_b->b)) {
            // min(b + a, c + b) -> min(a, c) + b
            expr = mutate(min(add_a->b, add_b->a)) + add_a->a;
        } else if (no_overflow(op->type) &&
                   add_a &&
                   add_b &&
                   equal(add_a->b, add_b->a)) {
            // min(a + b, b + c) -> min(a, c) + b
            expr = mutate(min(add_a->a, add_b->b)) + add_a->b;
        } else if (min_a &&
                   is_simple_const(min_a->b)) {
            if (is_simple_const(b)) {
                // min(min(x, 4), 5) -> min(x, 4)
                expr = Min::make(min_a->a, mutate(Min::make(b, min_a->b)));
            } else {
                // min(min(x, 4), y) -> min(min(x, y), 4)
                expr = mutate(Min::make(Min::make(min_a->a, b), min_a->b));
            }
        } else if (no_overflow(op->type) &&
                   div_a &&
                   div_b &&
                   const_int(div_a->b, &ia) &&
                   ia &&
                   const_int(div_b->b, &ib) &&
                   (ia == ib)) {
            // min(a / 4, b / 4) -> min(a, b) / 4
            Expr factor = make_const(op->type, ia);
            if (ia > 0) {
                expr = mutate(min(div_a->a, div_b->a) / factor);
            } else {
                expr = mutate(max(div_a->a, div_b->a) / factor);
            }
        } else if (no_overflow(op->type) &&
                   mul_a &&
                   mul_b &&
                   const_int(mul_a->b, &ia) &&
                   const_int(mul_b->b, &ib) &&
                   (ia == ib)) {
            Expr factor = make_const(op->type, ia);
            if (ia > 0) {
                expr = mutate(min(mul_a->a, mul_b->a) * factor);
            } else {
                expr = mutate(max(mul_a->a, mul_b->a) * factor);
            }
        } else if (no_overflow(op->type) &&
                   mul_a &&
                   const_int(mul_a->b, &ia) &&
                   const_int(b, &ib) &&
                   ia &&
                   (ib % ia == 0)) {
            // min(x*8, 24) -> min(x, 3)*8
            Expr ratio  = make_const(op->type, ib / ia);
            Expr factor = make_const(op->type, ia);
            if (ia > 0) {
                expr = mutate(min(mul_a->a, ratio) * factor);
            } else {
                expr = mutate(max(mul_a->a, ratio) * factor);
            }
        } else if (call_a &&
                   call_a->name == Call::likely &&
                   call_a->call_type == Call::Intrinsic &&
                   equal(call_a->args[0], b)) {
            // min(likely(b), b) -> likely(b)
            expr = a;
        } else if (call_b &&
                   call_b->name == Call::likely &&
                   call_b->call_type == Call::Intrinsic &&
                   equal(call_b->args[0], a)) {
            // min(a, likely(a)) -> likely(a)
            expr = b;
        } else if (no_overflow(op->type) &&
                   sub_a &&
                   is_const(sub_a->a) &&
                   is_const(b)) {
            // min(8 - x, 3) -> 8 - max(x, 5)
            expr = mutate(sub_a->a - max(sub_a->b, sub_a->a - b));
        } else if (a.same_as(op->a) && b.same_as(op->b)) {
            expr = op;
        } else {
            expr = Min::make(a, b);
        }
    }

    void visit(const Max *op) {
        Expr a = mutate(op->a), b = mutate(op->b);

        // Move constants to the right to cut down on number of cases to check
        if (is_simple_const(a) && !is_simple_const(b)) {
            std::swap(a, b);
        }


        int64_t ia = 0, ib = 0, ic = 0;
        uint64_t ua = 0, ub = 0;
        double fa = 0.0f, fb = 0.0f;
        const Broadcast *broadcast_a = a.as<Broadcast>();
        const Broadcast *broadcast_b = b.as<Broadcast>();
        const Ramp *ramp_a = a.as<Ramp>();
        const Add *add_a = a.as<Add>();
        const Add *add_b = b.as<Add>();
        const Div *div_a = a.as<Div>();
        const Div *div_b = b.as<Div>();
        const Mul *mul_a = a.as<Mul>();
        const Mul *mul_b = b.as<Mul>();
        const Sub *sub_a = a.as<Sub>();
        const Sub *sub_b = b.as<Sub>();
        const Max *max_a = a.as<Max>();
        const Max *max_b = b.as<Max>();
        const Max *max_a_a = max_a ? max_a->a.as<Max>() : NULL;
        const Max *max_a_a_a = max_a_a ? max_a_a->a.as<Max>() : NULL;
        const Max *max_a_a_a_a = max_a_a_a ? max_a_a_a->a.as<Max>() : NULL;
        const Min *min_a = a.as<Min>();
        const Min *min_b = b.as<Min>();
        const Call *call_a = a.as<Call>();
        const Call *call_b = b.as<Call>();

        if (equal(a, b)) {
            expr = a;
            return;
        } else if (const_int(a, &ia) &&
                   const_int(b, &ib)) {
            expr = IntImm::make(op->type, std::max(ia, ib));
            return;
        } else if (const_uint(a, &ua) &&
                   const_uint(b, &ub)) {
            expr = UIntImm::make(op->type, std::max(ua, ub));
            return;
        } else if (const_float(a, &fa) &&
                   const_float(b, &fb)) {
            expr = FloatImm::make(op->type, std::max(fa, fb));
            return;
        } else if (const_int(b, &ib) &&
                   b.type().is_min(ib)) {
            // Compute maximum of expression of type and minimum of type --> expression
            expr = a;
            return;
        } else if (const_int(b, &ib) &&
                   b.type().is_max(ib)) {
            // Compute maximum of expression of type and maximum of type --> max of type
            expr = b;
            return;
        } else if (op->type.is_uint() &&
                   is_zero(b)) {
            // Compute maximum of expression of type and minimum of type --> expression
            expr = a;
            return;
        } else if (const_uint(b, &ub) &&
                   b.type().is_max(ub)) {
            // Compute maximum of expression of type and maximum of type --> max of type
            expr = b;
            return;
        } else if (broadcast_a && broadcast_b) {
            expr = mutate(Broadcast::make(Max::make(broadcast_a->value, broadcast_b->value), broadcast_a->width));
            return;
        } else if (no_overflow_scalar_int(op->type) &&
                   is_simple_const(b)) {
            Expr delta = mutate(a - b);
            Interval id = bounds_of_expr_in_scope(delta, bounds_info);
            id.min = mutate(id.min);
            id.max = mutate(id.max);
            if (id.min.defined() && (is_zero(id.min) || is_positive_const(id.min))) {
                expr = a;
                return;
            }
            if (id.max.defined() && (is_zero(id.max) || is_negative_const(id.max))) {
                expr = b;
                return;
            }
        } else if (no_overflow(op->type) &&
                   ramp_a &&
                   broadcast_b &&
                   const_int(ramp_a->base, &ia) &&
                   const_int(ramp_a->stride, &ib) &&
                   const_int(broadcast_b->value, &ic)) {
            // max(ramp(a, b, n), broadcast(c, n))
            int ramp_start = ia;
            int ramp_end = ia + ib * (ramp_a->width - 1);
            if (ramp_start >= ic && ramp_end >= ic) {
                // ramp dominates
                expr = a;
                return;
            } if (ramp_start <= ic && ramp_end <= ic) {
                // broadcast dominates
                expr = b;
                return;
            }
        }

        if (no_overflow(op->type) &&
            add_a &&
            const_int(add_a->b, &ia) &&
            add_b &&
            const_int(add_b->b, &ib) &&
            equal(add_a->a, add_b->a)) {
            // max(x + 3, x - 2) -> x - 2
            if (ia > ib) {
                expr = a;
            } else {
                expr = b;
            }
        } else if (no_overflow(op->type) &&
                   add_a &&
                   const_int(add_a->b, &ia) &&
                   equal(add_a->a, b)) {
            // max(x + 5, x)
            if (ia > 0) {
                expr = a;
            } else {
                expr = b;
            }
        } else if (no_overflow(op->type) &&
                   add_b &&
                   const_int(add_b->b, &ib) &&
                   equal(add_b->a, a)) {
            // max(x, x + 5)
            if (ib > 0) {
                expr = b;
            } else {
                expr = a;
            }
        } else if (no_overflow(op->type) &&
                   sub_a &&
                   sub_b &&
                   equal(sub_a->b, sub_b->b) &&
                   const_int(sub_a->a, &ia) &&
                   const_int(sub_b->a, &ib)) {
            // max (100-x, 101-x) -> 101-x
            if (ia > ib) {
                expr = a;
            } else {
                expr = b;
            }
        } else if (min_a &&
                   equal(min_a->b, b)) {
            // max(min(x, y), y) -> y
            expr = b;
        } else if (max_a &&
                   (equal(max_a->b, b) || equal(max_a->a, b))) {
            // max(max(x, y), y) -> max(x, y)
            expr = a;
        } else if (max_b &&
                   (equal(max_b->b, a) || equal(max_b->a, a))) {
            // max(y, max(x, y)) -> max(x, y)
            expr = b;
        } else if (max_a_a &&
                   equal(max_a_a->b, b)) {
            // max(max(max(x, y), z), y) -> max(max(x, y), z)
            expr = a;
        } else if (max_a_a_a &&
                   equal(max_a_a_a->b, b)) {
            // max(max(max(max(x, y), z), w), y) -> max(max(max(x, y), z), w)
            expr = a;
        } else if (max_a_a_a_a &&
                   equal(max_a_a_a_a->b, b)) {
            // max(max(max(max(max(x, y), z), w), l), y) -> max(max(max(max(x, y), z), w), l)
            expr = a;
        } else if (max_a &&
                   max_b &&
                   equal(max_a->a, max_b->a)) {
            // Distributive law for min/max
            // max(max(x, y), max(x, z)) -> max(max(y, z), x)
            expr = mutate(Max::make(Max::make(max_a->b, max_b->b), max_a->a));
        } else if (max_a &&
                   max_b &&
                   equal(max_a->a, max_b->b)) {
            // max(max(x, y), max(z, x)) -> max(max(y, z), x)
            expr = mutate(Max::make(Max::make(max_a->b, max_b->a), max_a->a));
        } else if (max_a &&
                   max_b &&
                   equal(max_a->b, max_b->a)) {
            // max(max(y, x), max(x, z)) -> max(max(y, z), x)
            expr = mutate(Max::make(Max::make(max_a->a, max_b->b), max_a->b));
        } else if (max_a &&
                   max_b &&
                   equal(max_a->b, max_b->b)) {
            // max(max(y, x), max(z, x)) -> max(max(y, z), x)
            expr = mutate(Max::make(Max::make(max_a->a, max_b->a), max_a->b));
        } else if (min_a &&
                   min_b &&
                   equal(min_a->a, min_b->a)) {
            // max(min(x, y), min(x, z)) -> min(max(y, z), x)
            expr = mutate(Min::make(Max::make(min_a->b, min_b->b), min_a->a));
        } else if (min_a &&
                   min_b &&
                   equal(min_a->a, min_b->b)) {
            // max(min(x, y), min(z, x)) -> min(max(y, z), x)
            expr = mutate(Min::make(Max::make(min_a->b, min_b->a), min_a->a));
        } else if (min_a &&
                   min_b &&
                   equal(min_a->b, min_b->a)) {
            // max(min(y, x), min(x, z)) -> min(max(y, z), x)
            expr = mutate(Min::make(Max::make(min_a->a, min_b->b), min_a->b));
        } else if (min_a &&
                   min_b &&
                   equal(min_a->b, min_b->b)) {
            // max(min(y, x), min(z, x)) -> min(max(y, z), x)
            expr = mutate(Min::make(Max::make(min_a->a, min_b->a), min_a->b));
        } else if (no_overflow(op->type) &&
                   add_a &&
                   add_b &&
                   equal(add_a->b, add_b->b)) {
            // Distributive law for addition
            // max(a + b, c + b) -> max(a, c) + b
            expr = mutate(max(add_a->a, add_b->a)) + add_a->b;
        } else if (no_overflow(op->type) &&
                   add_a &&
                   add_b &&
                   equal(add_a->a, add_b->a)) {
            // max(b + a, b + c) -> max(a, c) + b
            expr = mutate(max(add_a->b, add_b->b)) + add_a->a;
        } else if (no_overflow(op->type) &&
                   add_a &&
                   add_b &&
                   equal(add_a->a, add_b->b)) {
            // max(b + a, c + b) -> max(a, c) + b
            expr = mutate(max(add_a->b, add_b->a)) + add_a->a;
        } else if (no_overflow(op->type) &&
                   add_a &&
                   add_b &&
                   equal(add_a->b, add_b->a)) {
            // max(a + b, b + c) -> max(a, c) + b
            expr = mutate(max(add_a->a, add_b->b)) + add_a->b;
        } else if (max_a && is_simple_const(max_a->b)) {
            if (is_simple_const(b)) {
                // max(max(x, 4), 5) -> max(x, 4)
                expr = Max::make(max_a->a, mutate(Max::make(b, max_a->b)));
            } else {
                // max(max(x, 4), y) -> max(max(x, y), 4)
                expr = mutate(Max::make(Max::make(max_a->a, b), max_a->b));
            }
        } else if (no_overflow(op->type) &&
                   div_a &&
                   div_b &&
                   const_int(div_a->b, &ia) &&
                   ia &&
                   const_int(div_b->b, &ib) &&
                   (ia == ib)) {
            // max(a / 4, b / 4) -> max(a, b) / 4
            Expr factor = make_const(op->type, ia);
            if (ia > 0) {
                expr = mutate(max(div_a->a, div_b->a) / factor);
            } else {
                expr = mutate(min(div_a->a, div_b->a) / factor);
            }
        } else if (no_overflow(op->type) &&
                   mul_a &&
                   mul_b &&
                   const_int(mul_a->b, &ia) &&
                   const_int(mul_b->b, &ib) &&
                   (ia == ib)) {
            Expr factor = make_const(op->type, ia);
            if (ia > 0) {
                expr = mutate(max(mul_a->a, mul_b->a) * factor);
            } else {
                expr = mutate(min(mul_a->a, mul_b->a) * factor);
            }
        } else if (no_overflow(op->type) &&
                   mul_a &&
                   const_int(mul_a->b, &ia) &&
                   const_int(b, &ib) &&
                   ia &&
                   (ib % ia == 0)) {
            // max(x*8, 24) -> max(x, 3)*8
            Expr ratio = make_const(op->type, ib / ia);
            Expr factor = make_const(op->type, ia);
            if (ia > 0) {
                expr = mutate(max(mul_a->a, ratio) * factor);
            } else {
                expr = mutate(min(mul_a->a, ratio) * factor);
            }
        } else if (call_a &&
                   call_a->name == Call::likely &&
                   call_a->call_type == Call::Intrinsic &&
                   equal(call_a->args[0], b)) {
            // max(likely(b), b) -> likely(b)
            expr = a;
        } else if (call_b &&
                   call_b->name == Call::likely &&
                   call_b->call_type == Call::Intrinsic &&
                   equal(call_b->args[0], a)) {
            // max(a, likely(a)) -> likely(a)
            expr = b;
        } else if (no_overflow(op->type) &&
                   sub_a &&
                   is_const(sub_a->a) &&
                   is_const(b)) {
            // max(8 - x, 3) -> 8 - min(x, 5)
            expr = mutate(sub_a->a - min(sub_a->b, sub_a->a - b));
        } else if (a.same_as(op->a) && b.same_as(op->b)) {
            expr = op;
        } else {
            expr = Max::make(a, b);
        }
    }

    void visit(const EQ *op) {
        Expr delta = mutate(op->a - op->b);

        const Broadcast *broadcast = delta.as<Broadcast>();
        const Add *add = delta.as<Add>();
        const Sub *sub = delta.as<Sub>();
        const Mul *mul = delta.as<Mul>();
        const Select *sel = delta.as<Select>();

        Expr zero = make_zero(delta.type());

        if (is_zero(delta)) {
            expr = const_true(op->type.width);
            return;
        } else if (is_const(delta)) {
            bool t = true;
            bool f = true;
            for (int i = 0; i < delta.type().width; i++) {
                Expr deltai = extract_lane(delta, i);
                if (is_zero(deltai)) {
                    f = false;
                } else {
                    t = false;
                }
            }
            if (t) {
                expr = const_true(op->type.width);
                return;
            } else if (f) {
                expr = const_false(op->type.width);
                return;
            }
        } else if (no_overflow_scalar_int(delta.type())) {
            // Attempt to disprove using modulus remainder analysis
            ModulusRemainder mod_rem = modulus_remainder(delta, alignment_info);
            if (mod_rem.remainder) {
                expr = const_false();
                return;
            }

            // Attempt to disprove using bounds analysis
            Interval i = bounds_of_expr_in_scope(delta, bounds_info);
            if (i.min.defined() && i.max.defined()) {
                i.min = mutate(i.min);
                i.max = mutate(i.max);
                if (is_positive_const(i.min)) {
                    expr = const_false();
                    return;
                }
                if (is_negative_const(i.max)) {
                    expr = const_false();
                    return;
                }
            }
        }

        if (broadcast) {
            // Push broadcasts outwards
            expr = Broadcast::make(mutate(broadcast->value ==
                                          make_zero(broadcast->value.type())),
                                   broadcast->width);
        } else if (add && is_const(add->b)) {
            // x + const = 0 -> x = -const
            expr = (add->a == mutate(make_zero(delta.type()) - add->b));
        } else if (sub) {
            if (is_const(sub->a)) {
                // const - x == 0 -> x == const
                expr = sub->b == sub->a;
            } else if (sub->a.same_as(op->a) && sub->b.same_as(op->b)) {
                expr = op;
            } else {
                // x - y == 0 -> x == y
                expr = (sub->a == sub->b);
            }
        } else if (mul &&
                   no_overflow(mul->type)) {
            // Restrict to int32 and greater, because, e.g. 64 * 4 == 0 as a uint8.
            expr = mutate(mul->a == zero || mul->b == zero);
        } else if (sel && is_zero(sel->true_value)) {
            // select(c, 0, f) == 0 -> c || (f == 0)
            expr = mutate(sel->condition || (sel->false_value == zero));
        } else if (sel && is_const(sel->true_value)) {
            // select(c, 4, f) == 0 -> !c && (f == 0)
            expr = mutate((!sel->condition) && (sel->false_value == zero));
        } else if (sel && is_zero(sel->false_value)) {
            // select(c, t, 0) == 0 -> !c || (t == 0)
            expr = mutate((!sel->condition) || (sel->true_value == zero));
        } else if (sel && is_const(sel->false_value)) {
            // select(c, t, 4) == 0 -> c && (t == 0)
            expr = mutate((sel->condition) && (sel->true_value == zero));
        } else {
            expr = (delta == make_zero(delta.type()));
        }
    }

    void visit(const NE *op) {
        expr = mutate(Not::make(op->a == op->b));
    }

    void visit(const LT *op) {
        Expr a = mutate(op->a), b = mutate(op->b);
        Expr delta = mutate(a - b);

        const Ramp *ramp_a = a.as<Ramp>();
        const Ramp *ramp_b = b.as<Ramp>();
        const Ramp *delta_ramp = delta.as<Ramp>();
        const Broadcast *broadcast_a = a.as<Broadcast>();
        const Broadcast *broadcast_b = b.as<Broadcast>();
        const Add *add_a = a.as<Add>();
        const Add *add_b = b.as<Add>();
        const Sub *sub_a = a.as<Sub>();
        const Sub *sub_b = b.as<Sub>();
        const Mul *mul_a = a.as<Mul>();
        const Mul *mul_b = b.as<Mul>();
        const Min *min_a = a.as<Min>();
        const Min *min_b = b.as<Min>();
        const Max *max_a = a.as<Max>();
        const Max *max_b = b.as<Max>();
        const Div *div_a_a = mul_a ? mul_a->a.as<Div>() : NULL;

        int64_t ia = 0, ib = 0, ic = 0;
        uint64_t ua = 0, ub = 0;

        if (no_overflow_scalar_int(delta.type()) &&
            !is_const(delta)) {
            Interval i = bounds_of_expr_in_scope(delta, bounds_info);
            i.max = mutate(i.max);
            i.min = mutate(i.min);
            if (i.max.defined() &&
                is_negative_const(i.max)) {
                expr = const_true();
                return;
            }
            if (i.min.defined() &&
                (is_zero(i.min) || is_positive_const(i.min))) {
                expr = const_false();
                return;
            }
        }

        ModulusRemainder mod_rem(0, 1);
        if (delta_ramp &&
            no_overflow_scalar_int(delta_ramp->base.type())) {
            // Do modulus remainder analysis on the base.
            mod_rem = modulus_remainder(delta_ramp->base, alignment_info);
        }

        // Note that the computation of delta could be incorrect if
        // ia and/or ib are large unsigned integer constants, especially when
        // int is 32 bits on the machine.
        // Explicit comparison is preferred.
        if (const_int(a, &ia) &&
            const_int(b, &ib)) {
            expr = make_bool(ia < ib, op->type.width);
        } else if (const_uint(a, &ua) &&
                   const_uint(b, &ub)) {
            expr = make_bool(ua < ub, op->type.width);
        } else if (const_int(a, &ia) &&
                   a.type().is_max(ia)) {
            // Comparing maximum of type < expression of type.  This can never be true.
            expr = const_false(op->type.width);
        } else if (const_int(b, &ib) &&
                   b.type().is_min(ib)) {
            // Comparing expression of type < minimum of type.  This can never be true.
            expr = const_false(op->type.width);
        } else if (is_zero(delta) ||
                   (no_overflow(delta.type()) &&
                    is_positive_const(delta))) {
            expr = const_false(op->type.width);
        } else if (no_overflow(delta.type()) &&
                   is_negative_const(delta)) {
            expr = const_true(op->type.width);
        } else if (broadcast_a &&
                   broadcast_b) {
            // Push broadcasts outwards
            expr = mutate(Broadcast::make(broadcast_a->value < broadcast_b->value, broadcast_a->width));
        } else if (no_overflow(delta.type())) {
            if (ramp_a &&
                ramp_b &&
                equal(ramp_a->stride, ramp_b->stride)) {
                // Ramps with matching stride
                Expr bases_lt = (ramp_a->base < ramp_b->base);
                expr = mutate(Broadcast::make(bases_lt, ramp_a->width));
            } else if (add_a &&
                       add_b &&
                       equal(add_a->a, add_b->a)) {
                // Subtract a term from both sides
                expr = mutate(add_a->b < add_b->b);
            } else if (add_a &&
                       add_b &&
                       equal(add_a->a, add_b->b)) {
                expr = mutate(add_a->b < add_b->a);
            } else if (add_a &&
                       add_b &&
                       equal(add_a->b, add_b->a)) {
                expr = mutate(add_a->a < add_b->b);
            } else if (add_a &&
                       add_b &&
                       equal(add_a->b, add_b->b)) {
                expr = mutate(add_a->a < add_b->a);
            } else if (sub_a &&
                       sub_b &&
                       equal(sub_a->a, sub_b->a)) {
                // Add a term to both sides and negate.
                expr = mutate(sub_b->b < sub_a->b);
            } else if (sub_a &&
                       sub_b &&
                       equal(sub_a->b, sub_b->b)) {
                expr = mutate(sub_a->a < sub_b->a);
            } else if (add_a) {
                // Rearrange so that all adds and subs are on the rhs to cut down on further cases
                expr = mutate(add_a->a < (b - add_a->b));
            } else if (sub_a) {
                expr = mutate(sub_a->a < (b + sub_a->b));
            } else if (add_b &&
                       equal(add_b->a, a)) {
                // Subtract a term from both sides
                expr = mutate(make_zero(add_b->b.type()) < add_b->b);
            } else if (add_b &&
                       equal(add_b->b, a)) {
                expr = mutate(make_zero(add_b->a.type()) < add_b->a);
            } else if (add_b &&
                       const_int(a, &ia) &&
                       const_int(add_b->b, &ib)) {
                // ia < x + ib
                expr = mutate(make_const(a.type(), ia - ib) < add_b->a);
            } else if (sub_b &&
                       equal(sub_b->a, a)) {
                // Subtract a term from both sides
                expr = mutate(sub_b->b < make_zero(sub_b->b.type()));
            } else if (sub_b &&
                       is_const(a) &&
                       is_const(sub_b->a)) {
                // (c1 < c2 - x) -> (x < c2 - c1)
                expr = mutate(sub_b->b < (sub_b->a - a));
            } else if (mul_a &&
                       mul_b &&
                       is_positive_const(mul_a->b) &&
                       is_positive_const(mul_b->b) &&
                       equal(mul_a->b, mul_b->b)) {
                // Divide both sides by a constant
                expr = mutate(mul_a->a < mul_b->a);
            } else if (mul_a &&
                       is_positive_const(mul_a->b) &&
                       is_const(b)) {
                // (a * c1 < c2) <=> (a < (c2 - 1) / c1 + 1)
                expr = mutate(mul_a->a < (((b - 1) / mul_a->b) + 1));
            } else if (mul_b &&
                       is_positive_const(mul_b->b) &&
                       is_const(a)) {
                // (c1 < b * c2) <=> ((c1 / c2) < b)
                expr = mutate((a / mul_b->b) < mul_b->a);
            } else if (min_a) {
                // (min(a, b) < c) <=> (a < c || b < c)
                // See if that would simplify usefully:
                Expr lt_a = mutate(min_a->a < b);
                Expr lt_b = mutate(min_a->b < b);
                if (is_const(lt_a) || is_const(lt_b)) {
                    expr = mutate(lt_a || lt_b);
                } else if (a.same_as(op->a) && b.same_as(op->b)) {
                    expr = op;
                } else {
                    expr = LT::make(a, b);
                }
            } else if (max_a) {
                // (max(a, b) < c) <=> (a < c && b < c)
                Expr lt_a = mutate(max_a->a < b);
                Expr lt_b = mutate(max_a->b < b);
                if (is_const(lt_a) || is_const(lt_b)) {
                    expr = mutate(lt_a && lt_b);
                } else if (a.same_as(op->a) && b.same_as(op->b)) {
                    expr = op;
                } else {
                    expr = LT::make(a, b);
                }
            } else if (min_b) {
                // (a < min(b, c)) <=> (a < b && a < c)
                Expr lt_a = mutate(a < min_b->a);
                Expr lt_b = mutate(a < min_b->b);
                if (is_const(lt_a) || is_const(lt_b)) {
                    expr = mutate(lt_a && lt_b);
                } else if (a.same_as(op->a) && b.same_as(op->b)) {
                    expr = op;
                } else {
                    expr = LT::make(a, b);
                }
            } else if (max_b) {
                // (a < max(b, c)) <=> (a < b || a < c)
                Expr lt_a = mutate(a < max_b->a);
                Expr lt_b = mutate(a < max_b->b);
                if (is_const(lt_a) || is_const(lt_b)) {
                    expr = mutate(lt_a || lt_b);
                } else if (a.same_as(op->a) && b.same_as(op->b)) {
                    expr = op;
                } else {
                    expr = LT::make(a, b);
                }
            } else if (mul_a &&
                       div_a_a &&
                       add_b &&
                       const_int(div_a_a->b, &ia) &&
                       const_int(mul_a->b, &ib) &&
                       const_int(add_b->b, &ic) &&
                       ia > 0 &&
                       ia == ib &&
                       ia <= -ic &&
                       equal(div_a_a->a, add_b->a)) {
                // (x/c1)*c1 < x + c2 where c1 <= -c2 -> false
                expr = const_false();
            } else if (delta_ramp &&
                       is_positive_const(delta_ramp->stride) &&
                       is_one(mutate(delta_ramp->base + delta_ramp->stride*(delta_ramp->width - 1) < 0))) {
                expr = const_true(delta_ramp->width);
            } else if (delta_ramp &&
                       is_positive_const(delta_ramp->stride) &&
                       is_one(mutate(delta_ramp->base >= 0))) {
                expr = const_false(delta_ramp->width);
            } else if (delta_ramp &&
                       is_negative_const(delta_ramp->stride) &&
                       is_one(mutate(delta_ramp->base < 0))) {
                expr = const_true(delta_ramp->width);
            } else if (delta_ramp &&
                       is_negative_const(delta_ramp->stride) &&
                       is_one(mutate(delta_ramp->base + delta_ramp->stride*(delta_ramp->width - 1) >= 0))) {
                expr = const_false(delta_ramp->width);
            } else if (delta_ramp && mod_rem.modulus > 0 &&
                       const_int(delta_ramp->stride, &ia) &&
                       0 <= ia * (delta_ramp->width - 1) + mod_rem.remainder &&
                       ia * (delta_ramp->width - 1) + mod_rem.remainder < mod_rem.modulus) {
                // ramp(x, a, b) < 0 -> broadcast(x < 0, b)
                expr = Broadcast::make(mutate(LT::make(delta_ramp->base / mod_rem.modulus, 0)), delta_ramp->width);
            } else if (a.same_as(op->a) && b.same_as(op->b)) {
                expr = op;
            } else {
                expr = LT::make(a, b);
            }
        } else if (a.same_as(op->a) && b.same_as(op->b)) {
            expr = op;
        } else {
            expr = LT::make(a, b);
        }
    }

    void visit(const LE *op) {
        expr = mutate(!(op->b < op->a));
    }

    void visit(const GT *op) {
        expr = mutate(op->b < op->a);
    }

    void visit(const GE *op) {
        expr = mutate(!(op->a < op->b));
    }

    void visit(const And *op) {
        Expr a = mutate(op->a);
        Expr b = mutate(op->b);

        const Broadcast *broadcast_a = a.as<Broadcast>();
        const Broadcast *broadcast_b = b.as<Broadcast>();
        const LE *le_a = a.as<LE>();
        const LE *le_b = b.as<LE>();
        const LT *lt_a = a.as<LT>();
        const LT *lt_b = b.as<LT>();
        const EQ *eq_a = a.as<EQ>();
        const EQ *eq_b = b.as<EQ>();
        const NE *neq_a = a.as<NE>();
        const NE *neq_b = b.as<NE>();
        const Not *not_a = a.as<Not>();
        const Not *not_b = b.as<Not>();

        if (is_one(a)) {
            expr = b;
        } else if (is_one(b)) {
            expr = a;
        } else if (is_zero(a)) {
            expr = a;
        } else if (is_zero(b)) {
            expr = b;
        } else if (equal(a, b)) {
            // a && a -> a
            expr = a;
        } else if (le_a &&
                   le_b &&
                   equal(le_a->a, le_b->a)) {
            // (x <= foo && x <= bar) -> x <= min(foo, bar)
            expr = mutate(le_a->a <= min(le_a->b, le_b->b));
        } else if (le_a &&
                   le_b &&
                   equal(le_a->b, le_b->b)) {
            // (foo <= x && bar <= x) -> max(foo, bar) <= x
            expr = mutate(max(le_a->a, le_b->a) <= le_a->b);
        } else if (lt_a &&
                   lt_b &&
                   equal(lt_a->a, lt_b->a)) {
            // (x < foo && x < bar) -> x < min(foo, bar)
            expr = mutate(lt_a->a < min(lt_a->b, lt_b->b));
        } else if (lt_a &&
                   lt_b &&
                   equal(lt_a->b, lt_b->b)) {
            // (foo < x && bar < x) -> max(foo, bar) < x
            expr = mutate(max(lt_a->a, lt_b->a) < lt_a->b);
        } else if (eq_a &&
                   neq_b &&
                   ((equal(eq_a->a, neq_b->a) && equal(eq_a->b, neq_b->b)) ||
                    (equal(eq_a->a, neq_b->b) && equal(eq_a->b, neq_b->a)))) {
            // a == b && a != b
            expr = const_false(op->type.width);
        } else if (eq_b &&
                   neq_a &&
                   ((equal(eq_b->a, neq_a->a) && equal(eq_b->b, neq_a->b)) ||
                    (equal(eq_b->a, neq_a->b) && equal(eq_b->b, neq_a->a)))) {
            // a != b && a == b
            expr = const_false(op->type.width);
        } else if ((not_a && equal(not_a->a, b)) ||
                   (not_b && equal(not_b->a, a))) {
            // a && !a
            expr = const_false(op->type.width);
        } else if (le_a &&
                   lt_b &&
                   equal(le_a->a, lt_b->b) &&
                   equal(le_a->b, lt_b->a)) {
            // a <= b && b < a
            expr = const_false(op->type.width);
        } else if (lt_a &&
                   le_b &&
                   equal(lt_a->a, le_b->b) &&
                   equal(lt_a->b, le_b->a)) {
            // a < b && b <= a
            expr = const_false(op->type.width);
        } else if (broadcast_a &&
                   broadcast_b &&
                   broadcast_a->width == broadcast_b->width) {
            // x8(a) && x8(b) -> x8(a && b)
            expr = Broadcast::make(mutate(And::make(broadcast_a->value, broadcast_b->value)), broadcast_a->width);
        } else if (a.same_as(op->a) &&
                   b.same_as(op->b)) {
            expr = op;
        } else {
            expr = And::make(a, b);
        }
    }

    void visit(const Or *op) {
        Expr a = mutate(op->a), b = mutate(op->b);

        const Broadcast *broadcast_a = a.as<Broadcast>();
        const Broadcast *broadcast_b = b.as<Broadcast>();
        const EQ *eq_a = a.as<EQ>();
        const EQ *eq_b = b.as<EQ>();
        const NE *neq_a = a.as<NE>();
        const NE *neq_b = b.as<NE>();
        const Not *not_a = a.as<Not>();
        const Not *not_b = b.as<Not>();
        const LE *le_a = a.as<LE>();
        const LE *le_b = b.as<LE>();
        const LT *lt_a = a.as<LT>();
        const LT *lt_b = b.as<LT>();


        if (is_one(a)) {
            expr = a;
        } else if (is_one(b)) {
            expr = b;
        } else if (is_zero(a)) {
            expr = b;
        } else if (is_zero(b)) {
            expr = a;
        } else if (equal(a, b)) {
            expr = a;
        } else if (eq_a &&
                   neq_b &&
                   ((equal(eq_a->a, neq_b->a) && equal(eq_a->b, neq_b->b)) ||
                    (equal(eq_a->a, neq_b->b) && equal(eq_a->b, neq_b->a)))) {
            // a == b || a != b
            expr = const_true(op->type.width);
        } else if (neq_a &&
                   eq_b &&
                   ((equal(eq_b->a, neq_a->a) && equal(eq_b->b, neq_a->b)) ||
                    (equal(eq_b->a, neq_a->b) && equal(eq_b->b, neq_a->a)))) {
            // a != b || a == b
            expr = const_true(op->type.width);
        } else if ((not_a && equal(not_a->a, b)) ||
                   (not_b && equal(not_b->a, a))) {
            // a || !a
            expr = const_true(op->type.width);
        } else if (le_a &&
                   lt_b &&
                   equal(le_a->a, lt_b->b) &&
                   equal(le_a->b, lt_b->a)) {
            // a <= b || b < a
            expr = const_true(op->type.width);
        } else if (lt_a &&
                   le_b &&
                   equal(lt_a->a, le_b->b) &&
                   equal(lt_a->b, le_b->a)) {
            // a < b || b <= a
            expr = const_true(op->type.width);
        } else if (broadcast_a &&
                   broadcast_b &&
                   broadcast_a->width == broadcast_b->width) {
            // x8(a) || x8(b) -> x8(a || b)
            expr = Broadcast::make(mutate(Or::make(broadcast_a->value, broadcast_b->value)), broadcast_a->width);
        } else if (a.same_as(op->a) && b.same_as(op->b)) {
            expr = op;
        } else {
            expr = Or::make(a, b);
        }
    }

    void visit(const Not *op) {
        Expr a = mutate(op->a);

        if (is_one(a)) {
            expr = make_zero(a.type());
        } else if (is_zero(a)) {
            expr = make_one(a.type());
        } else if (const Not *n = a.as<Not>()) {
            // Double negatives cancel
            expr = n->a;
        } else if (const LE *n = a.as<LE>()) {
            expr = LT::make(n->b, n->a);
        } else if (const GE *n = a.as<GE>()) {
            expr = LT::make(n->a, n->b);
        } else if (const LT *n = a.as<LT>()) {
            expr = LE::make(n->b, n->a);
        } else if (const GT *n = a.as<GT>()) {
            expr = LE::make(n->a, n->b);
        } else if (const NE *n = a.as<NE>()) {
            expr = EQ::make(n->a, n->b);
        } else if (const EQ *n = a.as<EQ>()) {
            expr = NE::make(n->a, n->b);
        } else if (const Broadcast *n = a.as<Broadcast>()) {
            expr = mutate(Broadcast::make(!n->value, n->width));
        } else if (a.same_as(op->a)) {
            expr = op;
        } else {
            expr = Not::make(a);
        }
    }

    void visit(const Select *op) {
        Expr condition = mutate(op->condition);
        Expr true_value = mutate(op->true_value);
        Expr false_value = mutate(op->false_value);

        const Call *ct = true_value.as<Call>();
        const Call *cf = false_value.as<Call>();

        if (is_zero(condition)) {
            expr = false_value;
        } else if (is_one(condition)) {
            expr = true_value;
        } else if (equal(true_value, false_value)) {
            expr = true_value;
        } else if (const Broadcast *b = condition.as<Broadcast>()) {
            // Select of broadcast -> scalar select
            expr = mutate(Select::make(b->value, true_value, false_value));
        } else if (const NE *ne = condition.as<NE>()) {
            // Normalize select(a != b, c, d) to select(a == b, d, c)
            expr = mutate(Select::make(ne->a == ne->b, false_value, true_value));
        } else if (const LE *le = condition.as<LE>()) {
            // Normalize select(a <= b, c, d) to select(b < a, d, c)
            expr = mutate(Select::make(le->b < le->a, false_value, true_value));
        } else if (ct && ct->name == Call::likely && ct->call_type == Call::Intrinsic &&
                   equal(ct->args[0], false_value)) {
            // select(cond, likely(a), a) -> likely(a)
            expr = true_value;
        } else if (cf &&
                   cf->name == Call::likely &&
                   cf->call_type == Call::Intrinsic &&
                   equal(cf->args[0], true_value)) {
            // select(cond, a, likely(a)) -> likely(a)
            expr = false_value;
        } else if (condition.same_as(op->condition) &&
                   true_value.same_as(op->true_value) &&
                   false_value.same_as(op->false_value)) {
            expr = op;
        } else {
            expr = Select::make(condition, true_value, false_value);
        }
    }

    void visit(const Ramp *op) {
        Expr base = mutate(op->base);
        Expr stride = mutate(op->stride);

        if (is_zero(stride)) {
            expr = Broadcast::make(base, op->width);
        } else if (base.same_as(op->base) &&
                   stride.same_as(op->stride)) {
            expr = op;
        } else {
            expr = Ramp::make(base, stride, op->width);
        }
    }

    void visit(const IfThenElse *op) {
        Expr condition = mutate(op->condition);

        // If (true) ...
        if (is_one(condition)) {
            stmt = mutate(op->then_case);
            return;
        }

        // If (false) ...
        if (is_zero(condition)) {
            stmt = mutate(op->else_case);
            if (!stmt.defined()) {
                // Emit a noop
                stmt = Evaluate::make(0);
            }
            return;
        }

        Stmt then_case = mutate(op->then_case);
        Stmt else_case = mutate(op->else_case);

        // If both sides are no-ops, bail out.
        if (is_no_op(then_case) && is_no_op(else_case)) {
            stmt = then_case;
            return;
        }

        // Remember the statements before substitution.
        Stmt then_nosubs = then_case;
        Stmt else_nosubs = else_case;

        // Mine the condition for useful constraints to apply (eg var == value && bool_param).
        vector<Expr> stack;
        stack.push_back(condition);
        bool and_chain = false, or_chain = false;
        while (!stack.empty()) {
            Expr next = stack.back();
            stack.pop_back();

            if (!or_chain) {
                then_case = substitute(next, const_true(), then_case);
            }
            if (!and_chain) {
                else_case = substitute(next, const_false(), else_case);
            }

            if (const And *a = next.as<And>()) {
                if (!or_chain) {
                    stack.push_back(a->b);
                    stack.push_back(a->a);
                    and_chain = true;
                }
            } else if (const Or *o = next.as<Or>()) {
                if (!and_chain) {
                    stack.push_back(o->b);
                    stack.push_back(o->a);
                    or_chain = true;
                }
            } else {
                const EQ *eq = next.as<EQ>();
                const NE *ne = next.as<NE>();
                const Variable *var = eq ? eq->a.as<Variable>() : next.as<Variable>();

                if (eq && var) {
                    if (!or_chain) {
                        then_case = substitute(var->name, eq->b, then_case);
                    }
                    if (!and_chain && eq->b.type().is_bool()) {
                        else_case = substitute(var->name, !eq->b, then_case);
                    }
                } else if (var) {
                    if (!or_chain) {
                        then_case = substitute(var->name, const_true(), then_case);
                    }
                    if (!and_chain) {
                        else_case = substitute(var->name, const_false(), else_case);
                    }
                } else if (eq && is_const(eq->b) && !or_chain) {
                    // some_expr = const
                    then_case = substitute(eq->a, eq->b, then_case);
                } else if (ne && is_const(ne->b) && !and_chain) {
                    // some_expr != const
                    else_case = substitute(ne->a, ne->b, else_case);
                }
            }
        }

        // If substitutions have been made, simplify again.
        if (!then_case.same_as(then_nosubs)) {
            then_case = mutate(then_case);
        }
        if (!else_case.same_as(else_nosubs)) {
            else_case = mutate(else_case);
        }

        if (condition.same_as(op->condition) &&
            then_case.same_as(op->then_case) &&
            else_case.same_as(op->else_case)) {
            stmt = op;
        } else {
            stmt = IfThenElse::make(condition, then_case, else_case);
        }
    }

    void visit(const Load *op) {
        // Load of a broadcast should be broadcast of the load
        Expr index = mutate(op->index);
        if (const Broadcast *b = index.as<Broadcast>()) {
            Expr load = Load::make(op->type.element_of(), op->name, b->value, op->image, op->param);
            expr = Broadcast::make(load, b->width);
        } else if (index.same_as(op->index)) {
            expr = op;
        } else {
            expr = Load::make(op->type, op->name, index, op->image, op->param);
        }
    }

    void visit(const Call *op) {
        // Calls implicitly depend on mins and strides of the buffer referenced
        if (op->call_type == Call::Image || op->call_type == Call::Halide) {
            for (size_t i = 0; i < op->args.size(); i++) {
                {
                    ostringstream oss;
                    oss << op->name << ".stride." << i;
                    string stride = oss.str();
                    if (var_info.contains(stride)) {
                        var_info.ref(stride).old_uses++;
                    }
                }
                {
                    ostringstream oss;
                    oss << op->name << ".min." << i;
                    string min = oss.str();
                    if (var_info.contains(min)) {
                        var_info.ref(min).old_uses++;
                    }
                }
            }
        }

        if (op->call_type == Call::Intrinsic &&
            (op->name == Call::shift_left ||
             op->name == Call::shift_right)) {
            Expr a = mutate(op->args[0]), b = mutate(op->args[1]);

            int64_t ib = 0;
            if (const_int(b, &ib) || const_uint(b, (uint64_t *)(&ib))) {
                Type t = op->type;

                bool shift_left = op->name == Call::shift_left;
                if (t.is_int() && ib < 0) {
                    shift_left = !shift_left;
                    ib = -ib;
                }

<<<<<<< HEAD
                if (ib >= 0 && ib < std::min(t.bits, 64U)) {
=======
                if (ib >= 0 && ib < std::min(t.bits, 64) - 1) {
>>>>>>> 2d3ecfe9
                    ib = 1LL << ib;
                    b = make_const(t, ib);

                    if (shift_left) {
                        expr = mutate(Mul::make(a, b));
                    } else {
                        expr = mutate(Div::make(a, b));
                    }
                    return;
                } else {
                    user_warning << "Cannot replace bit shift with arithmetic "
                                 << "operator (integer overflow).\n";
                }
            }

            if (a.same_as(op->args[0]) && b.same_as(op->args[1])) {
                expr = op;
            } else if (op->name == Call::shift_left) {
                expr = a << b;
            } else {
                expr = a >> b;
            }
        } else if (op->call_type == Call::Intrinsic &&
                   op->name == Call::bitwise_and) {
            Expr a = mutate(op->args[0]), b = mutate(op->args[1]);
            int64_t ib = 0;
            uint64_t ub = 0;
            int bits;

            if (const_int(b, &ib) &&
                !b.type().is_max(ib) &&
                is_const_power_of_two_integer(make_const(a.type(), ib + 1), &bits)) {
                expr = Mod::make(a, make_const(a.type(), ib + 1));
            } else if (const_uint(b, &ub)) {
                if (b.type().is_max(ub)) {
                    expr = a;
                } else if (is_const_power_of_two_integer(make_const(a.type(), ub + 1), &bits)) {
                    expr = Mod::make(a, make_const(a.type(), ib + 1));
                }
            } else if (a.same_as(op->args[0]) && b.same_as(op->args[1])) {
                expr = op;
            } else {
                expr = a & b;
            }
        } else if (op->call_type == Call::Intrinsic &&
                   op->name == Call::abs) {
            // Constant evaluate abs(x).
            Expr a = mutate(op->args[0]);
            Type ta = a.type();
            int64_t ia = 0;
            double fa = 0;
            if (ta.is_int() && const_int(a, &ia)) {
                if (ia < 0 && !(Int(64).is_min(ia))) {
                    ia = -ia;
                }
                expr = make_const(op->type, ia);
            } else if (ta.is_uint()) {
                // abs(uint) is a no-op.
                expr = a;
            } else if (const_float(a, &fa)) {
                if (fa < 0) {
                    fa = -fa;
                }
                expr = make_const(a.type(), fa);
            } else if (a.same_as(op->args[0])) {
                expr = op;
            } else {
                expr = abs(a);
            }
        } else if (op->call_type == Call::Extern &&
                   op->name == "is_nan_f32") {
            Expr arg = mutate(op->args[0]);
            double f = 0.0;
            if (const_float(arg, &f)) {
                expr = std::isnan(f);
            } else if (arg.same_as(op->args[0])) {
                expr = op;
            } else {
                expr = Call::make(op->type, op->name, {arg}, op->call_type);
            }
        } else if (op->call_type == Call::Intrinsic &&
                   op->name == Call::interleave_vectors) {
            // Mutate the args
            vector<Expr> new_args;
            bool changed = false;
            for (Expr arg : op->args) {
                Expr new_arg = mutate(arg);
                if (!arg.same_as(new_arg)) {
                    changed = true;
                }
                new_args.push_back(new_arg);
            }
            int terms = (int)new_args.size();

            // Try to collapse an interleave of ramps into a single ramp.
            const Ramp *r = new_args[0].as<Ramp>();
            if (r) {
                bool can_collapse = true;
                for (size_t i = 1; i < new_args.size(); i++) {
                    // If we collapse these terms into a single ramp,
                    // the new stride is going to be the old stride
                    // divided by the number of terms, so the
                    // difference between two adjacent terms in the
                    // interleave needs to be a broadcast of the new
                    // stride.
                    Expr diff = mutate(new_args[i] - new_args[i-1]);
                    const Broadcast *b = diff.as<Broadcast>();
                    if (b) {
                        Expr check = mutate(b->value * terms - r->stride);
                        can_collapse &= is_zero(check);
                    } else {
                        can_collapse = false;
                    }
                }
                if (can_collapse) {
                    expr = Ramp::make(r->base, mutate(r->stride / terms), r->width * terms);
                    return;
                }
            }

            // Try to collapse an interleave of strided loads of ramps
            // from the same buffer into a single load of a ramp.
            if (const Load *first_load = new_args[0].as<Load>()) {
                vector<Expr> load_indices;
                for (Expr e : new_args) {
                    const Load *load = e.as<Load>();
                    if (load && load->name == first_load->name) {
                        load_indices.push_back(load->index);
                    }
                }

                if ((int)load_indices.size() == terms) {
                    Type t = load_indices[0].type();
                    t.width *= terms;
                    Expr interleaved_index = Call::make(t, Call::interleave_vectors, load_indices, Call::Intrinsic);
                    interleaved_index = mutate(interleaved_index);
                    if (interleaved_index.as<Ramp>()) {
                        t = first_load->type;
                        t.width *= terms;
                        expr = Load::make(t, first_load->name, interleaved_index, first_load->image, first_load->param);
                        return;
                    }
                }
            }

            if (!changed) {
                expr = op;
            } else {
                expr = Call::make(op->type, op->name, new_args, op->call_type);
            }
        } else if (op->call_type == Call::Intrinsic &&
                   op->name == Call::stringify) {
            // Eagerly concat constant arguments to a stringify.
            bool changed = false;
            vector<Expr> new_args;
            const StringImm *last = NULL;
            for (size_t i = 0; i < op->args.size(); i++) {
                Expr arg = mutate(op->args[i]);
                if (!arg.same_as(op->args[i])) {
                    changed = true;
                }
                const StringImm *string_imm = arg.as<StringImm>();
                const IntImm    *int_imm    = arg.as<IntImm>();
                const FloatImm  *float_imm  = arg.as<FloatImm>();
                // We use snprintf here rather than stringstreams,
                // because the runtime's float printing is guaranteed
                // to match snprintf.
                char buf[64]; // Large enough to hold the biggest float literal.
                if (last && string_imm) {
                    new_args.back() = last->value + string_imm->value;
                    changed = true;
                } else if (int_imm) {
                    snprintf(buf, sizeof(buf), "%lld", (long long)int_imm->value);
                    if (last) {
                        new_args.back() = last->value + buf;
                    } else {
                        new_args.push_back(string(buf));
                    }
                    changed = true;
                } else if (last && float_imm) {
                    snprintf(buf, sizeof(buf), "%f", float_imm->value);
                    if (last) {
                        new_args.back() = last->value + buf;
                    } else {
                        new_args.push_back(string(buf));
                    }
                    changed = true;
                } else {
                    new_args.push_back(arg);
                }
                last = new_args.back().as<StringImm>();
            }

            if (new_args.size() == 1 && new_args[0].as<StringImm>()) {
                // stringify of a string constant is just the string constant
                expr = new_args[0];
            } else if (changed) {
                expr = Call::make(op->type, op->name, new_args, op->call_type);
            } else {
                expr = op;
            }
        } else if (op->call_type == Call::Extern &&
                   op->name == "log_f32") {
            Expr arg = mutate(op->args[0]);
            if (const double *f = as_const_float(arg)) {
                expr = FloatImm::make(arg.type(), std::log(*f));
            } else if (!arg.same_as(op->args[0])) {
                expr = Call::make(op->type, op->name, {arg}, op->call_type);
            } else {
                expr = op;
            }
        } else if (op->call_type == Call::Extern &&
                   op->name == "exp_f32") {
            Expr arg = mutate(op->args[0]);
            if (const double *f = as_const_float(arg)) {
                expr = FloatImm::make(arg.type(), std::exp(*f));
            } else if (!arg.same_as(op->args[0])) {
                expr = Call::make(op->type, op->name, {arg}, op->call_type);
            } else {
                expr = op;
            }
        } else if (op->call_type == Call::Extern &&
                   (op->name == "floor_f32" || op->name == "ceil_f32" ||
                    op->name == "round_f32" || op->name == "trunc_f32")) {
            internal_assert(op->args.size() == 1);
            Expr arg = mutate(op->args[0]);
            const Call *call = arg.as<Call>();
            if (const double *f = as_const_float(arg)) {
                if (op->name == "floor_f32") {
                    expr = FloatImm::make(arg.type(), std::floor(*f));
                } else if (op->name == "ceil_f32") {
                    expr = FloatImm::make(arg.type(), std::ceil(*f));
                } else if (op->name == "round_f32") {
                    expr = FloatImm::make(arg.type(), std::nearbyint(*f));
                } else if (op->name == "trunc_f32") {
                    expr = FloatImm::make(arg.type(), (*f < 0 ? std::ceil(*f) : std::floor(*f)));
                }
            } else if (call && call->call_type == Call::Extern &&
                       (call->name == "floor_f32" || call->name == "ceil_f32" ||
                        call->name == "round_f32" || call->name == "trunc_f32")) {
                // For any combination of these integer-valued functions, we can
                // discard the outer function. For example, floor(ceil(x)) == ceil(x).
                expr = call;
            } else if (!arg.same_as(op->args[0])) {
                expr = Call::make(op->type, op->name, {arg}, op->call_type);
            } else {
                expr = op;
            }
        } else {
            IRMutator::visit(op);
        }
    }

    template<typename T, typename Body>
    Body simplify_let(const T *op) {
        internal_assert(!var_info.contains(op->name))
            << "Simplify only works on code where every name is unique. Repeated name: " << op->name << "\n";

        // If the value is trivial, make a note of it in the scope so
        // we can subs it in later
        Expr value = mutate(op->value);
        Body body = op->body;

        // Iteratively peel off certain operations from the let value and push them inside.
        Expr new_value = value;
        string new_name = op->name + ".s";
        Expr new_var = Variable::make(new_value.type(), new_name);
        Expr replacement = new_var;

        debug(4) << "simplify let " << op->name << " = " << value << " in ... " << op->name << " ...\n";

        while (1) {
            const Variable *var = new_value.as<Variable>();
            const Add *add = new_value.as<Add>();
            const Sub *sub = new_value.as<Sub>();
            const Mul *mul = new_value.as<Mul>();
            const Div *div = new_value.as<Div>();
            const Mod *mod = new_value.as<Mod>();
            const Ramp *ramp = new_value.as<Ramp>();
            const Cast *cast = new_value.as<Cast>();
            const Broadcast *broadcast = new_value.as<Broadcast>();

            const Variable *var_b = NULL;
            if (add) {
                var_b = add->b.as<Variable>();
            } else if (sub) {
                var_b = sub->b.as<Variable>();
            } else if (mul) {
                var_b = mul->b.as<Variable>();
            }

            if (is_const(new_value)) {
                replacement = substitute(new_name, new_value, replacement);
                new_value = Expr();
                break;
            } else if (var) {
                replacement = substitute(new_name, var, replacement);
                new_value = Expr();
                break;
            } else if (add && (is_const(add->b) || var_b)) {
                replacement = substitute(new_name, Add::make(new_var, add->b), replacement);
                new_value = add->a;
            } else if (mul && (is_const(mul->b) || var_b)) {
                replacement = substitute(new_name, Mul::make(new_var, mul->b), replacement);
                new_value = mul->a;
            } else if (div && is_const(div->b)) {
                replacement = substitute(new_name, Div::make(new_var, div->b), replacement);
                new_value = div->a;
            } else if (sub && (is_const(sub->b) || var_b)) {
                replacement = substitute(new_name, Sub::make(new_var, sub->b), replacement);
                new_value = sub->a;
            } else if (mod && is_const(mod->b)) {
                replacement = substitute(new_name, Mod::make(new_var, mod->b), replacement);
                new_value = mod->a;
            } else if (ramp && is_const(ramp->stride)) {
                new_var = Variable::make(new_value.type().element_of(), new_name);
                replacement = substitute(new_name, Ramp::make(new_var, ramp->stride, ramp->width), replacement);
                new_value = ramp->base;
            } else if (broadcast) {
                new_var = Variable::make(new_value.type().element_of(), new_name);
                replacement = substitute(new_name, Broadcast::make(new_var, broadcast->width), replacement);
                new_value = broadcast->value;
            } else if (cast && cast->type.bits > cast->value.type().bits) {
                // Widening casts get pushed inwards, narrowing casts
                // stay outside. This keeps the temporaries small, and
                // helps with peephole optimizations in codegen that
                // skip the widening entirely.
                new_var = Variable::make(cast->value.type(), new_name);
                replacement = substitute(new_name, Cast::make(cast->type, new_var), replacement);
                new_value = cast->value;
            } else {
                break;
            }
        }

        if (new_value.same_as(value)) {
            // Nothing to substitute
            new_value = Expr();
            replacement = Expr();
        } else {
            debug(4) << "new let " << new_name << " = " << new_value << " in ... " << replacement << " ...\n";
        }

        VarInfo info;
        info.old_uses = 0;
        info.new_uses = 0;
        info.replacement = replacement;

        var_info.push(op->name, info);

        // Before we enter the body, track the alignment info
        bool new_value_tracked = false;
        if (new_value.defined() && no_overflow_scalar_int(new_value.type())) {
            ModulusRemainder mod_rem = modulus_remainder(new_value, alignment_info);
            if (mod_rem.modulus > 1) {
                alignment_info.push(new_name, mod_rem);
                new_value_tracked = true;
            }
        }
        bool value_tracked = false;
        if (no_overflow_scalar_int(value.type())) {
            ModulusRemainder mod_rem = modulus_remainder(value, alignment_info);
            if (mod_rem.modulus > 1) {
                alignment_info.push(op->name, mod_rem);
                value_tracked = true;
            }
        }

        body = mutate(body);

        if (value_tracked) {
            alignment_info.pop(op->name);
        }
        if (new_value_tracked) {
            alignment_info.pop(new_name);
        }

        info = var_info.get(op->name);
        var_info.pop(op->name);

        Body result = body;

        if (new_value.defined() && info.new_uses > 0) {
            // The new name/value may be used
            result = T::make(new_name, new_value, result);
        }

        if (info.old_uses > 0) {
            // The old name is still in use. We'd better keep it as well.
            result = T::make(op->name, value, result);
        }

        // Don't needlessly make a new Let/LetStmt node.  (Here's a
        // piece of template syntax I've never needed before).
        const T *new_op = result.template as<T>();
        if (new_op &&
            new_op->name == op->name &&
            new_op->body.same_as(op->body) &&
            new_op->value.same_as(op->value)) {
            return op;
        }

        return result;

    }


    void visit(const Let *op) {
        if (simplify_lets) {
            expr = simplify_let<Let, Expr>(op);
        } else {
            IRMutator::visit(op);
        }
    }

    void visit(const LetStmt *op) {
        if (simplify_lets) {
            stmt = simplify_let<LetStmt, Stmt>(op);
        } else {
            IRMutator::visit(op);
        }
    }

    void visit(const AssertStmt *op) {
        IRMutator::visit(op);

        const AssertStmt *a = stmt.as<AssertStmt>();
        if (a && is_zero(a->condition)) {
            user_warning << "This pipeline is guaranteed to fail an assertion at runtime: \n"
                         << stmt << "\n";
        } else if (a && is_one(a->condition)) {
            stmt = Evaluate::make(0);
        }
    }


    void visit(const For *op) {
        Expr new_min = mutate(op->min);
        Expr new_extent = mutate(op->extent);

        const IntImm *new_min_int = new_min.as<IntImm>();
        const IntImm *new_extent_int = new_extent.as<IntImm>();
        bool bounds_tracked = new_min_int && new_extent_int;
        if (bounds_tracked) {
            Expr new_max = make_const(new_min.type(), new_min_int->value + new_extent_int->value - 1);
            Interval i = Interval(new_min, new_max);
            bounds_info.push(op->name, i);
        }

        Stmt new_body = mutate(op->body);

        if (bounds_tracked) {
            bounds_info.pop(op->name);
        }

        if (is_no_op(new_body)) {
            stmt = new_body;
            return;
        }

        if (op->min.same_as(new_min) &&
            op->extent.same_as(new_extent) &&
            op->body.same_as(new_body)) {
            stmt = op;
        } else {
            stmt = For::make(op->name, new_min, new_extent, op->for_type, op->device_api, new_body);
        }
    }

    void visit(const Provide *op) {
        // Provides implicitly depend on mins and strides of the buffer referenced
        for (size_t i = 0; i < op->args.size(); i++) {
            {
                ostringstream oss;
                oss << op->name << ".stride." << i;
                string stride = oss.str();
                if (var_info.contains(stride)) {
                    var_info.ref(stride).old_uses++;
                }
            }
            {
                ostringstream oss;
                oss << op->name << ".min." << i;
                string min = oss.str();
                if (var_info.contains(min)) {
                    var_info.ref(min).old_uses++;
                }
            }
        }

        IRMutator::visit(op);
    }

    void visit(const Store *op) {
        Expr value = mutate(op->value);
        Expr index = mutate(op->index);

        const Load *load = value.as<Load>();

        if (load && load->name == op->name && equal(load->index, index)) {
            // foo[x] = foo[x] is a no-op
            stmt = Evaluate::make(0);
        } else if (value.same_as(op->value) && index.same_as(op->index)) {
            stmt = op;
        } else {
            stmt = Store::make(op->name, value, index);
        }
    }

    void visit(const Block *op) {
        Stmt first = mutate(op->first);

        if (!op->rest.defined()) {
            stmt = first;
        } else {
            Stmt rest = mutate(op->rest);

            // Check if both halves start with a let statement.
            const LetStmt *let_first = first.as<LetStmt>();
            const LetStmt *let_rest = rest.as<LetStmt>();
            const IfThenElse *if_first = first.as<IfThenElse>();
            const IfThenElse *if_rest = rest.as<IfThenElse>();

            // Check if first is a no-op.
            if (is_no_op(first)) {
                stmt = rest;
            } else if (is_no_op(rest)) {
                stmt = first;
            } else if (let_first &&
                       let_rest &&
                       equal(let_first->value, let_rest->value)) {

                // Do both first and rest start with the same let statement (occurs when unrolling).
                Stmt new_block = mutate(Block::make(let_first->body, let_rest->body));

                // We're just going to use the first name, so if the
                // second name is different we need to rewrite it.
                if (let_rest->name != let_first->name) {
                    new_block = substitute(let_rest->name,
                                           Variable::make(let_first->value.type(), let_first->name),
                                           new_block);
                }

                stmt = LetStmt::make(let_first->name, let_first->value, new_block);
            } else if (if_first &&
                       if_rest &&
                       equal(if_first->condition, if_rest->condition)) {
                Stmt then_case = mutate(Block::make(if_first->then_case, if_rest->then_case));
                Stmt else_case;
                if (if_first->else_case.defined() && if_rest->else_case.defined()) {
                    else_case = mutate(Block::make(if_first->else_case, if_rest->else_case));
                } else if (if_first->else_case.defined()) {
                    // We already simplified the body of the ifs.
                    else_case = if_first->else_case;
                } else {
                    else_case = if_rest->else_case;
                }
                stmt = IfThenElse::make(if_first->condition, then_case, else_case);
            } else if (op->first.same_as(first) &&
                       op->rest.same_as(rest)) {
                stmt = op;
            } else {
                stmt = Block::make(first, rest);
            }

        }
    }
};

Expr simplify(Expr e, bool simplify_lets,
              const Scope<Interval> &bounds,
              const Scope<ModulusRemainder> &alignment) {
    return Simplify(simplify_lets, &bounds, &alignment).mutate(e);
}

Stmt simplify(Stmt s, bool simplify_lets,
              const Scope<Interval> &bounds,
              const Scope<ModulusRemainder> &alignment) {
    return Simplify(simplify_lets, &bounds, &alignment).mutate(s);
}

class SimplifyExprs : public IRMutator {
public:
    using IRMutator::mutate;
    Expr mutate(Expr e) {
        return simplify(e);
    }
};

Stmt simplify_exprs(Stmt s) {
    return SimplifyExprs().mutate(s);
}

namespace {

void check(Expr a, Expr b) {
    //debug(0) << "Checking that " << a << " -> " << b << "\n";
    Expr simpler = simplify(a);
    if (!equal(simpler, b)) {
        internal_error
            << "\nSimplification failure:\n"
            << "Input: " << a << '\n'
            << "Output: " << simpler << '\n'
            << "Expected output: " << b << '\n';
    }
}

void check(Stmt a, Stmt b) {
    //debug(0) << "Checking that " << a << " -> " << b << "\n";
    Stmt simpler = simplify(a);
    if (!equal(simpler, b)) {
        internal_error
            << "\nSimplification failure:\n"
            << "Input: " << a << '\n'
            << "Output: " << simpler << '\n'
            << "Expected output: " << b << '\n';
    }
}

void check_in_bounds(Expr a, Expr b, const Scope<Interval> &bi) {
    //debug(0) << "Checking that " << a << " -> " << b << "\n";
    Expr simpler = simplify(a, true, bi);
    if (!equal(simpler, b)) {
        internal_error
            << "\nSimplification failure:\n"
            << "Input: " << a << '\n'
            << "Output: " << simpler << '\n'
            << "Expected output: " << b << '\n';
    }
}

// Helper functions to use in the tests below
Expr interleave_vectors(vector<Expr> e) {
    Type t = e[0].type();
    t.width *= e.size();
    return Call::make(t, Call::interleave_vectors, e, Call::Intrinsic);
}

Expr ramp(Expr base, Expr stride, int w) {
    return Ramp::make(base, stride, w);
}

Expr broadcast(Expr base, int w) {
    return Broadcast::make(base, w);
}

}

void simplify_test() {
    Expr x = Var("x"), y = Var("y"), z = Var("z"), w = Var("w"), v = Var("v");
    Expr xf = cast<float>(x);
    Expr yf = cast<float>(y);
    Expr t = const_true(), f = const_false();

    check(cast(Int(32), cast(Int(32), x)), x);
    check(cast(Float(32), 3), 3.0f);
    check(cast(Int(32), 5.0f), 5);

    check(cast(Int(32), cast(Int(8), 3)), 3);
    check(cast(Int(32), cast(Int(8), 1232)), -48);

    // Check evaluation of constant expressions involving casts
    check(cast(UInt(16), 53) + cast(UInt(16), 87), make_const(UInt(16), 140));
    check(cast(Int(8), 127) + cast(Int(8), 1), make_const(Int(8), -128));
    check(cast(UInt(16), -1) - cast(UInt(16), 1), make_const(UInt(16), 65534));
    check(cast(Int(16), 4) * cast(Int(16), -5), make_const(Int(16), -20));
    check(cast(Int(16), 16) / cast(Int(16), 4), make_const(Int(16), 4));
    check(cast(Int(16), 23) % cast(Int(16), 5), make_const(Int(16), 3));
    check(min(cast(Int(16), 30000), cast(Int(16), -123)), make_const(Int(16), -123));
    check(max(cast(Int(16), 30000), cast(Int(16), 65000)), make_const(Int(16), 30000));
    check(cast(UInt(16), -1) == cast(UInt(16), 65535), const_true());
    check(cast(UInt(16), 65) == cast(UInt(16), 66), const_false());
    check(cast(UInt(16), -1) < cast(UInt(16), 65535), const_false());
    check(cast(UInt(16), 65) < cast(UInt(16), 66), const_true());
    check(cast(UInt(16), 123.4f), make_const(UInt(16), 123));
    check(cast(Float(32), cast(UInt(16), 123456.0f)), 57920.0f);
    // Specific checks for 32 bit unsigned expressions - ensure simplifications are actually unsigned.
    // 4000000000 (4 billion) is less than 2^32 but more than 2^31.  As an int, it is negative.
    check(cast(UInt(32), (int) 4000000000UL) + cast(UInt(32), 5), make_const(UInt(32), (int) 4000000005UL));
    check(cast(UInt(32), (int) 4000000000UL) - cast(UInt(32), 5), make_const(UInt(32), (int) 3999999995UL));
    check(cast(UInt(32), (int) 4000000000UL) / cast(UInt(32), 5), make_const(UInt(32), 800000000));
    check(cast(UInt(32), 800000000) * cast(UInt(32), 5), make_const(UInt(32), (int) 4000000000UL));
    check(cast(UInt(32), (int) 4000000023UL) % cast(UInt(32), 100), make_const(UInt(32), 23));
    check(min(cast(UInt(32), (int) 4000000023UL) , cast(UInt(32), 1000)), make_const(UInt(32), (int) 1000));
    check(max(cast(UInt(32), (int) 4000000023UL) , cast(UInt(32), 1000)), make_const(UInt(32), (int) 4000000023UL));
    check(cast(UInt(32), (int) 4000000023UL) < cast(UInt(32), 1000), const_false());
    check(cast(UInt(32), (int) 4000000023UL) == cast(UInt(32), 1000), const_false());

    check(cast(Float(64), 0.5f), Expr(0.5));

    check((x - cast(Float(64), 0.5f)) * (x - cast(Float(64), 0.5f)),
          (x + Expr(-0.5)) * (x + Expr(-0.5)));

    // Check some specific expressions involving div and mod
    check(Expr(23) / 4, Expr(5));
    check(Expr(-23) / 4, Expr(-6));
    check(Expr(-23) / -4, Expr(6));
    check(Expr(23) / -4, Expr(-5));
    check(Expr(-2000000000) / 1000000001, Expr(-2));
    check(Expr(23) % 4, Expr(3));
    check(Expr(-23) % 4, Expr(1));
    check(Expr(-23) % -4, Expr(1));
    check(Expr(23) % -4, Expr(3));
    check(Expr(-2000000000) % 1000000001, Expr(2));

    check(3 + x, x + 3);
    check(Expr(3) + Expr(8), 11);
    check(Expr(3.25f) + Expr(7.75f), 11.0f);
    check(x + 0, x);
    check(0 + x, x);
    check(Expr(ramp(x, 2, 3)) + Expr(ramp(y, 4, 3)), ramp(x+y, 6, 3));
    check(Expr(broadcast(4.0f, 5)) + Expr(ramp(3.25f, 4.5f, 5)), ramp(7.25f, 4.5f, 5));
    check(Expr(ramp(3.25f, 4.5f, 5)) + Expr(broadcast(4.0f, 5)), ramp(7.25f, 4.5f, 5));
    check(Expr(broadcast(3, 3)) + Expr(broadcast(1, 3)), broadcast(4, 3));
    check((x + 3) + 4, x + 7);
    check(4 + (3 + x), x + 7);
    check((x + 3) + y, (x + y) + 3);
    check(y + (x + 3), (y + x) + 3);
    check((3 - x) + x, 3);
    check(x + (3 - x), 3);
    check(x*y + x*z, x*(y+z));
    check(x*y + z*x, x*(y+z));
    check(y*x + x*z, x*(y+z));
    check(y*x + z*x, x*(y+z));

    check(x - 0, x);
    check((x/y) - (x/y), 0);
    check(x - 2, x + (-2));
    check(Expr(ramp(x, 2, 3)) - Expr(ramp(y, 4, 3)), ramp(x-y, -2, 3));
    check(Expr(broadcast(4.0f, 5)) - Expr(ramp(3.25f, 4.5f, 5)), ramp(0.75f, -4.5f, 5));
    check(Expr(ramp(3.25f, 4.5f, 5)) - Expr(broadcast(4.0f, 5)), ramp(-0.75f, 4.5f, 5));
    check(Expr(broadcast(3, 3)) - Expr(broadcast(1, 3)), broadcast(2, 3));
    check((x + y) - x, y);
    check((x + y) - y, x);
    check(x - (x + y), 0 - y);
    check(x - (y + x), 0 - y);
    check((x + 3) - 2, x + 1);
    check((x + 3) - y, (x - y) + 3);
    check((x - 3) - y, (x - y) + (-3));
    check(x - (y - 2), (x - y) + 2);
    check(3 - (y - 2), 5 - y);
    check(x - (0 - y), x + y);
    check(x + (0 - y), x - y);
    check((0 - x) + y, y - x);
    check(x*y - x*z, x*(y-z));
    check(x*y - z*x, x*(y-z));
    check(y*x - x*z, x*(y-z));
    check(y*x - z*x, x*(y-z));
    check(x - y*-2, x + y*2);
    check(x + y*-2, x - y*2);
    check(x*-2 + y, y - x*2);
    check(xf - yf*-2.0f, xf + y*2.0f);
    check(xf + yf*-2.0f, xf - y*2.0f);
    check(xf*-2.0f + yf, yf - x*2.0f);

    check(x*0, 0);
    check(0*x, 0);
    check(x*1, x);
    check(1*x, x);
    check(Expr(2.0f)*4.0f, 8.0f);
    check(Expr(2)*4, 8);
    check((3*x)*4, x*12);
    check(4*(3+x), x*4 + 12);
    check(Expr(broadcast(4.0f, 5)) * Expr(ramp(3.0f, 4.0f, 5)), ramp(12.0f, 16.0f, 5));
    check(Expr(ramp(3.0f, 4.0f, 5)) * Expr(broadcast(2.0f, 5)), ramp(6.0f, 8.0f, 5));
    check(Expr(broadcast(3, 3)) * Expr(broadcast(2, 3)), broadcast(6, 3));

    check(x*y + x, x*(y + 1));
    check(x*y - x, x*(y + -1));
    check(x + x*y, x*(y + 1));
    check(x - x*y, x*(1 - y));
    check(x*y + y, (x + 1)*y);
    check(x*y - y, (x + -1)*y);
    check(y + x*y, (x + 1)*y);
    check(y - x*y, (1 - x)*y);

    check(0/x, 0);
    check(x/1, x);
    check(x/x, 1);
    check(Expr(7)/3, 2);
    check(Expr(6.0f)/2.0f, 3.0f);
    check((x / 3) / 4, x / 12);
    check((x*4)/2, x*2);
    check((x*2)/4, x/2);
    check((x*4 + y)/2, x*2 + y/2);
    check((y + x*4)/2, y/2 + x*2);
    check((x*4 - y)/2, x*2 - y/2);
    check((y - x*4)/2, y/2 - x*2);
    check((x + 3)/2 + 7, (x + 17)/2);
    check((x/2 + 3)/5, (x + 6)/10);
    check((x - y)*-2, (y - x)*2);
    check((xf - yf)*-2.0f, (yf - xf)*2.0f);

    check(xf / 4.0f, xf * 0.25f);
    check(Expr(broadcast(y, 4)) / Expr(broadcast(x, 4)),
          Expr(broadcast(y/x, 4)));
    check(Expr(ramp(x, 4, 4)) / 2, ramp(x/2, 2, 4));
    check(Expr(ramp(x, -4, 7)) / 2, ramp(x/2, -2, 7));
    check(Expr(ramp(x, 4, 5)) / -2, ramp(x/-2, -2, 5));
    check(Expr(ramp(x, -8, 5)) / -2, ramp(x/-2, 4, 5));

    check(Expr(ramp(4*x, 1, 4)) / 4, broadcast(x, 4));
    check(Expr(ramp(x*4, 1, 3)) / 4, broadcast(x, 3));
    check(Expr(ramp(x*8, 2, 4)) / 8, broadcast(x, 4));
    check(Expr(ramp(x*8, 3, 3)) / 8, broadcast(x, 3));
    check(Expr(ramp(0, 1, 8)) % 16, Expr(ramp(0, 1, 8)));
    check(Expr(ramp(8, 1, 8)) % 16, Expr(ramp(8, 1, 8)));
    check(Expr(ramp(9, 1, 8)) % 16, Expr(ramp(9, 1, 8)) % 16);
    check(Expr(ramp(16, 1, 8)) % 16, Expr(ramp(0, 1, 8)));
    check(Expr(ramp(0, 1, 8)) % 8, Expr(ramp(0, 1, 8)));
    check(Expr(ramp(x*8+17, 1, 4)) % 8, Expr(ramp(1, 1, 4)));
    check(Expr(ramp(x*8+17, 1, 8)) % 8, Expr(ramp(1, 1, 8) % 8));


    check(Expr(7) % 2, 1);
    check(Expr(7.25f) % 2.0f, 1.25f);
    check(Expr(-7.25f) % 2.0f, 0.75f);
    check(Expr(-7.25f) % -2.0f, -1.25f);
    check(Expr(7.25f) % -2.0f, -0.75f);
    check(Expr(broadcast(x, 4)) % Expr(broadcast(y, 4)),
          Expr(broadcast(x % y, 4)));
    check((x*8) % 4, 0);
    check((x*8 + y) % 4, y % 4);
    check((y + 8) % 4, y % 4);
    check((y + x*8) % 4, y % 4);
    check((y*16 + 13) % 2, 1);
    check(Expr(ramp(x, 2, 4)) % (broadcast(2, 4)),
          broadcast(x % 2, 4));
    check(Expr(ramp(2*x+1, 4, 4)) % (broadcast(2, 4)),
          broadcast(1, 4));

    check(min(Expr(7), 3), 3);
    check(min(Expr(4.25f), 1.25f), 1.25f);
    check(min(broadcast(x, 4), broadcast(y, 4)),
          broadcast(min(x, y), 4));
    check(min(x, x+3), x);
    check(min(x+4, x), x);
    check(min(x-1, x+2), x+(-1));
    check(min(7, min(x, 3)), min(x, 3));
    check(min(min(x, y), x), min(x, y));
    check(min(min(x, y), y), min(x, y));
    check(min(x, min(x, y)), min(x, y));
    check(min(y, min(x, y)), min(x, y));

    check(max(Expr(7), 3), 7);
    check(max(Expr(4.25f), 1.25f), 4.25f);
    check(max(broadcast(x, 4), broadcast(y, 4)),
          broadcast(max(x, y), 4));
    check(max(x, x+3), x+3);
    check(max(x+4, x), x+4);
    check(max(x-1, x+2), x+2);
    check(max(7, max(x, 3)), max(x, 7));
    check(max(max(x, y), x), max(x, y));
    check(max(max(x, y), y), max(x, y));
    check(max(x, max(x, y)), max(x, y));
    check(max(y, max(x, y)), max(x, y));

    check(x == x, t);
    check(x == (x+1), f);
    check(x-2 == y+3, (x-y) == 5);
    check(x+y == y+z, x == z);
    check(y+x == y+z, x == z);
    check(x+y == z+y, x == z);
    check(y+x == z+y, x == z);
    check((y+x)*17 == (z+y)*17, x == z);
    check(x*0 == y*0, t);
    check(x == x+y, y == 0);
    check(x+y == x, y == 0);
    check(100 - x == 99 - y, (y-x) == -1);

    check(x < x, f);
    check(x < (x+1), t);
    check(x-2 < y+3, x < y+5);
    check(x+y < y+z, x < z);
    check(y+x < y+z, x < z);
    check(x+y < z+y, x < z);
    check(y+x < z+y, x < z);
    check((y+x)*17 < (z+y)*17, x < z);
    check(x*0 < y*0, f);
    check(x < x+y, 0 < y);
    check(x+y < x, y < 0);

    check(select(x < 3, 2, 2), 2);
    check(select(x < (x+1), 9, 2), 9);
    check(select(x > (x+1), 9, 2), 2);
    // Selects of comparisons should always become selects of LT or selects of EQ
    check(select(x != 5, 2, 3), select(x == 5, 3, 2));
    check(select(x >= 5, 2, 3), select(x < 5, 3, 2));
    check(select(x <= 5, 2, 3), select(5 < x, 3, 2));
    check(select(x > 5, 2, 3), select(5 < x, 2, 3));

    check(select(x > 5, 2, 3) + select(x > 5, 6, 2), select(5 < x, 8, 5));
    check(select(x > 5, 8, 3) - select(x > 5, 6, 2), select(5 < x, 2, 1));

    // Check that simplifier can recognise instances where the extremes of the
    // datatype appear as constants in comparisons, Min and Max expressions.
    // The result of min/max with extreme is known to be either the extreme or
    // the other expression.  The result of < or > comparison is known to be true or false.
    check(x <= Int(32).max(), const_true());
    check(cast(Int(16), x) >= Int(16).min(), const_true());
    check(x < Int(32).min(), const_false());
    check(min(cast(UInt(16), x), cast(UInt(16), 65535)), cast(UInt(16), x));
    check(min(x, Int(32).max()), x);
    check(min(Int(32).min(), x), Int(32).min());
    check(max(cast(Int(8), x), cast(Int(8), -128)), cast(Int(8), x));
    check(max(x, Int(32).min()), x);
    check(max(x, Int(32).max()), Int(32).max());
    // Check that non-extremes do not lead to incorrect simplification
    check(max(cast(Int(8), x), cast(Int(8), -127)), max(cast(Int(8), x), make_const(Int(8), -127)));

    // Check an optimization important for fusing dimensions
    check((x/3)*3 + x%3, x);
    check(x%3 + (x/3)*3, x);

    check(((x/3)*3 + y) + x%3, x + y);
    check((x%3 + y) + (x/3)*3, x + y);

    check((y + x%3) + (x/3)*3, y + x);
    check((y + (x/3*3)) + x%3, y + x);

    // Check bitshift operations
    check(cast(Int(16), x) << 10, cast(Int(16), x) * 1024);
    check(cast(Int(16), x) >> 10, cast(Int(16), x) / 1024);
    check(cast(Int(16), x) << -10, cast(Int(16), x) / 1024);
    // Correctly triggers a warning:
    //check(cast(Int(16), x) << 20, cast(Int(16), x) << 20);

    // Check that chains of widening casts don't lose the distinction
    // between zero-extending and sign-extending.
    check(cast(UInt(64), cast(UInt(32), cast(Int(8), -1))),
          UIntImm::make(UInt(64), 0xffffffffULL));

    // Some quaternary rules with cancellations
    check((x + y) - (z + y), x - z);
    check((x + y) - (y + z), x - z);
    check((y + x) - (z + y), x - z);
    check((y + x) - (y + z), x - z);

    check((x - y) - (z - y), x - z);
    check((y - z) - (y - x), x - z);

    check(x - min(x + y, z), max(-y, x-z));
    check(x - min(y + x, z), max(-y, x-z));
    check(x - min(z, x + y), max(-y, x-z));
    check(x - min(z, y + x), max(-y, x-z));

    check(min(x + y, z) - x, min(y, z-x));
    check(min(y + x, z) - x, min(y, z-x));
    check(min(z, x + y) - x, min(y, z-x));
    check(min(z, y + x) - x, min(y, z-x));

    check(min(x + y, z + y), min(x, z) + y);
    check(min(y + x, z + y), min(x, z) + y);
    check(min(x + y, y + z), min(x, z) + y);
    check(min(y + x, y + z), min(x, z) + y);

    check(min(x, y) - min(y, x), 0);
    check(max(x, y) - max(y, x), 0);

    check(min(123 - x, 1 - x), 1 - x);
    check(max(123 - x, 1 - x), 123 - x);

    check(min(x*43, y*43), min(x, y)*43);
    check(max(x*43, y*43), max(x, y)*43);
    check(min(x*-43, y*-43), max(x, y)*-43);
    check(max(x*-43, y*-43), min(x, y)*-43);

    check(min(min(x, 4), y), min(min(x, y), 4));
    check(max(max(x, 4), y), max(max(x, y), 4));

    check(min(x*8, 24), min(x, 3)*8);
    check(max(x*8, 24), max(x, 3)*8);
    check(min(x*-8, 24), max(x, -3)*-8);
    check(max(x*-8, 24), min(x, -3)*-8);

    check(log(0.5f + 0.5f), 0.0f);
    check(exp(log(2.0f)), 2.0f);

    check(floor(0.98f), 0.0f);
    check(ceil(0.98f), 1.0f);
    check(round(0.6f), 1.0f);
    check(round(-0.5f), 0.0f);
    check(trunc(-1.6f), -1.0f);
    check(floor(round(x)), round(x));
    check(ceil(ceil(x)), ceil(x));

    //check(max(x, 16) - 16, max(x + -16, 0));
    //check(min(x, -4) + 7, min(x + 7, 3));

    // Min and max of clamped expressions
    check(min(clamp(x+1, y, z), clamp(x-1, y, z)), clamp(x+(-1), y, z));
    check(max(clamp(x+1, y, z), clamp(x-1, y, z)), clamp(x+1, y, z));

    // Additions that cancel a term inside a min or max
    check(x + min(y - x, z), min(y, z + x));
    check(x + max(y - x, z), max(y, z + x));
    check(min(y + (-2), z) + 2, min(y, z + 2));
    check(max(y + (-2), z) + 2, max(y, z + 2));

    check(x + min(y - x, z), min(y, z + x));
    check(x + max(y - x, z), max(y, z + x));
    check(min(y + (-2), z) + 2, min(y, z + 2));
    check(max(y + (-2), z) + 2, max(y, z + 2));

    // Min/Max distributive law
    check(max(max(x, y), max(x, z)), max(max(y, z), x));
    check(min(max(x, y), max(x, z)), max(min(y, z), x));
    check(min(min(x, y), min(x, z)), min(min(y, z), x));
    check(max(min(x, y), min(x, z)), min(max(y, z), x));

    // Mins of expressions and rounded up versions of them
    check(min(((x+7)/8)*8, x), x);
    check(min(x, ((x+7)/8)*8), x);

    check(min(((x+7)/8)*8, max(x, 8)), max(x, 8));
    check(min(max(x, 8), ((x+7)/8)*8), max(x, 8));

    // Pull constants all the way outside of a clamp
    //check(clamp(x + 1, -10, 15), clamp(x, -11, 14) + 1);
    //check(clamp(x + 1, y - 10, 15), clamp(x, y + (-11), 14) + 1);

    // The min of two matching clamps is the clamp of the mins
    check(min(clamp(x, -10, 14), clamp(y, -10, 14)), clamp(min(x, y), -10, 14));

    check(ramp(0, 1, 4) == broadcast(2, 4),
          ramp(-2, 1, 4) == broadcast(0, 4));

    check(min(x/4, y/4), min(x, y)/4);
    check(max(x/4, y/4), max(x, y)/4);

    check(min(x/(-4), y/(-4)), max(x, y)/(-4));
    check(max(x/(-4), y/(-4)), min(x, y)/(-4));

    check(!f, t);
    check(!t, f);
    check(!(x < y), y <= x);
    check(!(x > y), x <= y);
    check(!(x >= y), x < y);
    check(!(x <= y), y < x);
    check(!(x == y), x != y);
    check(!(x != y), x == y);
    check(!(!(x == 0)), x == 0);
    check(!Expr(broadcast(x > y, 4)),
          broadcast(x <= y, 4));

    check(t && (x < 0), x < 0);
    check(f && (x < 0), f);
    check(t || (x < 0), t);
    check(f || (x < 0), x < 0);

    check(x == y || y != x, t);
    check(x == y || x != y, t);
    check(x == y && x != y, f);
    check(x == y && y != x, f);
    check(x < y || x >= y, t);
    check(x <= y || x > y, t);
    check(x < y && x >= y, f);
    check(x <= y && x > y, f);

    check(x <= max(x, y), t);
    check(x <  min(x, y), f);
    check(min(x, y) <= x, t);
    check(max(x, y) <  x, f);
    check(max(x, y) <= y, x <= y);
    check(min(x, y) >= y, y <= x);

    check(x*5 < 4, x < 1);
    check(x*5 < 5, x < 1);
    check(x*5 < 6, x < 2);
    check(x*5 <= 4, x <= 0);
    check(x*5 <= 5, x <= 1);
    check(x*5 <= 6, x <= 1);
    check(x*5 > 4, 0 < x);
    check(x*5 > 5, 1 < x);
    check(x*5 > 6, 1 < x);
    check(x*5 >= 4, 1 <= x);
    check(x*5 >= 5, 1 <= x);
    check(x*5 >= 6, 2 <= x);

    check(4 - x <= 0, 4 <= x);

    check((x/8)*8 < x - 8, f);
    check((x/8)*8 < x - 9, f);
    check((x/8)*8 < x - 7, (x/8)*8 < x + (-7));
    check(ramp(x*4, 1, 4) < broadcast(y*4, 4), broadcast(x < y, 4));
    check(ramp(x*8, 1, 4) < broadcast(y*8, 4), broadcast(x < y, 4));
    check(ramp(x*8 + 1, 1, 4) < broadcast(y*8, 4), broadcast(x < y, 4));
    check(ramp(x*8 + 4, 1, 4) < broadcast(y*8, 4), broadcast(x < y, 4));
    check(ramp(x*8 + 8, 1, 4) < broadcast(y*8, 4), broadcast(x < y + (-1), 4));
    check(ramp(x*8 + 5, 1, 4) < broadcast(y*8, 4), ramp(x*8 + 5, 1, 4) < broadcast(y*8, 4));
    check(ramp(x*8 - 1, 1, 4) < broadcast(y*8, 4), ramp(x*8 + (-1), 1, 4) < broadcast(y*8, 4));
    check(ramp(x*8, 1, 4) < broadcast(y*4, 4), broadcast(x*2 < y, 4));
    check(ramp(x*8, 2, 4) < broadcast(y*8, 4), broadcast(x < y, 4));
    check(ramp(x*8 + 1, 2, 4) < broadcast(y*8, 4), broadcast(x < y, 4));
    check(ramp(x*8 + 2, 2, 4) < broadcast(y*8, 4), ramp(x*8 + 2, 2, 4) < broadcast(y*8, 4));
    check(ramp(x*8, 3, 4) < broadcast(y*8, 4), ramp(x*8, 3, 4) < broadcast(y*8, 4));
    check(select(ramp((x/16)*16, 1, 8) < broadcast((y/8)*8, 8), broadcast(1, 8), broadcast(3, 8)),
          select((x/16)*2 < y/8, broadcast(1, 8), broadcast(3, 8)));

    check(ramp(x*8, -1, 4) < broadcast(y*8, 4), ramp(x*8, -1, 4) < broadcast(y*8, 4));
    check(ramp(x*8 + 1, -1, 4) < broadcast(y*8, 4), ramp(x*8 + 1, -1, 4) < broadcast(y*8, 4));
    check(ramp(x*8 + 4, -1, 4) < broadcast(y*8, 4), broadcast(x < y, 4));
    check(ramp(x*8 + 8, -1, 4) < broadcast(y*8, 4), ramp(x*8 + 8, -1, 4) < broadcast(y*8, 4));
    check(ramp(x*8 + 5, -1, 4) < broadcast(y*8, 4), broadcast(x < y, 4));
    check(ramp(x*8 - 1, -1, 4) < broadcast(y*8, 4), broadcast(x < y + 1, 4));

    check(min(x, likely(x)), likely(x));
    check(min(likely(x), x), likely(x));
    check(max(x, likely(x)), likely(x));
    check(max(likely(x), x), likely(x));
    check(select(x > y, likely(x), x), likely(x));
    check(select(x > y, x, likely(x)), likely(x));

    check(min(x + 1, y) - min(x, y - 1), 1);
    check(max(x + 1, y) - max(x, y - 1), 1);
    check(min(x + 1, y) - min(y - 1, x), 1);
    check(max(x + 1, y) - max(y - 1, x), 1);

    // Check anded conditions apply to the then case only
    check(IfThenElse::make(x == 4 && y == 5,
                           Evaluate::make(z + x + y),
                           Evaluate::make(z + x - y)),
          IfThenElse::make(x == 4 && y == 5,
                           Evaluate::make(z + 9),
                           Evaluate::make(z + x - y)));

    // Check ored conditions apply to the else case only
    Expr b1 = Variable::make(Bool(), "b1");
    Expr b2 = Variable::make(Bool(), "b2");
    check(IfThenElse::make(b1 || b2,
                           Evaluate::make(select(b1, x+3, x+4) + select(b2, x+5, x+7)),
                           Evaluate::make(select(b1, x+3, x+8) - select(b2, x+5, x+7))),
          IfThenElse::make(b1 || b2,
                           Evaluate::make(select(b1, x+3, x+4) + select(b2, x+5, x+7)),
                           Evaluate::make(1)));

    // Check single conditions apply to both cases of an ifthenelse
    check(IfThenElse::make(b1,
                           Evaluate::make(select(b1, x, y)),
                           Evaluate::make(select(b1, z, w))),
          IfThenElse::make(b1,
                           Evaluate::make(x),
                           Evaluate::make(w)));

    check(IfThenElse::make(x < y,
                           IfThenElse::make(x < y, Evaluate::make(y), Evaluate::make(x)),
                           Evaluate::make(x)),
          IfThenElse::make(x < y,
                           Evaluate::make(y),
                           Evaluate::make(x)));

    check(Block::make(IfThenElse::make(x < y, Evaluate::make(x+1), Evaluate::make(x+2)),
                      IfThenElse::make(x < y, Evaluate::make(x+3), Evaluate::make(x+4))),
          IfThenElse::make(x < y,
                           Block::make(Evaluate::make(x+1), Evaluate::make(x+3)),
                           Block::make(Evaluate::make(x+2), Evaluate::make(x+4))));

    check(Block::make(IfThenElse::make(x < y, Evaluate::make(x+1)),
                      IfThenElse::make(x < y, Evaluate::make(x+2))),
          IfThenElse::make(x < y, Block::make(Evaluate::make(x+1), Evaluate::make(x+2))));

    check(Block::make(IfThenElse::make(x < y, Evaluate::make(x+1), Evaluate::make(x+2)),
                      IfThenElse::make(x < y, Evaluate::make(x+3))),
          IfThenElse::make(x < y,
                           Block::make(Evaluate::make(x+1), Evaluate::make(x+3)),
                           Evaluate::make(x+2)));

    check(Block::make(IfThenElse::make(x < y, Evaluate::make(x+1)),
                      IfThenElse::make(x < y, Evaluate::make(x+2), Evaluate::make(x+3))),
          IfThenElse::make(x < y,
                           Block::make(Evaluate::make(x+1), Evaluate::make(x+2)),
                           Evaluate::make(x+3)));

    // Check conditions involving entire exprs
    Expr foo = x + 3*y;
    Expr foo_simple = x + y*3;
    check(IfThenElse::make(foo == 17,
                           Evaluate::make(x+foo+1),
                           Evaluate::make(x+foo+2)),
          IfThenElse::make(foo_simple == 17,
                           Evaluate::make(x+18),
                           Evaluate::make(x+foo_simple+2)));

    check(IfThenElse::make(foo != 17,
                           Evaluate::make(x+foo+1),
                           Evaluate::make(x+foo+2)),
          IfThenElse::make(foo_simple != 17,
                           Evaluate::make(x+foo_simple+1),
                           Evaluate::make(x+19)));

    check(b1 || !b1, t);
    check(!b1 || b1, t);
    check(b1 && !b1, f);
    check(!b1 && b1, f);
    check(b1 && b1, b1);
    check(b1 || b1, b1);
    check(broadcast(b1, 4) || broadcast(!b1, 4), broadcast(t, 4));
    check(broadcast(!b1, 4) || broadcast(b1, 4), broadcast(t, 4));
    check(broadcast(b1, 4) && broadcast(!b1, 4), broadcast(f, 4));
    check(broadcast(!b1, 4) && broadcast(b1, 4), broadcast(f, 4));
    check(broadcast(b1, 4) && broadcast(b1, 4), broadcast(b1, 4));
    check(broadcast(b1, 4) || broadcast(b1, 4), broadcast(b1, 4));

    v = Variable::make(Int(32, 4), "v");
    // Check constants get pushed inwards
    check(Let::make("x", 3, x+4), 7);

    // Check ramps in lets get pushed inwards
    check(Let::make("v", ramp(x*2+7, 3, 4), v + Expr(broadcast(2, 4))),
          ramp(x*2+9, 3, 4));

    // Check broadcasts in lets get pushed inwards
    check(Let::make("v", broadcast(x, 4), v + Expr(broadcast(2, 4))),
          broadcast(x+2, 4));

    // Check that dead lets get stripped
    check(Let::make("x", 3*y*y*y, 4), 4);
    check(Let::make("x", 0, 0), 0);

    // Test case with most negative 32-bit number, as constant to check that it is not negated.
    check(((x * (int32_t)0x80000000) + (y + z * (int32_t)0x80000000)),
          ((x * (int32_t)0x80000000) + (y + z * (int32_t)0x80000000)));

    // Check that constant args to a stringify get combined
    check(Call::make(Handle(), Call::stringify, {3, string(" "), 4}, Call::Intrinsic),
          string("3 4"));

    check(Call::make(Handle(), Call::stringify, {3, x, 4, string(", "), 3.4f}, Call::Intrinsic),
          Call::make(Handle(), Call::stringify, {string("3"), x, string("4, 3.400000")}, Call::Intrinsic));

    // Check if we can simplify away comparison on vector types considering bounds.
    Scope<Interval> bounds_info;
    bounds_info.push("x", Interval(0,4));
    check_in_bounds(ramp(x, 1,4) < broadcast(0,4),  const_false(4), bounds_info);
    check_in_bounds(ramp(x, 1,4) < broadcast(8,4),  const_true(4),  bounds_info);
    check_in_bounds(ramp(x,-1,4) < broadcast(-4,4), const_false(4), bounds_info);
    check_in_bounds(ramp(x,-1,4) < broadcast(5,4),  const_true(4),  bounds_info);

    // min and max on constant ramp v broadcast
    check(max(ramp(0, 1, 8), 0), ramp(0, 1, 8));
    check(min(ramp(0, 1, 8), 7), ramp(0, 1, 8));
    check(max(ramp(0, 1, 8), 7), broadcast(7, 8));
    check(min(ramp(0, 1, 8), 0), broadcast(0, 8));
    check(min(ramp(0, 1, 8), 4), min(ramp(0, 1, 8), 4));

    check(max(ramp(7, -1, 8), 0), ramp(7, -1, 8));
    check(min(ramp(7, -1, 8), 7), ramp(7, -1, 8));
    check(max(ramp(7, -1, 8), 7), broadcast(7, 8));
    check(min(ramp(7, -1, 8), 0), broadcast(0, 8));
    check(min(ramp(7, -1, 8), 4), min(ramp(7, -1, 8), 4));

    check(max(0, ramp(0, 1, 8)), ramp(0, 1, 8));
    check(min(7, ramp(0, 1, 8)), ramp(0, 1, 8));

    check(min(8 - x, 2), 8 - max(x, 6));
    check(max(3, 77 - x), 77 - min(x, 74));
    check(min(max(8-x, 0), 8), 8 - max(min(x, 8), 0));

    check(x - min(x, 2), max(x + -2, 0));
    check(x - max(x, 2), min(x + -2, 0));
    check(min(x, 2) - x, 2 - max(x, 2));
    check(max(x, 2) - x, 2 - min(x, 2));
    check(x - min(2, x), max(x + -2, 0));
    check(x - max(2, x), min(x + -2, 0));
    check(min(2, x) - x, 2 - max(x, 2));
    check(max(2, x) - x, 2 - min(x, 2));

    // Simplifications of selects
    check(select(x == 3, 5, 7) + 7, select(x == 3, 12, 14));
    check(select(x == 3, 5, 7) - 7, select(x == 3, -2, 0));
    check(select(x == 3, 5, y) - y, select(x == 3, 5 - y, 0));
    check(select(x == 3, y, 5) - y, select(x == 3, 0, 5 - y));
    check(y - select(x == 3, 5, y), select(x == 3, y + (-5), 0));
    check(y - select(x == 3, y, 5), select(x == 3, 0, y + (-5)));

    check(select(x == 3, 5, 7) == 7, x != 3);
    check(select(x == 3, z, y) == z, (x == 3) || (y == z));

    check(select(x == 3, 4, 2) == 0, const_false());
    check(select(x == 3, y, 2) == 4, (x == 3) && (y == 4));
    check(select(x == 3, 2, y) == 4, (x != 3) && (y == 4));

    // Collapse some vector interleaves
    check(interleave_vectors({ramp(x, 2, 4), ramp(x+1, 2, 4)}), ramp(x, 1, 8));
    check(interleave_vectors({ramp(x, 4, 4), ramp(x+2, 4, 4)}), ramp(x, 2, 8));
    check(interleave_vectors({ramp(x-y, 2*y, 4), ramp(x, 2*y, 4)}), ramp(x-y, y, 8));
    check(interleave_vectors({ramp(x, 3, 4), ramp(x+1, 3, 4), ramp(x+2, 3, 4)}), ramp(x, 1, 12));

    // Now some ones that can't work
    {
        Expr e = interleave_vectors({ramp(x, 2, 4), ramp(x, 2, 4)});
        check(e, e);
        e = interleave_vectors({ramp(x, 2, 4), ramp(x+2, 2, 4)});
        check(e, e);
        e = interleave_vectors({ramp(x, 3, 4), ramp(x+1, 3, 4)});
        check(e, e);
        e = interleave_vectors({ramp(x, 2, 4), ramp(y+1, 2, 4)});
        check(e, e);
        e = interleave_vectors({ramp(x, 2, 4), ramp(x+1, 3, 4)});
        check(e, e);
    }

    // Now check that an interleave of some collapsible loads collapses into a single dense load
    {
        Expr load1 = Load::make(Float(32, 4), "buf", ramp(x, 2, 4), Buffer(), Parameter());
        Expr load2 = Load::make(Float(32, 4), "buf", ramp(x+1, 2, 4), Buffer(), Parameter());
        Expr load12 = Load::make(Float(32, 8), "buf", ramp(x, 1, 8), Buffer(), Parameter());
        check(interleave_vectors({load1, load2}), load12);

        // They don't collapse in the other order
        Expr e = interleave_vectors({load2, load1});
        check(e, e);

        // Or if the buffers are different
        Expr load3 = Load::make(Float(32, 4), "buf2", ramp(x+1, 2, 4), Buffer(), Parameter());
        e = interleave_vectors({load1, load3});
        check(e, e);

    }

    std::cout << "Simplify test passed" << std::endl;
}
}
}<|MERGE_RESOLUTION|>--- conflicted
+++ resolved
@@ -2669,11 +2669,7 @@
                     ib = -ib;
                 }
 
-<<<<<<< HEAD
-                if (ib >= 0 && ib < std::min(t.bits, 64U)) {
-=======
-                if (ib >= 0 && ib < std::min(t.bits, 64) - 1) {
->>>>>>> 2d3ecfe9
+                if (ib >= 0 && ib < std::min(t.bits, 64U) - 1) {
                     ib = 1LL << ib;
                     b = make_const(t, ib);
 
