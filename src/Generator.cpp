#include <cmath>
#include <fstream>
#include <unordered_map>
#include <utility>

#include "BoundaryConditions.h"
#include "CompilerLogger.h"
#include "Derivative.h"
#include "Generator.h"
#include "IRPrinter.h"
#include "Module.h"
#include "Simplify.h"

namespace Halide {

GeneratorContext::GeneratorContext(const Target &t, bool auto_schedule,
                                   const MachineParams &machine_params)
    : target("target", t),
      auto_schedule("auto_schedule", auto_schedule),
      machine_params("machine_params", machine_params),
      externs_map(std::make_shared<ExternsMap>()),
      value_tracker(std::make_shared<Internal::ValueTracker>()) {
}

void GeneratorContext::init_from_context(const Halide::GeneratorContext &context) {
    target.set(context.get_target());
    auto_schedule.set(context.get_auto_schedule());
    machine_params.set(context.get_machine_params());
    value_tracker = context.get_value_tracker();
    externs_map = context.get_externs_map();
}

namespace Internal {

namespace {

// Return true iff the name is valid for Generators or Params.
// (NOTE: gcc didn't add proper std::regex support until v4.9;
// we don't yet require this, hence the hand-rolled replacement.)

bool is_alpha(char c) {
    return (c >= 'A' && c <= 'Z') || (c >= 'a' && c <= 'z');
}

// Note that this includes '_'
bool is_alnum(char c) {
    return is_alpha(c) || (c == '_') || (c >= '0' && c <= '9');
}

// Basically, a valid C identifier, except:
//
// -- initial _ is forbidden (rather than merely "reserved")
// -- two underscores in a row is also forbidden
bool is_valid_name(const std::string &n) {
    if (n.empty()) {
        return false;
    }
    if (!is_alpha(n[0])) {
        return false;
    }
    for (size_t i = 1; i < n.size(); ++i) {
        if (!is_alnum(n[i])) {
            return false;
        }
        if (n[i] == '_' && n[i - 1] == '_') {
            return false;
        }
    }
    return true;
}

std::string compute_base_path(const std::string &output_dir,
                              const std::string &function_name,
                              const std::string &file_base_name) {
    std::vector<std::string> namespaces;
    std::string simple_name = extract_namespaces(function_name, namespaces);
    std::string base_path = output_dir + "/" + (file_base_name.empty() ? simple_name : file_base_name);
    return base_path;
}

std::map<Output, std::string> compute_output_files(const Target &target,
                                                   const std::string &base_path,
                                                   const std::set<Output> &outputs) {
    std::map<Output, const OutputInfo> output_info = get_output_info(target);

    std::map<Output, std::string> output_files;
    for (auto o : outputs) {
        output_files[o] = base_path + output_info.at(o).extension;
    }
    return output_files;
}

Argument to_argument(const Internal::Parameter &param) {
    return Argument(param.name(),
                    param.is_buffer() ? Argument::InputBuffer : Argument::InputScalar,
                    param.type(),
                    param.dimensions(),
                    param.get_argument_estimates());
}

Func make_param_func(const Parameter &p, const std::string &name) {
    internal_assert(p.is_buffer());
    Func f(name + "_im");
    auto b = p.buffer();
    if (b.defined()) {
        // If the Parameter has an explicit BufferPtr set, bind directly to it
        f(_) = b(_);
    } else {
        std::vector<Var> args;
        std::vector<Expr> args_expr;
        for (int i = 0; i < p.dimensions(); ++i) {
            Var v = Var::implicit(i);
            args.push_back(v);
            args_expr.push_back(v);
        }
        f(args) = Internal::Call::make(p, args_expr);
    }
    return f;
}

}  // namespace

std::vector<Type> parse_halide_type_list(const std::string &types) {
    const auto &e = get_halide_type_enum_map();
    std::vector<Type> result;
    for (const auto &t : split_string(types, ",")) {
        auto it = e.find(t);
        user_assert(it != e.end()) << "Type not found: " << t;
        result.push_back(it->second);
    }
    return result;
}

void ValueTracker::track_values(const std::string &name, const std::vector<Expr> &values) {
    std::vector<std::vector<Expr>> &history = values_history[name];
    if (history.empty()) {
        for (size_t i = 0; i < values.size(); ++i) {
            history.push_back({values[i]});
        }
        return;
    }

    internal_assert(history.size() == values.size())
        << "Expected values of size " << history.size()
        << " but saw size " << values.size()
        << " for name " << name << "\n";

    // For each item, see if we have a new unique value
    for (size_t i = 0; i < values.size(); ++i) {
        Expr oldval = history[i].back();
        Expr newval = values[i];
        if (oldval.defined() && newval.defined()) {
            if (can_prove(newval == oldval)) {
                continue;
            }
        } else if (!oldval.defined() && !newval.defined()) {
            // Expr::operator== doesn't work with undefined
            // values, but they are equal for our purposes here.
            continue;
        }
        history[i].push_back(newval);
        // If we exceed max_unique_values, fail immediately.
        // TODO: could be useful to log all the entries that
        // overflow max_unique_values before failing.
        // TODO: this could be more helpful about labeling the values
        // that have multiple setttings.
        if (history[i].size() > max_unique_values) {
            std::ostringstream o;
            o << "Saw too many unique values in ValueTracker[" + std::to_string(i) + "]; "
              << "expected a maximum of " << max_unique_values << ":\n";
            for (const auto &e : history[i]) {
                o << "    " << e << "\n";
            }
            user_error << o.str();
        }
    }
}

std::vector<Expr> parameter_constraints(const Parameter &p) {
    internal_assert(p.defined());
    std::vector<Expr> values;
    values.emplace_back(p.host_alignment());
    if (p.is_buffer()) {
        for (int i = 0; i < p.dimensions(); ++i) {
            values.push_back(p.min_constraint(i));
            values.push_back(p.extent_constraint(i));
            values.push_back(p.stride_constraint(i));
        }
    } else {
        values.push_back(p.min_value());
        values.push_back(p.max_value());
    }
    return values;
}

class StubEmitter {
public:
    StubEmitter(std::ostream &dest,
                const std::string &generator_registered_name,
                const std::string &generator_stub_name,
                const std::vector<Internal::GeneratorParamBase *> &generator_params,
                const std::vector<Internal::GeneratorInputBase *> &inputs,
                const std::vector<Internal::GeneratorOutputBase *> &outputs)
        : stream(dest),
          generator_registered_name(generator_registered_name),
          generator_stub_name(generator_stub_name),
          generator_params(select_generator_params(generator_params)),
          inputs(inputs),
          outputs(outputs) {
        namespaces = split_string(generator_stub_name, "::");
        internal_assert(!namespaces.empty());
        if (namespaces[0].empty()) {
            // We have a name like ::foo::bar::baz; omit the first empty ns.
            namespaces.erase(namespaces.begin());
            internal_assert(namespaces.size() >= 2);
        }
        class_name = namespaces.back();
        namespaces.pop_back();
    }

    void emit();

private:
    std::ostream &stream;
    const std::string generator_registered_name;
    const std::string generator_stub_name;
    std::string class_name;
    std::vector<std::string> namespaces;
    const std::vector<Internal::GeneratorParamBase *> generator_params;
    const std::vector<Internal::GeneratorInputBase *> inputs;
    const std::vector<Internal::GeneratorOutputBase *> outputs;
    int indent_level{0};

    std::vector<Internal::GeneratorParamBase *> select_generator_params(const std::vector<Internal::GeneratorParamBase *> &in) {
        std::vector<Internal::GeneratorParamBase *> out;
        for (auto *p : in) {
            // These are always propagated specially.
            if (p->name() == "target" ||
                p->name() == "auto_schedule" ||
                p->name() == "machine_params") {
                continue;
            }
            if (p->is_synthetic_param()) {
                continue;
            }
            out.push_back(p);
        }
        return out;
    }

    /** Emit spaces according to the current indentation level */
    Indentation get_indent() const {
        return Indentation{indent_level};
    }

    void emit_inputs_struct();
    void emit_generator_params_struct();
};

void StubEmitter::emit_generator_params_struct() {
    const auto &v = generator_params;
    std::string name = "GeneratorParams";
    stream << get_indent() << "struct " << name << " final {\n";
    indent_level++;
    if (!v.empty()) {
        for (auto *p : v) {
            stream << get_indent() << p->get_c_type() << " " << p->name() << "{ " << p->get_default_value() << " };\n";
        }
        stream << "\n";
    }

    stream << get_indent() << name << "() {}\n";
    stream << "\n";

    if (!v.empty()) {
        stream << get_indent() << name << "(\n";
        indent_level++;
        std::string comma = "";
        for (auto *p : v) {
            stream << get_indent() << comma << p->get_c_type() << " " << p->name() << "\n";
            comma = ", ";
        }
        indent_level--;
        stream << get_indent() << ") : \n";
        indent_level++;
        comma = "";
        for (auto *p : v) {
            stream << get_indent() << comma << p->name() << "(" << p->name() << ")\n";
            comma = ", ";
        }
        indent_level--;
        stream << get_indent() << "{\n";
        stream << get_indent() << "}\n";
        stream << "\n";
    }

    indent_level--;
    stream << get_indent() << "};\n";
    stream << "\n";
}

void StubEmitter::emit_inputs_struct() {
    struct InInfo {
        std::string c_type;
        std::string name;
    };
    std::vector<InInfo> in_info;
    for (auto *input : inputs) {
        std::string c_type = input->get_c_type();
        if (input->is_array()) {
            c_type = "std::vector<" + c_type + ">";
        }
        in_info.push_back({c_type, input->name()});
    }

    const std::string name = "Inputs";
    stream << get_indent() << "struct " << name << " final {\n";
    indent_level++;
    for (const auto &in : in_info) {
        stream << get_indent() << in.c_type << " " << in.name << ";\n";
    }
    stream << "\n";

    stream << get_indent() << name << "() {}\n";
    stream << "\n";
    if (!in_info.empty()) {
        stream << get_indent() << name << "(\n";
        indent_level++;
        std::string comma = "";
        for (const auto &in : in_info) {
            stream << get_indent() << comma << "const " << in.c_type << "& " << in.name << "\n";
            comma = ", ";
        }
        indent_level--;
        stream << get_indent() << ") : \n";
        indent_level++;
        comma = "";
        for (const auto &in : in_info) {
            stream << get_indent() << comma << in.name << "(" << in.name << ")\n";
            comma = ", ";
        }
        indent_level--;
        stream << get_indent() << "{\n";
        stream << get_indent() << "}\n";

        indent_level--;
    }
    stream << get_indent() << "};\n";
    stream << "\n";
}

void StubEmitter::emit() {
    if (outputs.empty()) {
        // The generator can't support a real stub. Instead, generate an (essentially)
        // empty .stub.h file, so that build systems like Bazel will still get the output file
        // they expected. Note that we deliberately don't emit an ifndef header guard,
        // since we can't reliably assume that the generator_name will be globally unique;
        // on the other hand, since this file is just a couple of comments, it's
        // really not an issue if it's included multiple times.
        stream << "/* MACHINE-GENERATED - DO NOT EDIT */\n";
        stream << "/* The Generator named " << generator_registered_name << " uses ImageParam or Param, thus cannot have a Stub generated. */\n";
        return;
    }

    struct OutputInfo {
        std::string name;
        std::string ctype;
        std::string getter;
    };
    bool all_outputs_are_func = true;
    std::vector<OutputInfo> out_info;
    for (auto *output : outputs) {
        std::string c_type = output->get_c_type();
        const bool is_func = (c_type == "Func");
        std::string getter = "generator->get_funcs_for_output(\"" + output->name() + "\")";
        if (!is_func) {
            getter = c_type + "::to_output_buffers(" + getter + ", generator)";
        }
        if (!output->is_array()) {
            getter = getter + ".at(0)";
        }

        out_info.push_back({output->name(),
                            output->is_array() ? "std::vector<" + c_type + ">" : c_type,
                            getter});
        if (c_type != "Func") {
            all_outputs_are_func = false;
        }
    }

    std::ostringstream guard;
    guard << "HALIDE_STUB";
    for (const auto &ns : namespaces) {
        guard << "_" << ns;
    }
    guard << "_" << class_name;

    stream << get_indent() << "#ifndef " << guard.str() << "\n";
    stream << get_indent() << "#define " << guard.str() << "\n";
    stream << "\n";

    stream << get_indent() << "/* MACHINE-GENERATED - DO NOT EDIT */\n";
    stream << "\n";

    stream << get_indent() << "#include <cassert>\n";
    stream << get_indent() << "#include <iterator>\n";
    stream << get_indent() << "#include <map>\n";
    stream << get_indent() << "#include <memory>\n";
    stream << get_indent() << "#include <string>\n";
    stream << get_indent() << "#include <utility>\n";
    stream << get_indent() << "#include <vector>\n";
    stream << "\n";
    stream << get_indent() << "#include \"Halide.h\"\n";
    stream << "\n";

    stream << "namespace halide_register_generator {\n";
    stream << "namespace " << generator_registered_name << "_ns {\n";
    stream << "extern std::unique_ptr<Halide::Internal::AbstractGenerator> factory(const Halide::GeneratorContext& context);\n";
    stream << "}  // namespace halide_register_generator\n";
    stream << "}  // namespace " << generator_registered_name << "\n";
    stream << "\n";

    for (const auto &ns : namespaces) {
        stream << get_indent() << "namespace " << ns << " {\n";
    }
    stream << "\n";

    for (auto *p : generator_params) {
        std::string decl = p->get_type_decls();
        if (decl.empty()) {
            continue;
        }
        stream << decl << "\n";
    }

    stream << get_indent() << "class " << class_name << " final : public Halide::NamesInterface {\n";
    stream << get_indent() << "public:\n";
    indent_level++;

    emit_inputs_struct();
    emit_generator_params_struct();

    stream << get_indent() << "struct Outputs final {\n";
    indent_level++;
    stream << get_indent() << "// Outputs\n";
    for (const auto &out : out_info) {
        stream << get_indent() << out.ctype << " " << out.name << ";\n";
    }

    stream << "\n";
    stream << get_indent() << "// The Target used\n";
    stream << get_indent() << "Target target;\n";

    if (out_info.size() == 1) {
        stream << "\n";
        if (all_outputs_are_func) {
            std::string name = out_info.at(0).name;
            auto *output = outputs[0];
            if (output->is_array()) {
                stream << get_indent() << "operator std::vector<Halide::Func>() const {\n";
                indent_level++;
                stream << get_indent() << "return " << name << ";\n";
                indent_level--;
                stream << get_indent() << "}\n";

                stream << get_indent() << "Halide::Func operator[](size_t i) const {\n";
                indent_level++;
                stream << get_indent() << "return " << name << "[i];\n";
                indent_level--;
                stream << get_indent() << "}\n";

                stream << get_indent() << "Halide::Func at(size_t i) const {\n";
                indent_level++;
                stream << get_indent() << "return " << name << ".at(i);\n";
                indent_level--;
                stream << get_indent() << "}\n";

                stream << get_indent() << "// operator operator()() overloads omitted because the sole Output is array-of-Func.\n";
            } else {
                // If there is exactly one output, add overloads
                // for operator Func and operator().
                stream << get_indent() << "operator Halide::Func() const {\n";
                indent_level++;
                stream << get_indent() << "return " << name << ";\n";
                indent_level--;
                stream << get_indent() << "}\n";

                stream << "\n";
                stream << get_indent() << "template <typename... Args>\n";
                stream << get_indent() << "Halide::FuncRef operator()(Args&&... args) const {\n";
                indent_level++;
                stream << get_indent() << "return " << name << "(std::forward<Args>(args)...);\n";
                indent_level--;
                stream << get_indent() << "}\n";

                stream << "\n";
                stream << get_indent() << "template <typename ExprOrVar>\n";
                stream << get_indent() << "Halide::FuncRef operator()(std::vector<ExprOrVar> args) const {\n";
                indent_level++;
                stream << get_indent() << "return " << name << "()(args);\n";
                indent_level--;
                stream << get_indent() << "}\n";
            }
        } else {
            stream << get_indent() << "// operator Func() and operator()() overloads omitted because the sole Output is not Func.\n";
        }
    }

    stream << "\n";
    if (all_outputs_are_func) {
        stream << get_indent() << "Halide::Pipeline get_pipeline() const {\n";
        indent_level++;
        stream << get_indent() << "return Halide::Pipeline(std::vector<Halide::Func>{\n";
        indent_level++;
        int commas = (int)out_info.size() - 1;
        for (const auto &out : out_info) {
            stream << get_indent() << out.name << (commas-- ? "," : "") << "\n";
        }
        indent_level--;
        stream << get_indent() << "});\n";
        indent_level--;
        stream << get_indent() << "}\n";

        stream << "\n";
        stream << get_indent() << "Halide::Realization realize(std::vector<int32_t> sizes) {\n";
        indent_level++;
        stream << get_indent() << "return get_pipeline().realize(sizes, target);\n";
        indent_level--;
        stream << get_indent() << "}\n";

        stream << "\n";
        stream << get_indent() << "template <typename... Args, typename std::enable_if<Halide::Internal::NoRealizations<Args...>::value>::type * = nullptr>\n";
        stream << get_indent() << "Halide::Realization realize(Args&&... args) {\n";
        indent_level++;
        stream << get_indent() << "return get_pipeline().realize(std::forward<Args>(args)..., target);\n";
        indent_level--;
        stream << get_indent() << "}\n";

        stream << "\n";
        stream << get_indent() << "void realize(Halide::Realization r) {\n";
        indent_level++;
        stream << get_indent() << "get_pipeline().realize(r, target);\n";
        indent_level--;
        stream << get_indent() << "}\n";
    } else {
        stream << get_indent() << "// get_pipeline() and realize() overloads omitted because some Outputs are not Func.\n";
    }

    indent_level--;
    stream << get_indent() << "};\n";
    stream << "\n";

    stream << get_indent() << "HALIDE_NO_USER_CODE_INLINE static Outputs generate(\n";
    indent_level++;
    stream << get_indent() << "const GeneratorContext& context,\n";
    stream << get_indent() << "const Inputs& inputs,\n";
    stream << get_indent() << "const GeneratorParams& generator_params = GeneratorParams()\n";
    indent_level--;
    stream << get_indent() << ")\n";
    stream << get_indent() << "{\n";
    indent_level++;
    stream << get_indent() << "std::shared_ptr<Halide::Internal::AbstractGenerator> generator = halide_register_generator::" << generator_registered_name << "_ns::factory(context);\n";
    for (auto *p : generator_params) {
        stream << get_indent();
        if (p->is_looplevel_param()) {
            stream << "generator->set_generatorparam_value(";
        } else {
            stream << "generator->set_generatorparam_value(";
        }
        stream << "\"" << p->name() << "\", ";
        if (p->is_looplevel_param()) {
            stream << "generator_params." << p->name();
        } else {
            stream << p->call_to_string("generator_params." + p->name());
        }
        stream << ");\n";
    }

    for (auto *p : inputs) {
        stream << get_indent() << "generator->bind_input("
               << "\"" << p->name() << "\", ";
        if (p->kind() == IOKind::Buffer) {
            stream << "Halide::Internal::StubInputBuffer<>::to_parameter_vector(inputs." << p->name() << ")";
        } else {
            // Func or Expr
            if (!p->is_array()) {
                stream << "{";
            }
            stream << "inputs." << p->name();
            if (!p->is_array()) {
                stream << "}";
            }
        }
        stream << ");\n";
    }

    stream << get_indent() << "generator->build_pipeline();\n";
    stream << get_indent() << "return {\n";
    indent_level++;
    for (const auto &out : out_info) {
        stream << get_indent() << out.getter << ",\n";
    }
    //    stream << get_indent() << "generator->get_target()\n";
    stream << get_indent() << "generator->get_target_info().target\n";
    indent_level--;
    stream << get_indent() << "};\n";
    indent_level--;
    stream << get_indent() << "}\n";
    stream << "\n";

    stream << get_indent() << "// overload to allow GeneratorContext-pointer\n";
    stream << get_indent() << "inline static Outputs generate(\n";
    indent_level++;
    stream << get_indent() << "const GeneratorContext* context,\n";
    stream << get_indent() << "const Inputs& inputs,\n";
    stream << get_indent() << "const GeneratorParams& generator_params = GeneratorParams()\n";
    indent_level--;
    stream << get_indent() << ")\n";
    stream << get_indent() << "{\n";
    indent_level++;
    stream << get_indent() << "return generate(*context, inputs, generator_params);\n";
    indent_level--;
    stream << get_indent() << "}\n";
    stream << "\n";

    stream << get_indent() << "// overload to allow Target instead of GeneratorContext.\n";
    stream << get_indent() << "inline static Outputs generate(\n";
    indent_level++;
    stream << get_indent() << "const Target& target,\n";
    stream << get_indent() << "const Inputs& inputs,\n";
    stream << get_indent() << "const GeneratorParams& generator_params = GeneratorParams()\n";
    indent_level--;
    stream << get_indent() << ")\n";
    stream << get_indent() << "{\n";
    indent_level++;
    stream << get_indent() << "return generate(Halide::GeneratorContext(target), inputs, generator_params);\n";
    indent_level--;
    stream << get_indent() << "}\n";
    stream << "\n";

    stream << get_indent() << class_name << "() = delete;\n";

    indent_level--;
    stream << get_indent() << "};\n";
    stream << "\n";

    for (int i = (int)namespaces.size() - 1; i >= 0; --i) {
        stream << get_indent() << "}  // namespace " << namespaces[i] << "\n";
    }
    stream << "\n";

    stream << get_indent() << "#endif  // " << guard.str() << "\n";
}

const std::map<std::string, Type> &get_halide_type_enum_map() {
    static const std::map<std::string, Type> halide_type_enum_map{
        {"bool", Bool()},
        {"int8", Int(8)},
        {"int16", Int(16)},
        {"int32", Int(32)},
        {"uint8", UInt(8)},
        {"uint16", UInt(16)},
        {"uint32", UInt(32)},
        {"float16", Float(16)},
        {"float32", Float(32)},
        {"float64", Float(64)}};
    return halide_type_enum_map;
}

std::string halide_type_to_c_source(const Type &t) {
    static const std::map<halide_type_code_t, std::string> m = {
        {halide_type_int, "Int"},
        {halide_type_uint, "UInt"},
        {halide_type_float, "Float"},
        {halide_type_handle, "Handle"},
    };
    std::ostringstream oss;
    oss << "Halide::" << m.at(t.code()) << "(" << t.bits() << +")";
    return oss.str();
}

std::string halide_type_to_c_type(const Type &t) {
    auto encode = [](const Type &t) -> int { return t.code() << 16 | t.bits(); };
    static const std::map<int, std::string> m = {
        {encode(Int(8)), "int8_t"},
        {encode(Int(16)), "int16_t"},
        {encode(Int(32)), "int32_t"},
        {encode(Int(64)), "int64_t"},
        {encode(UInt(1)), "bool"},
        {encode(UInt(8)), "uint8_t"},
        {encode(UInt(16)), "uint16_t"},
        {encode(UInt(32)), "uint32_t"},
        {encode(UInt(64)), "uint64_t"},
        {encode(BFloat(16)), "uint16_t"},  // TODO: see Issues #3709, #3967
        {encode(Float(16)), "uint16_t"},   // TODO: see Issues #3709, #3967
        {encode(Float(32)), "float"},
        {encode(Float(64)), "double"},
        {encode(Handle(64)), "void*"}};
    internal_assert(m.count(encode(t))) << t << " " << encode(t);
    return m.at(encode(t));
}

Module build_module(AbstractGenerator &g, const std::string &function_name) {
    const LinkageType linkage_type = LinkageType::ExternalPlusMetadata;

    Pipeline pipeline = g.build_pipeline();

    AutoSchedulerResults auto_schedule_results;
    const auto target_info = g.get_target_info();
    if (target_info.auto_schedule) {
        auto_schedule_results = pipeline.auto_schedule(target_info.target, target_info.machine_params);
    }

    std::vector<Argument> filter_arguments;
    for (const auto &a : g.get_input_arginfos()) {
        for (const auto &p : g.get_parameters_for_input(a.name)) {
            filter_arguments.push_back(to_argument(p));
        }
    }

    Module result = pipeline.compile_to_module(filter_arguments, function_name, target_info.target, linkage_type);
    for (const auto &map_entry : g.get_external_code_map()) {
        result.append(map_entry.second);
    }

    for (const auto &output_info : g.get_output_arginfos()) {
        const std::vector<Func> output_funcs = g.get_funcs_for_output(output_info.name);
        for (size_t i = 0; i < output_funcs.size(); ++i) {
            const Func &f = output_funcs[i];

            const std::string &from = f.name();
            std::string to = output_info.name;
            if (output_funcs.size() > 1) {
                to += "_" + std::to_string(i);
            }

            const int tuple_size = f.outputs();
            for (int t = 0; t < tuple_size; ++t) {
                const std::string suffix = (tuple_size > 1) ? ("." + std::to_string(t)) : "";
                result.remap_metadata_name(from + suffix, to + suffix);
            }
        }
    }

    result.set_auto_scheduler_results(auto_schedule_results);

    return result;
}

/**
 * Build a module that is suitable for using for gradient descent calculation in TensorFlow or PyTorch.
 *
 * Essentially:
 *   - A new Pipeline is synthesized from the current Generator (according to the rules below)
 *   - The new Pipeline is autoscheduled (if autoscheduling is requested, but it would be odd not to do so)
 *   - The Pipeline is compiled to a Module and returned
 *
 * The new Pipeline is adjoint to the original; it has:
 *   - All the same inputs as the original, in the same order
 *   - Followed by one grad-input for each original output
 *   - Followed by one output for each unique pairing of original-output + original-input.
 *     (For the common case of just one original-output, this amounts to being one output for each original-input.)
 */
Module build_gradient_module(Halide::Internal::AbstractGenerator &g, const std::string &function_name) {
    constexpr int DBG = 1;

    // I doubt these ever need customizing; if they do, we can make them arguments to this function.
    const std::string grad_input_pattern = "_grad_loss_for_$OUT$";
    const std::string grad_output_pattern = "_grad_loss_$OUT$_wrt_$IN$";
    const LinkageType linkage_type = LinkageType::ExternalPlusMetadata;

    user_assert(!function_name.empty()) << "build_gradient_module(): function_name cannot be empty\n";

    Pipeline original_pipeline = g.build_pipeline();

    std::vector<Func> original_outputs = original_pipeline.outputs();

    // Construct the adjoint pipeline, which has:
    // - All the same inputs as the original, in the same order
    // - Followed by one grad-input for each original output
    // - Followed by one output for each unique pairing of original-output + original-input.

    // First: the original inputs. Note that scalar inputs remain scalar,
    // rather being promoted into zero-dimensional buffers.
    std::vector<Argument> gradient_inputs;
    for (const auto &a : g.get_input_arginfos()) {
        for (const auto &p : g.get_parameters_for_input(a.name)) {
            gradient_inputs.push_back(to_argument(p));
            debug(DBG) << "    gradient copied input is: " << gradient_inputs.back().name << "\n";
        }
    }

    // Next: add a grad-input for each *original* output; these will
    // be the same shape as the output (so we should copy estimates from
    // those outputs onto these estimates).
    // - If an output is an Array, we'll have a separate input for each array element.

    std::vector<ImageParam> d_output_imageparams;
    for (const auto &i : g.get_output_arginfos()) {
        for (const auto &f : g.get_funcs_for_output(i.name)) {
            const Parameter &p = f.output_buffer().parameter();
            const std::string &output_name = p.name();
            // output_name is something like "funcname_i"
            const std::string grad_in_name = replace_all(grad_input_pattern, "$OUT$", output_name);
            // TODO(srj): does it make sense for gradient to be a non-float type?
            // For now, assume it's always float32 (unless the output is already some float).
            const Type grad_in_type = p.type().is_float() ? p.type() : Float(32);
            const int grad_in_dimensions = p.dimensions();
            const ArgumentEstimates grad_in_estimates = p.get_argument_estimates();
            internal_assert((int)grad_in_estimates.buffer_estimates.size() == grad_in_dimensions);

            ImageParam d_im(grad_in_type, grad_in_dimensions, grad_in_name);
            for (int d = 0; d < grad_in_dimensions; d++) {
                d_im.parameter().set_min_constraint_estimate(d, grad_in_estimates.buffer_estimates.at(d).min);
                d_im.parameter().set_extent_constraint_estimate(d, grad_in_estimates.buffer_estimates.at(d).extent);
            }
            d_output_imageparams.push_back(d_im);
            gradient_inputs.push_back(to_argument(d_im.parameter()));

            debug(DBG) << "    gradient synthesized input is: " << gradient_inputs.back().name << "\n";
        }
    }

    // Finally: define the output Func(s), one for each unique output/input pair.
    // Note that original_outputs.size() != pi.outputs().size() if any outputs are arrays.
    internal_assert(original_outputs.size() == d_output_imageparams.size());
    internal_assert(original_outputs.size() == d_output_imageparams.size());
    std::vector<Func> gradient_outputs;
    for (size_t i = 0; i < original_outputs.size(); ++i) {
        const Func &original_output = original_outputs.at(i);
        const ImageParam &d_output = d_output_imageparams.at(i);
        Region bounds;
        for (int i = 0; i < d_output.dimensions(); i++) {
            bounds.emplace_back(d_output.dim(i).min(), d_output.dim(i).extent());
        }
        Func adjoint_func = BoundaryConditions::constant_exterior(d_output, make_zero(d_output.type()));
        Derivative d = propagate_adjoints(original_output, adjoint_func, bounds);

        const std::string &output_name = original_output.name();
        for (const auto &a : g.get_input_arginfos()) {
            for (const auto &p : g.get_parameters_for_input(a.name)) {
                const std::string &input_name = p.name();

                if (!p.is_buffer()) {
                    // Not sure if skipping scalar inputs is correct, but that's
                    // what the previous version of this code did, so we'll continue for now.
                    debug(DBG) << "    Skipping scalar input " << output_name << " wrt input " << input_name << "\n";
                    continue;
                }

                // Note that Derivative looks up by name; we don't have the original
                // Func, and we can't create a new one with an identical name (since
                // Func's ctor will uniquify the name for us). Let's just look up
                // by the original string instead.
                Func d_f = d(input_name + "_im");

                std::string grad_out_name = replace_all(replace_all(grad_output_pattern, "$OUT$", output_name), "$IN$", input_name);
                if (!d_f.defined()) {
                    grad_out_name = "_dummy" + grad_out_name;
                }

                Func d_out_wrt_in(grad_out_name);
                if (d_f.defined()) {
                    d_out_wrt_in(Halide::_) = d_f(Halide::_);
                } else {
                    debug(DBG) << "    No Derivative found for output " << output_name << " wrt input " << input_name << "\n";
                    // If there was no Derivative found, don't skip the output;
                    // just replace with a dummy Func that is all zeros. This ensures
                    // that the signature of the Pipeline we produce is always predictable.
                    std::vector<Var> vars;
                    for (int i = 0; i < d_output.dimensions(); i++) {
                        vars.push_back(Var::implicit(i));
                    }
                    d_out_wrt_in(vars) = make_zero(d_output.type());
                }

                d_out_wrt_in.set_estimates(p.get_argument_estimates().buffer_estimates);

                // Useful for debugging; ordinarily better to leave out
                // debug(0) << "\n\n"
                //          << "output:\n" << FuncWithDependencies(original_output) << "\n"
                //          << "d_output:\n" << FuncWithDependencies(adjoint_func) << "\n"
                //          << "input:\n" << FuncWithDependencies(f) << "\n"
                //          << "d_out_wrt_in:\n" << FuncWithDependencies(d_out_wrt_in) << "\n";

                gradient_outputs.push_back(d_out_wrt_in);
                debug(DBG) << "    gradient output is: " << d_out_wrt_in.name() << "\n";
            }
        }
    }

    Pipeline grad_pipeline = Pipeline(gradient_outputs);

    AutoSchedulerResults auto_schedule_results;
    const auto target_info = g.get_target_info();
    if (target_info.auto_schedule) {
        auto_schedule_results = grad_pipeline.auto_schedule(target_info.target, target_info.machine_params);
    } else {
        user_warning << "Autoscheduling is not enabled in build_gradient_module(), so the resulting "
                        "gradient module will be unscheduled; this is very unlikely to be what you want.\n";
    }

    Module result = grad_pipeline.compile_to_module(gradient_inputs, function_name, target_info.target, linkage_type);
    user_assert(g.get_external_code_map().empty())
        << "Building a gradient-descent module for a Generator with ExternalCode is not supported.\n";

    result.set_auto_scheduler_results(auto_schedule_results);
    return result;
}

int generate_filter_main_inner(int argc, char **argv, std::ostream &error_output) {
    const char kUsage[] =
        "gengen\n"
        "  [-g GENERATOR_NAME] [-f FUNCTION_NAME] [-o OUTPUT_DIR] [-r RUNTIME_NAME] [-d 1|0]\n"
        "  [-e EMIT_OPTIONS] [-n FILE_BASE_NAME] [-p PLUGIN_NAME] [-s AUTOSCHEDULER_NAME]\n"
        "       target=target-string[,target-string...] [generator_arg=value [...]]\n"
        "\n"
        " -d  Build a module that is suitable for using for gradient descent calculationn\n"
        "     in TensorFlow or PyTorch. See Generator::build_gradient_module() documentation.\n"
        "\n"
        " -e  A comma separated list of files to emit. Accepted values are:\n"
        "     [assembly, bitcode, c_header, c_source, cpp_stub, featurization,\n"
        "      llvm_assembly, object, python_extension, pytorch_wrapper, registration,\n"
        "      schedule, static_library, stmt, stmt_html, compiler_log].\n"
        "     If omitted, default value is [c_header, static_library, registration].\n"
        "\n"
        " -p  A comma-separated list of shared libraries that will be loaded before the\n"
        "     generator is run. Useful for custom auto-schedulers. The generator must\n"
        "     either be linked against a shared libHalide or compiled with -rdynamic\n"
        "     so that references in the shared library to libHalide can resolve.\n"
        "     (Note that this does not change the default autoscheduler; use the -s flag\n"
        "     to set that value.)"
        "\n"
        " -r   The name of a standalone runtime to generate. Only honors EMIT_OPTIONS 'o'\n"
        "     and 'static_library'. When multiple targets are specified, it picks a\n"
        "     runtime that is compatible with all of the targets, or fails if it cannot\n"
        "     find one. Flags across all of the targets that do not affect runtime code\n"
        "     generation, such as `no_asserts` and `no_runtime`, are ignored.\n"
        "\n"
        " -s  The name of an autoscheduler to set as the default.\n";

    std::map<std::string, std::string> flags_info = {
        {"-d", "0"},
        {"-e", ""},
        {"-f", ""},
        {"-g", ""},
        {"-n", ""},
        {"-o", ""},
        {"-p", ""},
        {"-r", ""},
        {"-s", ""},
    };
    std::map<std::string, std::string> generator_args;

    for (int i = 1; i < argc; ++i) {
        if (argv[i][0] != '-') {
            std::vector<std::string> v = split_string(argv[i], "=");
            if (v.size() != 2 || v[0].empty() || v[1].empty()) {
                error_output << kUsage;
                return 1;
            }
            generator_args[v[0]] = v[1];
            continue;
        }
        auto it = flags_info.find(argv[i]);
        if (it != flags_info.end()) {
            if (i + 1 >= argc) {
                error_output << kUsage;
                return 1;
            }
            it->second = argv[i + 1];
            ++i;
            continue;
        }
        error_output << "Unknown flag: " << argv[i] << "\n";
        error_output << kUsage;
        return 1;
    }

    // It's possible that in the future loaded plugins might change
    // how arguments are parsed, so we handle those first.
    for (const auto &lib : split_string(flags_info["-p"], ",")) {
        if (!lib.empty()) {
            load_plugin(lib);
        }
    }

    if (flags_info["-d"] != "1" && flags_info["-d"] != "0") {
        error_output << "-d must be 0 or 1\n";
        error_output << kUsage;
        return 1;
    }
    const int do_build_gradient_module = flags_info["-d"] == "1";

    std::string autoscheduler_name = flags_info["-s"];
    if (!autoscheduler_name.empty()) {
        Pipeline::set_default_autoscheduler_name(autoscheduler_name);
    }

    std::string runtime_name = flags_info["-r"];

    std::vector<std::string> generator_names = GeneratorRegistry::enumerate();
    if (generator_names.empty() && runtime_name.empty()) {
        error_output << "No generators have been registered and not compiling a standalone runtime\n";
        error_output << kUsage;
        return 1;
    }

    std::string generator_name = flags_info["-g"];
    if (generator_name.empty() && runtime_name.empty()) {
        // Require either -g or -r to be specified:
        // no longer infer the name when only one Generator is registered
        error_output << "Either -g <name> or -r must be specified; available Generators are:\n";
        if (!generator_names.empty()) {
            for (const auto &name : generator_names) {
                error_output << "    " << name << "\n";
            }
        } else {
            error_output << "    <none>\n";
        }
        return 1;
    }

    std::string function_name = flags_info["-f"];
    if (function_name.empty()) {
        // If -f isn't specified, assume function name = generator name.
        function_name = generator_name;
    }
    std::string output_dir = flags_info["-o"];
    if (output_dir.empty()) {
        error_output << "-o must always be specified.\n";
        error_output << kUsage;
        return 1;
    }

    std::string emit_flags_string = flags_info["-e"];

    // If HL_EXTRA_OUTPUTS is defined, assume it's extra outputs we want to generate
    // (usually for temporary debugging purposes) and just tack it on to the -e contents.
    std::string extra_outputs = get_env_variable("HL_EXTRA_OUTPUTS");
    if (!extra_outputs.empty()) {
        if (!emit_flags_string.empty()) {
            emit_flags_string += ",";
        }
        emit_flags_string += extra_outputs;
    }

    // It's ok to omit "target=" if we are generating *only* a cpp_stub
    const std::vector<std::string> emit_flags = split_string(emit_flags_string, ",");
    const bool stub_only = (emit_flags.size() == 1 && emit_flags[0] == "cpp_stub");
    if (!stub_only) {
        if (generator_args.find("target") == generator_args.end()) {
            error_output << "Target missing\n";
            error_output << kUsage;
            return 1;
        }
    }

    // it's OK for file_base_name to be empty: filename will be based on function name
    std::string file_base_name = flags_info["-n"];

    auto target_strings = split_string(generator_args["target"], ",");
    std::vector<Target> targets;
    for (const auto &s : target_strings) {
        targets.emplace_back(s);
    }

    // extensions won't vary across multitarget output
    std::map<Output, const OutputInfo> output_info = get_output_info(targets[0]);

    std::set<Output> outputs;
    if (emit_flags.empty() || (emit_flags.size() == 1 && emit_flags[0].empty())) {
        // If omitted or empty, assume .a and .h and registration.cpp
        outputs.insert(Output::c_header);
        outputs.insert(Output::registration);
        outputs.insert(Output::static_library);
    } else {
        // Build a reverse lookup table. Allow some legacy aliases on the command line,
        // to allow legacy build systems to work more easily.
        std::map<std::string, Output> output_name_to_enum = {
            {"cpp", Output::c_source},
            {"h", Output::c_header},
            {"html", Output::stmt_html},
            {"o", Output::object},
            {"py.c", Output::python_extension},
        };
        for (const auto &it : output_info) {
            output_name_to_enum[it.second.name] = it.first;
        }

        for (const std::string &opt : emit_flags) {
            auto it = output_name_to_enum.find(opt);
            if (it == output_name_to_enum.end()) {
                error_output << "Unrecognized emit option: " << opt << " is not one of [";
                auto end = output_info.cend();
                auto last = std::prev(end);
                for (auto iter = output_info.cbegin(); iter != end; ++iter) {
                    error_output << iter->second.name;
                    if (iter != last) {
                        error_output << " ";
                    }
                }
                error_output << "], ignoring.\n";
                error_output << kUsage;
                return 1;
            }
            outputs.insert(it->second);
        }
    }

    // Allow quick-n-dirty use of compiler logging via HL_DEBUG_COMPILER_LOGGER env var
    const bool do_compiler_logging = outputs.count(Output::compiler_log) ||
                                     (get_env_variable("HL_DEBUG_COMPILER_LOGGER") == "1");

    const bool obfuscate_compiler_logging = get_env_variable("HL_OBFUSCATE_COMPILER_LOGGER") == "1";

    const CompilerLoggerFactory no_compiler_logger_factory =
        [](const std::string &, const Target &) -> std::unique_ptr<CompilerLogger> {
        return nullptr;
    };

    const CompilerLoggerFactory json_compiler_logger_factory =
        [&](const std::string &function_name, const Target &target) -> std::unique_ptr<CompilerLogger> {
        // rebuild generator_args from the map so that they are always canonical
        std::string generator_args_string;
        std::string sep;
        for (const auto &it : generator_args) {
            if (it.first == "target") {
                continue;
            }
            std::string quote = it.second.find(' ') != std::string::npos ? "\\\"" : "";
            generator_args_string += sep + it.first + "=" + quote + it.second + quote;
            sep = " ";
        }
        std::unique_ptr<JSONCompilerLogger> t(new JSONCompilerLogger(
            obfuscate_compiler_logging ? "" : generator_name,
            obfuscate_compiler_logging ? "" : function_name,
            obfuscate_compiler_logging ? "" : autoscheduler_name,
            obfuscate_compiler_logging ? Target() : target,
            obfuscate_compiler_logging ? "" : generator_args_string,
            obfuscate_compiler_logging));
        return t;
    };

    const CompilerLoggerFactory compiler_logger_factory = do_compiler_logging ?
                                                              json_compiler_logger_factory :
                                                              no_compiler_logger_factory;

    if (!runtime_name.empty()) {
        std::string base_path = compute_base_path(output_dir, runtime_name, "");

        Target gcd_target = targets[0];
        for (size_t i = 1; i < targets.size(); i++) {
            if (!gcd_target.get_runtime_compatible_target(targets[i], gcd_target)) {
                error_output << "Failed to find compatible runtime target for "
                             << gcd_target.to_string()
                             << " and "
                             << targets[i].to_string() << "\n";
                return -1;
            }
        }

        if (targets.size() > 1) {
            debug(1) << "Building runtime for computed target: " << gcd_target.to_string() << "\n";
        }

        auto output_files = compute_output_files(gcd_target, base_path, outputs);
        // Runtime doesn't get to participate in the CompilerLogger party
        compile_standalone_runtime(output_files, gcd_target);
    }

    if (!generator_name.empty()) {
        std::string base_path = compute_base_path(output_dir, function_name, file_base_name);
        debug(1) << "Generator " << generator_name << " has base_path " << base_path << "\n";
        if (outputs.count(Output::cpp_stub)) {
            // When generating cpp_stub, we ignore all generator args passed in, and supply a fake Target.
            // (CompilerLogger is never enabled for cpp_stub, for now anyway.)
            auto gen = GeneratorRegistry::create(generator_name, GeneratorContext(Target()));
            auto stub_file_path = base_path + output_info[Output::cpp_stub].extension;
            if (!gen->emit_cpp_stub(stub_file_path)) {
                error_output << "Generator '" << generator_name << "' is not capable of generating Stubs.\n";
                return -1;
            }
        }

        // Don't bother with this if we're just emitting a cpp_stub.
        if (!stub_only) {
            auto output_files = compute_output_files(targets[0], base_path, outputs);
<<<<<<< HEAD
            auto module_factory = [&generator_name, &generator_args, do_build_gradient_module](const std::string &name, const Target &target) -> Module {
=======
            auto module_factory = [&generator_name, &generator_args, build_gradient_module](const std::string &name, const Target &target) -> Module {
                auto sub_generator_args = generator_args;
                sub_generator_args.erase("target");
>>>>>>> d48fbde3
                // Must re-create each time since each instance will have a different Target.
                auto gen = GeneratorRegistry::create(generator_name, GeneratorContext(target));
                for (const auto &kv : generator_args) {
                    if (kv.first == "target" ||
                        kv.first == "auto_schedule" ||
                        kv.first == "machine_params") {
                        continue;
                    }
                    gen->set_generatorparam_value(kv.first, kv.second);
                }
                return do_build_gradient_module ? build_gradient_module(*gen, name) : build_module(*gen, name);
            };
            compile_multitarget(function_name, output_files, targets, target_strings, module_factory, compiler_logger_factory);
        }
    }

    return 0;
}

#ifdef HALIDE_WITH_EXCEPTIONS
int generate_filter_main(int argc, char **argv, std::ostream &error_output) {
    try {
        return generate_filter_main_inner(argc, argv, error_output);
    } catch (std::runtime_error &err) {
        error_output << "Unhandled exception: " << err.what() << "\n";
        return -1;
    }
}
#else
int generate_filter_main(int argc, char **argv, std::ostream &error_output) {
    return generate_filter_main_inner(argc, argv, error_output);
}
#endif

GeneratorParamBase::GeneratorParamBase(const std::string &name)
    : name_(name) {
    ObjectInstanceRegistry::register_instance(this, 0, ObjectInstanceRegistry::GeneratorParam,
                                              this, nullptr);
}

GeneratorParamBase::~GeneratorParamBase() {
    ObjectInstanceRegistry::unregister_instance(this);
}

void GeneratorParamBase::check_value_readable() const {
    // GeneratorParams are now always readable.
}

void GeneratorParamBase::check_value_writable() const {
    // Allow writing when no Generator is set, to avoid having to special-case ctor initing code
    if (!generator) {
        return;
    }
    user_assert(generator->phase < GeneratorBase::GenerateCalled) << "The GeneratorParam \"" << name() << "\" cannot be written after build() or generate() is called.\n";
}

void GeneratorParamBase::fail_wrong_type(const char *type) {
    user_error << "The GeneratorParam \"" << name() << "\" cannot be set with a value of type " << type << ".\n";
}

/* static */
GeneratorRegistry &GeneratorRegistry::get_registry() {
    static GeneratorRegistry *registry = new GeneratorRegistry;
    return *registry;
}

/* static */
void GeneratorRegistry::register_factory(const std::string &name,
                                         GeneratorFactory generator_factory) {
    user_assert(is_valid_name(name)) << "Invalid Generator name: " << name;
    GeneratorRegistry &registry = get_registry();
    std::lock_guard<std::mutex> lock(registry.mutex);
    internal_assert(registry.factories.find(name) == registry.factories.end())
        << "Duplicate Generator name: " << name;
    registry.factories[name] = std::move(generator_factory);
}

/* static */
void GeneratorRegistry::unregister_factory(const std::string &name) {
    GeneratorRegistry &registry = get_registry();
    std::lock_guard<std::mutex> lock(registry.mutex);
    internal_assert(registry.factories.find(name) != registry.factories.end())
        << "Generator not found: " << name;
    registry.factories.erase(name);
}

/* static */
std::unique_ptr<AbstractGenerator> GeneratorRegistry::create(const std::string &name,
                                                             const GeneratorContext &context) {
    GeneratorRegistry &registry = get_registry();
    std::lock_guard<std::mutex> lock(registry.mutex);
    auto it = registry.factories.find(name);
    if (it == registry.factories.end()) {
        std::ostringstream o;
        o << "Generator not found: " << name << "\n";
        o << "Did you mean:\n";
        for (const auto &n : registry.factories) {
            o << "    " << n.first << "\n";
        }
        user_error << o.str();
    }
    GeneratorFactory f = it->second;
    std::unique_ptr<AbstractGenerator> g = f(context);
    internal_assert(g != nullptr);
    return g;
}

/* static */
std::vector<std::string> GeneratorRegistry::enumerate() {
    GeneratorRegistry &registry = get_registry();
    std::lock_guard<std::mutex> lock(registry.mutex);
    std::vector<std::string> result;
    result.reserve(registry.factories.size());
    for (const auto &i : registry.factories) {
        result.push_back(i.first);
    }
    return result;
}

GeneratorBase::GeneratorBase(size_t size, const void *introspection_helper)
    : size(size) {
    ObjectInstanceRegistry::register_instance(this, size, ObjectInstanceRegistry::Generator, this, introspection_helper);
}

GeneratorBase::~GeneratorBase() {
    ObjectInstanceRegistry::unregister_instance(this);
}

GeneratorParamInfo::GeneratorParamInfo(GeneratorBase *generator, const size_t size) {
    std::vector<void *> vf = ObjectInstanceRegistry::instances_in_range(
        generator, size, ObjectInstanceRegistry::FilterParam);
    user_assert(vf.empty()) << "ImageParam and Param<> are no longer allowed in Generators; use Input<> instead.";

    const auto add_synthetic_params = [this, generator](GIOBase *gio) {
        const std::string &n = gio->name();
        const std::string &gn = generator->generator_registered_name;

        if (gio->kind() != IOKind::Scalar) {
            owned_synthetic_params.push_back(GeneratorParam_Synthetic<Type>::make(generator, gn, n + ".type", *gio, SyntheticParamType::Type, gio->types_defined()));
            filter_generator_params.push_back(owned_synthetic_params.back().get());

            owned_synthetic_params.push_back(GeneratorParam_Synthetic<int>::make(generator, gn, n + ".dim", *gio, SyntheticParamType::Dim, gio->dims_defined()));
            filter_generator_params.push_back(owned_synthetic_params.back().get());
        }
        if (gio->is_array()) {
            owned_synthetic_params.push_back(GeneratorParam_Synthetic<size_t>::make(generator, gn, n + ".size", *gio, SyntheticParamType::ArraySize, gio->array_size_defined()));
            filter_generator_params.push_back(owned_synthetic_params.back().get());
        }
    };

    std::vector<void *> vi = ObjectInstanceRegistry::instances_in_range(
        generator, size, ObjectInstanceRegistry::GeneratorInput);
    for (auto *v : vi) {
        auto *input = static_cast<Internal::GeneratorInputBase *>(v);
        internal_assert(input != nullptr);
        user_assert(is_valid_name(input->name())) << "Invalid Input name: (" << input->name() << ")\n";
        user_assert(!names.count(input->name())) << "Duplicate Input name: " << input->name();
        names.insert(input->name());
        internal_assert(input->generator == nullptr || input->generator == generator);
        input->generator = generator;
        filter_inputs.push_back(input);
        add_synthetic_params(input);
    }

    std::vector<void *> vo = ObjectInstanceRegistry::instances_in_range(
        generator, size, ObjectInstanceRegistry::GeneratorOutput);
    for (auto *v : vo) {
        auto *output = static_cast<Internal::GeneratorOutputBase *>(v);
        internal_assert(output != nullptr);
        user_assert(is_valid_name(output->name())) << "Invalid Output name: (" << output->name() << ")\n";
        user_assert(!names.count(output->name())) << "Duplicate Output name: " << output->name();
        names.insert(output->name());
        internal_assert(output->generator == nullptr || output->generator == generator);
        output->generator = generator;
        filter_outputs.push_back(output);
        add_synthetic_params(output);
    }

    std::vector<void *> vg = ObjectInstanceRegistry::instances_in_range(
        generator, size, ObjectInstanceRegistry::GeneratorParam);
    for (auto *v : vg) {
        auto *param = static_cast<GeneratorParamBase *>(v);
        internal_assert(param != nullptr);
        user_assert(is_valid_name(param->name())) << "Invalid GeneratorParam name: " << param->name();
        user_assert(!names.count(param->name())) << "Duplicate GeneratorParam name: " << param->name();
        names.insert(param->name());
        internal_assert(param->generator == nullptr || param->generator == generator);
        param->generator = generator;
        filter_generator_params.push_back(param);
    }

    for (auto &g : owned_synthetic_params) {
        g->generator = generator;
    }
}

GeneratorParamInfo &GeneratorBase::param_info() {
    internal_assert(param_info_ptr != nullptr);
    return *param_info_ptr;
}

namespace {

template<typename T>
T *find_by_name(const std::string &name, const std::vector<T *> &v) {
    for (T *t : v) {
        if (t->name() == name) {
            return t;
        }
    }
    return nullptr;
}

}  // namespace

GeneratorInputBase *GeneratorBase::find_input_by_name(const std::string &name) {
    auto *t = find_by_name(name, param_info().inputs());
    internal_assert(t != nullptr) << "Input " << name << " not found.";
    return t;
}

GeneratorOutputBase *GeneratorBase::find_output_by_name(const std::string &name) {
    auto *t = find_by_name(name, param_info().outputs());
    internal_assert(t != nullptr) << "Output " << name << " not found.";
    return t;
}

void GeneratorBase::set_generator_param_values(const GeneratorParamsMap &params) {
    GeneratorParamInfo &pi = param_info();

    std::unordered_map<std::string, Internal::GeneratorParamBase *> generator_params_by_name;
    for (auto *g : pi.generator_params()) {
        generator_params_by_name[g->name()] = g;
    }

    for (const auto &key_value : params) {
        auto gp = generator_params_by_name.find(key_value.first);
        user_assert(gp != generator_params_by_name.end())
            << "Generator " << generator_registered_name << " has no GeneratorParam named: " << key_value.first << "\n";
        if (gp->second->is_looplevel_param()) {
            if (!key_value.second.string_value.empty()) {
                gp->second->set_from_string(key_value.second.string_value);
            } else {
                gp->second->set(key_value.second.loop_level);
            }
        } else {
            gp->second->set_from_string(key_value.second.string_value);
        }
    }
}

void GeneratorBase::init_from_context(const Halide::GeneratorContext &context) {
    Halide::GeneratorContext::init_from_context(context);
    internal_assert(param_info_ptr == nullptr);
    // pre-emptively build our param_info now
    param_info_ptr.reset(new GeneratorParamInfo(this, size));
}

void GeneratorBase::set_generator_names(const std::string &registered_name, const std::string &stub_name) {
    user_assert(is_valid_name(registered_name)) << "Invalid Generator name: " << registered_name;
    internal_assert(!registered_name.empty() && !stub_name.empty());
    internal_assert(generator_registered_name.empty() && generator_stub_name.empty());
    generator_registered_name = registered_name;
    generator_stub_name = stub_name;
}

void GeneratorBase::set_inputs_vector(const std::vector<std::vector<StubInput>> &inputs) {
    ensure_configure_has_been_called();
    advance_phase(InputsSet);
    GeneratorParamInfo &pi = param_info();
    user_assert(inputs.size() == pi.inputs().size())
        << "Expected exactly " << pi.inputs().size()
        << " inputs but got " << inputs.size() << "\n";
    for (size_t i = 0; i < pi.inputs().size(); ++i) {
        pi.inputs()[i]->set_inputs(inputs[i]);
    }
}

void GeneratorBase::track_parameter_values(bool include_outputs) {
    GeneratorParamInfo &pi = param_info();
    for (auto *input : pi.inputs()) {
        if (input->kind() == IOKind::Buffer) {
            internal_assert(!input->parameters_.empty());
            for (auto &p : input->parameters_) {
                // This must use p.name(), *not* input->name()
                get_value_tracker()->track_values(p.name(), parameter_constraints(p));
            }
        }
    }
    if (include_outputs) {
        for (auto *output : pi.outputs()) {
            if (output->kind() == IOKind::Buffer) {
                internal_assert(!output->funcs().empty());
                for (const auto &f : output->funcs()) {
                    user_assert(f.defined()) << "Output " << output->name() << " is not fully defined.";
                    auto output_buffers = f.output_buffers();
                    for (auto &o : output_buffers) {
                        Parameter p = o.parameter();
                        // This must use p.name(), *not* output->name()
                        get_value_tracker()->track_values(p.name(), parameter_constraints(p));
                    }
                }
            }
        }
    }
}

void GeneratorBase::check_min_phase(Phase expected_phase) const {
    user_assert(phase >= expected_phase) << "You may not do this operation at this phase.";
}

void GeneratorBase::check_exact_phase(Phase expected_phase) const {
    user_assert(phase == expected_phase) << "You may not do this operation at this phase.";
}

void GeneratorBase::advance_phase(Phase new_phase) {
    switch (new_phase) {
    case Created:
        internal_error;
        break;
    case ConfigureCalled:
        internal_assert(phase == Created);
        break;
    case InputsSet:
        internal_assert(phase == Created || phase == ConfigureCalled || phase == InputsSet);
        break;
    case GenerateCalled:
        // It's OK to advance directly to GenerateCalled.
        internal_assert(phase == Created || phase == ConfigureCalled || phase == InputsSet);
        break;
    case ScheduleCalled:
        internal_assert(phase == GenerateCalled);
        break;
    }
    phase = new_phase;
}

void GeneratorBase::ensure_configure_has_been_called() {
    if (phase < ConfigureCalled) {
        call_configure();
    }
    check_min_phase(ConfigureCalled);
}

void GeneratorBase::pre_configure() {
    advance_phase(ConfigureCalled);
}

void GeneratorBase::post_configure() {
}

void GeneratorBase::pre_generate() {
    advance_phase(GenerateCalled);
    GeneratorParamInfo &pi = param_info();
    user_assert(!pi.outputs().empty()) << "Must use Output<> with generate() method.";
    user_assert(get_target() != Target()) << "The Generator target has not been set.";

    for (auto *input : pi.inputs()) {
        input->init_internals();
    }
    for (auto *output : pi.outputs()) {
        output->init_internals();
    }
    track_parameter_values(false);
}

void GeneratorBase::post_generate() {
    track_parameter_values(true);
}

void GeneratorBase::pre_schedule() {
    advance_phase(ScheduleCalled);
    track_parameter_values(true);
}

void GeneratorBase::post_schedule() {
    track_parameter_values(true);
}

void GeneratorBase::pre_build() {
    advance_phase(GenerateCalled);
    advance_phase(ScheduleCalled);
    GeneratorParamInfo &pi = param_info();
    user_assert(pi.outputs().empty()) << "May not use build() method with Output<>.";
    for (auto *input : pi.inputs()) {
        input->init_internals();
    }
    track_parameter_values(false);
}

void GeneratorBase::post_build() {
    track_parameter_values(true);
}

Pipeline GeneratorBase::get_pipeline() {
    check_min_phase(GenerateCalled);
    if (!pipeline.defined()) {
        GeneratorParamInfo &pi = param_info();
        user_assert(!pi.outputs().empty()) << "Must use get_pipeline<> with Output<>.";
        std::vector<Func> funcs;
        for (auto *output : pi.outputs()) {
            for (const auto &f : output->funcs()) {
                user_assert(f.defined()) << "Output \"" << f.name() << "\" was not defined.\n";
                if (output->dims_defined()) {
                    user_assert(f.dimensions() == output->dims()) << "Output \"" << f.name()
                                                                  << "\" requires dimensions=" << output->dims()
                                                                  << " but was defined as dimensions=" << f.dimensions() << ".\n";
                }
                if (output->types_defined()) {
                    user_assert((int)f.outputs() == (int)output->types().size()) << "Output \"" << f.name()
                                                                                 << "\" requires a Tuple of size " << output->types().size()
                                                                                 << " but was defined as Tuple of size " << f.outputs() << ".\n";
                    for (size_t i = 0; i < f.output_types().size(); ++i) {
                        Type expected = output->types().at(i);
                        Type actual = f.output_types()[i];
                        user_assert(expected == actual) << "Output \"" << f.name()
                                                        << "\" requires type " << expected
                                                        << " but was defined as type " << actual << ".\n";
                    }
                }
                funcs.push_back(f);
            }
        }
        pipeline = Pipeline(funcs);
    }
    return pipeline;
}

void GeneratorBase::check_scheduled(const char *m) const {
    check_min_phase(ScheduleCalled);
}

void GeneratorBase::check_input_is_singular(Internal::GeneratorInputBase *in) {
    user_assert(!in->is_array())
        << "Input " << in->name() << " is an array, and must be set with a vector type.";
}

void GeneratorBase::check_input_is_array(Internal::GeneratorInputBase *in) {
    user_assert(in->is_array())
        << "Input " << in->name() << " is not an array, and must not be set with a vector type.";
}

void GeneratorBase::check_input_kind(Internal::GeneratorInputBase *in, Internal::IOKind kind) {
    user_assert(in->kind() == kind)
        << "Input " << in->name() << " cannot be set with the type specified.";
}

std::vector<std::string> GeneratorBase::get_generatorparam_names() {
    std::vector<std::string> v;
    for (auto *g : param_info().generator_params()) {
        if (g->is_synthetic_param()) {
            continue;
        }
        const auto &n = g->name();
        if (n == "target" ||
            n == "auto_schedule" ||
            n == "machine_params") {
            continue;
        }
        v.push_back(n);
    }

    return v;
}

void GeneratorBase::set_generatorparam_value(const std::string &name, const std::string &value) {
    if (name == "target" ||
        name == "auto_schedule" ||
        name == "machine_params") {
        user_error
            << "The GeneratorParam named " << name << " cannot be set by set_generatorparam_value().\n";
    }

    GeneratorParamInfo &pi = param_info();

    for (auto *g : pi.generator_params()) {
        if (g->name() != name) {
            continue;
        }
        g->set_from_string(value);
        return;
    }
    user_error
        << "Generator " << generator_registered_name << " has no GeneratorParam named: " << name << "\n";
}

void GeneratorBase::set_generatorparam_value(const std::string &name, const LoopLevel &value) {
    GeneratorParamInfo &pi = param_info();
    for (auto *g : pi.generator_params()) {
        if (g->name() != name) {
            continue;
        }
        user_assert(g->is_looplevel_param()) << "GeneratorParam " << name << " is not a LoopLevel and cannot be set this way.";
        g->set(value);
        return;
    }
    user_error
        << "Generator " << generator_registered_name << " has no GeneratorParam named: " << name << "\n";
}

std::string GeneratorBase::get_name() {
    return generator_registered_name;
}

AbstractGenerator::TargetInfo GeneratorBase::get_target_info() {
    return {
        get_target(),
        get_auto_schedule(),
        get_machine_params(),
    };
}

namespace {

// Note that this deliberately ignores inputs/outputs with multiple array values
// (ie, one name per input or output, regardless of array_size())
template<typename T>
std::vector<AbstractGenerator::ArgInfo> get_arguments(const T &t) {
    std::vector<AbstractGenerator::ArgInfo> args;
    args.reserve(t.size());
    for (auto *e : t) {
        args.emplace_back(e->name(),
                          e->kind(),
                          e->types_defined() ? e->types() : std::vector<Type>{},
                          e->dims_defined() ? e->dims() : 0);
    }
    return args;
}

}  // namespace

std::vector<AbstractGenerator::ArgInfo> GeneratorBase::get_input_arginfos() {
    ensure_configure_has_been_called();
    return get_arguments(param_info().inputs());
}

std::vector<AbstractGenerator::ArgInfo> GeneratorBase::get_output_arginfos() {
    ensure_configure_has_been_called();
    return get_arguments(param_info().outputs());
}

std::vector<Parameter> GeneratorBase::get_parameters_for_input(const std::string &name) {
    auto *input = find_input_by_name(name);

    std::vector<Parameter> params;
    // TODO: replicated code, yuck
    if (input->kind() == IOKind::Scalar) {
        internal_assert(input->funcs_.empty() && input->exprs_.size() == input->parameters_.size());
        for (size_t i = 0; i < input->exprs_.size(); ++i) {
            const auto &p = input->parameters_[i];
            internal_assert(!p.is_buffer());
            internal_assert(p.name() == input->array_name(i)) << "input name was " << p.name() << " expected " << input->array_name(i);
            internal_assert(p.dimensions() == 0) << "input dimensions was " << p.dimensions() << " expected " << 0;
            internal_assert(p.type() == input->type()) << "input type was " << p.name() << " expected " << input->type();
            params.push_back(p);
        }
    } else {
        internal_assert(input->exprs_.empty() && input->funcs_.size() == input->parameters_.size());
        for (size_t i = 0; i < input->funcs_.size(); ++i) {
            const auto &f = input->funcs_[i];
            const auto &p = input->parameters_[i];
            internal_assert(p.is_buffer());
            internal_assert(p.name() == input->array_name(i)) << "input name was " << p.name() << " expected " << input->array_name(i);
            internal_assert(p.dimensions() == f.dimensions()) << "input dimensions was " << p.dimensions() << " expected " << f.dimensions();
            internal_assert(p.type() == input->type()) << "input type was " << p.name() << " expected " << input->type();
            params.push_back(p);
        }
    }
    return params;
}

std::vector<Func> GeneratorBase::get_funcs_for_output(const std::string &n) {
    check_min_phase(GenerateCalled);
    auto *output = find_output_by_name(n);
    // Call for the side-effect of asserting if the value isn't defined.
    (void)output->array_size();
    for (const auto &f : output->funcs()) {
        user_assert(f.defined()) << "Output " << n << " was not fully defined.\n";
    }
    return output->funcs();
}

ExternsMap GeneratorBase::get_external_code_map() {
    // get_externs_map() returns a std::shared_ptr<ExternsMap>
    return *get_externs_map();
}

void GeneratorBase::bind_input(const std::string &name, const std::vector<Parameter> &v) {
    ensure_configure_has_been_called();
    advance_phase(InputsSet);
    std::vector<StubInput> si;
    std::copy(v.begin(), v.end(), std::back_inserter(si));
    find_input_by_name(name)->set_inputs(si);
}

void GeneratorBase::bind_input(const std::string &name, const std::vector<Func> &v) {
    ensure_configure_has_been_called();
    advance_phase(InputsSet);
    std::vector<StubInput> si;
    std::copy(v.begin(), v.end(), std::back_inserter(si));
    find_input_by_name(name)->set_inputs(si);
}

void GeneratorBase::bind_input(const std::string &name, const std::vector<Expr> &v) {
    ensure_configure_has_been_called();
    advance_phase(InputsSet);
    std::vector<StubInput> si;
    std::copy(v.begin(), v.end(), std::back_inserter(si));
    find_input_by_name(name)->set_inputs(si);
}

bool GeneratorBase::emit_cpp_stub(const std::string &stub_file_path) {
    user_assert(!generator_registered_name.empty() && !generator_stub_name.empty()) << "Generator has no name.\n";
    // Make sure we call configure() so that extra inputs/outputs are added as necessary.
    ensure_configure_has_been_called();
    // StubEmitter will want to access the GP/SP values, so advance the phase to avoid assert-fails.
    advance_phase(GenerateCalled);
    advance_phase(ScheduleCalled);
    GeneratorParamInfo &pi = param_info();
    std::ofstream file(stub_file_path);
    StubEmitter emit(file, generator_registered_name, generator_stub_name, pi.generator_params(), pi.inputs(), pi.outputs());
    emit.emit();
    return true;
}

GIOBase::GIOBase(size_t array_size,
                 const std::string &name,
                 IOKind kind,
                 const std::vector<Type> &types,
                 int dims)
    : array_size_(array_size), name_(name), kind_(kind), types_(types), dims_(dims) {
}

bool GIOBase::array_size_defined() const {
    return array_size_ != -1;
}

size_t GIOBase::array_size() const {
    user_assert(array_size_defined()) << "ArraySize is unspecified for " << input_or_output() << "'" << name() << "'; you need to explicitly set it via the resize() method or by setting '"
                                      << name() << ".size' in your build rules.";
    return (size_t)array_size_;
}

bool GIOBase::is_array() const {
    internal_error << "Unimplemented";
    return false;
}

const std::string &GIOBase::name() const {
    return name_;
}

IOKind GIOBase::kind() const {
    return kind_;
}

bool GIOBase::types_defined() const {
    return !types_.empty();
}

const std::vector<Type> &GIOBase::types() const {
    // If types aren't defined, but we have one Func that is,
    // we probably just set an Output<Func> and should propagate the types.
    if (!types_defined()) {
        // use funcs_, not funcs(): the latter could give a much-less-helpful error message
        // in this case.
        const auto &f = funcs_;
        if (f.size() == 1 && f.at(0).defined()) {
            check_matching_types(f.at(0).output_types());
        }
    }
    user_assert(types_defined()) << "Type is not defined for " << input_or_output() << " '" << name() << "'; you may need to specify '" << name() << ".type' as a GeneratorParam.\n";
    return types_;
}

Type GIOBase::type() const {
    const auto &t = types();
    internal_assert(t.size() == 1) << "Expected types_.size() == 1, saw " << t.size() << " for " << name() << "\n";
    return t.at(0);
}

bool GIOBase::dims_defined() const {
    return dims_ != -1;
}

int GIOBase::dims() const {
    // If types aren't defined, but we have one Func that is,
    // we probably just set an Output<Func> and should propagate the types.
    if (!dims_defined()) {
        // use funcs_, not funcs(): the latter could give a much-less-helpful error message
        // in this case.
        const auto &f = funcs_;
        if (f.size() == 1 && f.at(0).defined()) {
            check_matching_dims(funcs().at(0).dimensions());
        }
    }
    user_assert(dims_defined()) << "Dimensions are not defined for " << input_or_output() << " '" << name() << "'; you may need to specify '" << name() << ".dim' as a GeneratorParam.\n";
    return dims_;
}

const std::vector<Func> &GIOBase::funcs() const {
    internal_assert(funcs_.size() == array_size() && exprs_.empty());
    return funcs_;
}

const std::vector<Expr> &GIOBase::exprs() const {
    internal_assert(exprs_.size() == array_size() && funcs_.empty());
    return exprs_;
}

void GIOBase::verify_internals() {
    user_assert(dims_ >= 0) << "Generator Input/Output Dimensions must have positive values";

    if (kind() != IOKind::Scalar) {
        for (const Func &f : funcs()) {
            user_assert(f.defined()) << "Input/Output " << name() << " is not defined.\n";
            user_assert(f.dimensions() == dims())
                << "Expected dimensions " << dims()
                << " but got " << f.dimensions()
                << " for " << name() << "\n";
            user_assert(f.outputs() == 1)
                << "Expected outputs() == " << 1
                << " but got " << f.outputs()
                << " for " << name() << "\n";
            user_assert(f.output_types().size() == 1)
                << "Expected output_types().size() == " << 1
                << " but got " << f.outputs()
                << " for " << name() << "\n";
            user_assert(f.output_types()[0] == type())
                << "Expected type " << type()
                << " but got " << f.output_types()[0]
                << " for " << name() << "\n";
        }
    } else {
        for (const Expr &e : exprs()) {
            user_assert(e.defined()) << "Input/Ouput " << name() << " is not defined.\n";
            user_assert(e.type() == type())
                << "Expected type " << type()
                << " but got " << e.type()
                << " for " << name() << "\n";
        }
    }
}

std::string GIOBase::array_name(size_t i) const {
    std::string n = name();
    if (is_array()) {
        n += "_" + std::to_string(i);
    }
    return n;
}

// If our type(s) are defined, ensure it matches the ones passed in, asserting if not.
// If our type(s) are not defined, just set to the ones passed in.
void GIOBase::check_matching_types(const std::vector<Type> &t) const {
    if (types_defined()) {
        user_assert(types().size() == t.size()) << "Type mismatch for " << name() << ": expected " << types().size() << " types but saw " << t.size();
        for (size_t i = 0; i < t.size(); ++i) {
            user_assert(types().at(i) == t.at(i)) << "Type mismatch for " << name() << ": expected " << types().at(i) << " saw " << t.at(i);
        }
    } else {
        types_ = t;
    }
}

void GIOBase::check_gio_access() const {
    // // Allow reading when no Generator is set, to avoid having to special-case ctor initing code
    if (!generator) {
        return;
    }
    user_assert(generator->phase > GeneratorBase::InputsSet)
        << "The " << input_or_output() << " \"" << name() << "\" cannot be examined before build() or generate() is called.\n";
}

// If our dims are defined, ensure it matches the one passed in, asserting if not.
// If our dims are not defined, just set to the one passed in.
void GIOBase::check_matching_dims(int d) const {
    internal_assert(d >= 0);
    if (dims_defined()) {
        user_assert(dims() == d) << "Dimensions mismatch for " << name() << ": expected " << dims() << " saw " << d;
    } else {
        dims_ = d;
    }
}

void GIOBase::check_matching_array_size(size_t size) const {
    if (array_size_defined()) {
        user_assert(array_size() == size) << "ArraySize mismatch for " << name() << ": expected " << array_size() << " saw " << size;
    } else {
        array_size_ = size;
    }
}

GeneratorInputBase::GeneratorInputBase(size_t array_size,
                                       const std::string &name,
                                       IOKind kind,
                                       const std::vector<Type> &t,
                                       int d)
    : GIOBase(array_size, name, kind, t, d) {
    ObjectInstanceRegistry::register_instance(this, 0, ObjectInstanceRegistry::GeneratorInput, this, nullptr);
}

GeneratorInputBase::GeneratorInputBase(const std::string &name, IOKind kind, const std::vector<Type> &t, int d)
    : GeneratorInputBase(1, name, kind, t, d) {
    // nothing
}

GeneratorInputBase::~GeneratorInputBase() {
    ObjectInstanceRegistry::unregister_instance(this);
}

void GeneratorInputBase::check_value_writable() const {
    user_assert(generator && generator->phase == GeneratorBase::InputsSet)
        << "The Input " << name() << " cannot be set at this point.\n";
}

void GeneratorInputBase::set_def_min_max() {
    // nothing
}

Parameter GeneratorInputBase::parameter() const {
    user_assert(!this->is_array()) << "Cannot call the parameter() method on Input<[]> " << name() << "; use an explicit subscript operator instead.";
    return parameters_.at(0);
}

void GeneratorInputBase::verify_internals() {
    GIOBase::verify_internals();

    const size_t expected = (kind() != IOKind::Scalar) ? funcs().size() : exprs().size();
    user_assert(parameters_.size() == expected) << "Expected parameters_.size() == "
                                                << expected << ", saw " << parameters_.size() << " for " << name() << "\n";
}

void GeneratorInputBase::init_internals() {
    if (inputs_set) {
        return;
    }

    // Call these for the side-effect of asserting if the values aren't defined.
    (void)array_size();
    (void)types();
    (void)dims();

    parameters_.clear();
    exprs_.clear();
    funcs_.clear();
    for (size_t i = 0; i < array_size(); ++i) {
        auto name = array_name(i);
        parameters_.emplace_back(type(), kind() != IOKind::Scalar, dims(), name);
        auto &p = parameters_[i];
        if (kind() != IOKind::Scalar) {
            internal_assert(dims() == p.dimensions());
            funcs_.push_back(make_param_func(p, name));
        } else {
            Expr e = Internal::Variable::make(type(), name, p);
            exprs_.push_back(e);
        }
    }

    set_def_min_max();
    verify_internals();
}

void GeneratorInputBase::set_inputs(const std::vector<StubInput> &inputs) {
    generator->check_exact_phase(GeneratorBase::InputsSet);
    parameters_.clear();
    exprs_.clear();
    funcs_.clear();
    check_matching_array_size(inputs.size());
    for (size_t i = 0; i < inputs.size(); ++i) {
        const StubInput &in = inputs.at(i);
        user_assert(in.kind() == kind()) << "An input for " << name() << " is not of the expected kind.\n";
        if (kind() == IOKind::Function) {
            auto f = in.func();
            user_assert(f.defined()) << "The input for " << name() << " is an undefined Func. Please define it.\n";
            check_matching_types(f.output_types());
            check_matching_dims(f.dimensions());
            funcs_.push_back(f);
            parameters_.emplace_back(f.output_types().at(0), true, f.dimensions(), array_name(i));
        } else if (kind() == IOKind::Buffer) {
            auto p = in.parameter();
            user_assert(p.defined()) << "The input for " << name() << " is an undefined Buffer. Please define it.\n";
            check_matching_types({p.type()});
            check_matching_dims(p.dimensions());
            funcs_.push_back(make_param_func(p, name()));
            parameters_.push_back(p);
        } else {
            auto e = in.expr();
            user_assert(e.defined()) << "The input for " << name() << " is an undefined Expr. Please define it.\n";
            check_matching_types({e.type()});
            check_matching_dims(0);
            exprs_.push_back(e);
            parameters_.emplace_back(e.type(), false, 0, array_name(i));
        }
    }

    set_def_min_max();
    verify_internals();
    inputs_set = true;
}

void GeneratorInputBase::set_estimate_impl(const Var &var, const Expr &min, const Expr &extent) {
    internal_assert(exprs_.empty() && !funcs_.empty() && parameters_.size() == funcs_.size());
    for (size_t i = 0; i < funcs_.size(); ++i) {
        Func &f = funcs_[i];
        f.set_estimate(var, min, extent);
        // Propagate the estimate into the Parameter as well, just in case
        // we end up compiling this for toplevel.
        std::vector<Var> args = f.args();
        int dim = -1;
        for (size_t a = 0; a < args.size(); ++a) {
            if (args[a].same_as(var)) {
                dim = a;
                break;
            }
        }
        internal_assert(dim >= 0);
        Parameter &p = parameters_[i];
        p.set_min_constraint_estimate(dim, min);
        p.set_extent_constraint_estimate(dim, extent);
    }
}

void GeneratorInputBase::set_estimates_impl(const Region &estimates) {
    internal_assert(exprs_.empty() && !funcs_.empty() && parameters_.size() == funcs_.size());
    for (size_t i = 0; i < funcs_.size(); ++i) {
        Func &f = funcs_[i];
        f.set_estimates(estimates);
        // Propagate the estimate into the Parameter as well, just in case
        // we end up compiling this for toplevel.
        for (size_t dim = 0; dim < estimates.size(); ++dim) {
            Parameter &p = parameters_[i];
            const Range &r = estimates[dim];
            p.set_min_constraint_estimate(dim, r.min);
            p.set_extent_constraint_estimate(dim, r.extent);
        }
    }
}

GeneratorOutputBase::GeneratorOutputBase(size_t array_size, const std::string &name, IOKind kind, const std::vector<Type> &t, int d)
    : GIOBase(array_size, name, kind, t, d) {
    internal_assert(kind != IOKind::Scalar);
    ObjectInstanceRegistry::register_instance(this, 0, ObjectInstanceRegistry::GeneratorOutput,
                                              this, nullptr);
}

GeneratorOutputBase::GeneratorOutputBase(const std::string &name, IOKind kind, const std::vector<Type> &t, int d)
    : GeneratorOutputBase(1, name, kind, t, d) {
    // nothing
}

GeneratorOutputBase::~GeneratorOutputBase() {
    ObjectInstanceRegistry::unregister_instance(this);
}

void GeneratorOutputBase::check_value_writable() const {
    user_assert(generator && generator->phase == GeneratorBase::GenerateCalled)
        << "The Output " << name() << " can only be set inside generate().\n";
}

void GeneratorOutputBase::init_internals() {
    exprs_.clear();
    funcs_.clear();
    if (array_size_defined()) {
        for (size_t i = 0; i < array_size(); ++i) {
            funcs_.emplace_back(array_name(i));
        }
    }
}

void GeneratorOutputBase::resize(size_t size) {
    internal_assert(is_array());
    internal_assert(!array_size_defined()) << "You may only call " << name()
                                           << ".resize() when then size is undefined\n";
    array_size_ = (int)size;
    init_internals();
}

StubOutputBufferBase::StubOutputBufferBase() = default;

StubOutputBufferBase::StubOutputBufferBase(const Func &f, const std::shared_ptr<AbstractGenerator> &generator)
    : f(f), generator(generator) {
}

Realization StubOutputBufferBase::realize(std::vector<int32_t> sizes) {
    return f.realize(std::move(sizes), get_target());
}

Target StubOutputBufferBase::get_target() const {
    return generator->get_target_info().target;
}

RegisterGenerator::RegisterGenerator(const char *registered_name, GeneratorFactory generator_factory) {
    Internal::GeneratorRegistry::register_factory(registered_name, std::move(generator_factory));
}

void generator_test() {
    GeneratorContext context(get_host_target());

    // Verify that the Generator's internal phase actually prevents unsupported
    // order of operations.
    {
        class Tester : public Generator<Tester> {
        public:
            GeneratorParam<int> gp0{"gp0", 0};
            GeneratorParam<float> gp1{"gp1", 1.f};
            GeneratorParam<uint64_t> gp2{"gp2", 2};

            Input<int> input{"input"};
            Output<Func> output{"output", Int(32), 1};

            void generate() {
                internal_assert(gp0 == 1);
                internal_assert(gp1 == 2.f);
                internal_assert(gp2 == (uint64_t)2);  // unchanged
                Var x;
                output(x) = input + gp0;
            }
            void schedule() {
                // empty
            }
        };

        Tester tester;
        tester.init_from_context(context);
        internal_assert(tester.phase == GeneratorBase::Created);

        // Verify that calling GeneratorParam::set() works.
        tester.gp0.set(1);

        tester.set_inputs_vector({{StubInput(42)}});
        internal_assert(tester.phase == GeneratorBase::InputsSet);

        // tester.set_inputs_vector({{StubInput(43)}});  // This will assert-fail.

        // Also ok to call in this phase.
        tester.gp1.set(2.f);

        tester.call_generate();
        internal_assert(tester.phase == GeneratorBase::GenerateCalled);

        // tester.set_inputs_vector({{StubInput(44)}});  // This will assert-fail.
        // tester.gp2.set(2);  // This will assert-fail.

        tester.call_schedule();
        internal_assert(tester.phase == GeneratorBase::ScheduleCalled);

        // tester.set_inputs_vector({{StubInput(45)}});  // This will assert-fail.
        // tester.gp2.set(2);  // This will assert-fail.
        // tester.sp2.set(202);  // This will assert-fail.
    }

    // Verify that the Generator's internal phase actually prevents unsupported
    // order of operations (with old-style Generator)
    {
        class Tester : public Generator<Tester> {
        public:
            GeneratorParam<int> gp0{"gp0", 0};
            GeneratorParam<float> gp1{"gp1", 1.f};
            GeneratorParam<uint64_t> gp2{"gp2", 2};
            GeneratorParam<uint8_t> gp_uint8{"gp_uint8", 65};
            GeneratorParam<int8_t> gp_int8{"gp_int8", 66};
            GeneratorParam<char> gp_char{"gp_char", 97};
            GeneratorParam<signed char> gp_schar{"gp_schar", 98};
            GeneratorParam<unsigned char> gp_uchar{"gp_uchar", 99};
            GeneratorParam<bool> gp_bool{"gp_bool", true};

            Input<int> input{"input"};

            Func build() {
                internal_assert(gp0 == 1);
                internal_assert(gp1 == 2.f);
                internal_assert(gp2 == (uint64_t)2);  // unchanged
                internal_assert(gp_uint8 == 67);
                internal_assert(gp_int8 == 68);
                internal_assert(gp_bool == false);
                internal_assert(gp_char == 107);
                internal_assert(gp_schar == 108);
                internal_assert(gp_uchar == 109);
                Var x;
                Func output;
                output(x) = input + gp0;
                return output;
            }
        };

        Tester tester;
        tester.init_from_context(context);
        internal_assert(tester.phase == GeneratorBase::Created);

        // Verify that calling GeneratorParam::set() works.
        tester.gp0.set(1);

        // set_inputs_vector() can't be called on an old-style Generator;
        // that's OK, since we can skip from Created -> GenerateCalled anyway
        // tester.set_inputs_vector({{StubInput(42)}});
        // internal_assert(tester.phase == GeneratorBase::InputsSet);

        // tester.set_inputs_vector({{StubInput(43)}});  // This will assert-fail.

        // Also ok to call in this phase.
        tester.gp1.set(2.f);

        // Verify that 8-bit non-boolean GP values are parsed as integers, not chars.
        tester.gp_int8.set_from_string("68");
        tester.gp_uint8.set_from_string("67");
        tester.gp_char.set_from_string("107");
        tester.gp_schar.set_from_string("108");
        tester.gp_uchar.set_from_string("109");
        tester.gp_bool.set_from_string("false");

        tester.build_pipeline();
        internal_assert(tester.phase == GeneratorBase::ScheduleCalled);

        // tester.set_inputs_vector({{StubInput(45)}});  // This will assert-fail.
        // tester.gp2.set(2);  // This will assert-fail.
        // tester.sp2.set(202);  // This will assert-fail.
    }

    // Verify that set_inputs() works properly, even if the specific subtype of Generator is not known.
    {
        class Tester : public Generator<Tester> {
        public:
            Input<int> input_int{"input_int"};
            Input<float> input_float{"input_float"};
            Input<uint8_t> input_byte{"input_byte"};
            Input<uint64_t[4]> input_scalar_array{"input_scalar_array"};
            Input<Func> input_func_typed{"input_func_typed", Int(16), 1};
            Input<Func> input_func_untyped{"input_func_untyped", 1};
            Input<Func[]> input_func_array{"input_func_array", 1};
            Input<Buffer<uint8_t>> input_buffer_typed{"input_buffer_typed", 3};
            Input<Buffer<>> input_buffer_untyped{"input_buffer_untyped"};
            Output<Func> output{"output", Float(32), 1};

            void generate() {
                Var x;
                output(x) = input_int +
                            input_float +
                            input_byte +
                            input_scalar_array[3] +
                            input_func_untyped(x) +
                            input_func_typed(x) +
                            input_func_array[0](x) +
                            input_buffer_typed(x, 0, 0) +
                            input_buffer_untyped(x, Halide::_);
            }
            void schedule() {
                // nothing
            }
        };

        Tester tester_instance;
        tester_instance.init_from_context(context);
        // Use a base-typed reference to verify the code below doesn't know about subtype
        GeneratorBase &tester = tester_instance;

        const int i = 1234;
        const float f = 2.25f;
        const uint8_t b = 0x42;
        const std::vector<uint64_t> a = {1, 2, 3, 4};
        Var x;
        Func fn_typed, fn_untyped;
        fn_typed(x) = cast<int16_t>(38);
        fn_untyped(x) = 32.f;
        const std::vector<Func> fn_array = {fn_untyped, fn_untyped};

        Buffer<uint8_t> buf_typed(1, 1, 1);
        Buffer<float> buf_untyped(1);

        buf_typed.fill(33);
        buf_untyped.fill(34);

        // set_inputs() requires inputs in Input<>-decl-order,
        // and all inputs match type exactly.
        tester.set_inputs(i, f, b, a, fn_typed, fn_untyped, fn_array, buf_typed, buf_untyped);
        tester.call_generate();
        tester.call_schedule();

        Buffer<float> im = tester_instance.realize({1});
        internal_assert(im.dimensions() == 1);
        internal_assert(im.dim(0).extent() == 1);
        internal_assert(im(0) == 1475.25f) << "Expected 1475.25 but saw " << im(0);
    }

    // Verify that array inputs and outputs are typed correctly.
    {
        class Tester : public Generator<Tester> {
        public:
            Input<int[]> expr_array_input{"expr_array_input"};
            Input<Func[]> func_array_input{"input_func_array"};
            Input<Buffer<>[]> buffer_array_input { "buffer_array_input" };

            Input<int[]> expr_array_output{"expr_array_output"};
            Output<Func[]> func_array_output{"func_array_output"};
            Output<Buffer<>[]> buffer_array_output { "buffer_array_output" };

            void generate() {
            }
        };

        Tester tester_instance;

        static_assert(std::is_same<decltype(tester_instance.expr_array_input[0]), const Expr &>::value, "type mismatch");
        static_assert(std::is_same<decltype(tester_instance.expr_array_output[0]), const Expr &>::value, "type mismatch");

        static_assert(std::is_same<decltype(tester_instance.func_array_input[0]), const Func &>::value, "type mismatch");
        static_assert(std::is_same<decltype(tester_instance.func_array_output[0]), Func &>::value, "type mismatch");

        static_assert(std::is_same<decltype(tester_instance.buffer_array_input[0]), ImageParam>::value, "type mismatch");
        static_assert(std::is_same<decltype(tester_instance.buffer_array_output[0]), const Func &>::value, "type mismatch");
    }

    class GPTester : public Generator<GPTester> {
    public:
        GeneratorParam<int> gp{"gp", 0};
        Output<Func> output{"output", Int(32), 0};
        void generate() {
            output() = 0;
        }
        void schedule() {
        }
    };
    GPTester gp_tester;
    gp_tester.init_from_context(context);
    // Accessing the GeneratorParam will assert-fail if we
    // don't do some minimal setup here.
    gp_tester.set_inputs_vector({});
    gp_tester.call_generate();
    gp_tester.call_schedule();
    auto &gp = gp_tester.gp;

    // Verify that RDom parameter-pack variants can convert GeneratorParam to Expr
    RDom rdom(0, gp, 0, gp);

    // Verify that Func parameter-pack variants can convert GeneratorParam to Expr
    Var x, y;
    Func f, g;
    f(x, y) = x + y;
    g(x, y) = f(gp, gp);  // check Func::operator() overloads
    g(rdom.x, rdom.y) += f(rdom.x, rdom.y);
    g.update(0).reorder(rdom.y, rdom.x);  // check Func::reorder() overloads for RDom::operator RVar()

    // Verify that print() parameter-pack variants can convert GeneratorParam to Expr
    print(f(0, 0), g(1, 1), gp);
    print_when(true, f(0, 0), g(1, 1), gp);

    // Verify that Tuple parameter-pack variants can convert GeneratorParam to Expr
    Tuple t(gp, gp, gp);

    std::cout << "Generator test passed" << std::endl;
}

}  // namespace Internal
}  // namespace Halide<|MERGE_RESOLUTION|>--- conflicted
+++ resolved
@@ -1186,15 +1186,13 @@
         // Don't bother with this if we're just emitting a cpp_stub.
         if (!stub_only) {
             auto output_files = compute_output_files(targets[0], base_path, outputs);
-<<<<<<< HEAD
             auto module_factory = [&generator_name, &generator_args, do_build_gradient_module](const std::string &name, const Target &target) -> Module {
-=======
-            auto module_factory = [&generator_name, &generator_args, build_gradient_module](const std::string &name, const Target &target) -> Module {
-                auto sub_generator_args = generator_args;
-                sub_generator_args.erase("target");
->>>>>>> d48fbde3
                 // Must re-create each time since each instance will have a different Target.
-                auto gen = GeneratorRegistry::create(generator_name, GeneratorContext(target));
+                const std::string &auto_schedule_string = generator_args["auto_schedule"];
+                const std::string &machine_params_string = generator_args["machine_params"];
+                const bool auto_schedule = auto_schedule_string == "true" || auto_schedule_string == "True";
+                const MachineParams machine_params = machine_params_string.empty() ? MachineParams::generic() : MachineParams(machine_params_string);
+                auto gen = GeneratorRegistry::create(generator_name, GeneratorContext(target, auto_schedule, machine_params));
                 for (const auto &kv : generator_args) {
                     if (kv.first == "target" ||
                         kv.first == "auto_schedule" ||
