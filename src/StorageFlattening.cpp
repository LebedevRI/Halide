--- conflicted
+++ resolved
@@ -175,15 +175,8 @@
         string name;
     };
 
-<<<<<<< HEAD
-    void visit(const Provide *provide) {
-        vector<ProvideValue> values(provide->values.size());
-        Box provided = box_provided(Stmt(provide), provide->name);
-        Box required = box_required(Stmt(provide), provide->name);
-=======
     void flatten_provide_values(vector<ProvideValue> &values, const Provide *provide) {
         values.resize(provide->values.size());
->>>>>>> b1d50650
 
         for (size_t i = 0; i < values.size(); i++) {
             Expr value = mutate(provide->values[i]);
@@ -193,8 +186,6 @@
             t.bits = t.bytes() * 8;
             if (t.bits != value.type().bits) {
                 value = Cast::make(t, value);
-<<<<<<< HEAD
-=======
             }
 
             values[i].value = value;
@@ -202,61 +193,10 @@
                 values[i].name = provide->name + "." + int_to_string(i);
             } else {
                 values[i].name = provide->name;
->>>>>>> b1d50650
-            }
-
-            values[i].value = value;
-            values[i].name = provide->name + "." + int_to_string(i);
-        }
-    }
-
-<<<<<<< HEAD
-        Stmt result;
-        if (provide->values.size() == 1) {
-            // If this is not a tuple, just emit a simple store.
-            Expr idx = mutate(flatten_args(provide->name, provide->args));
-            result = Store::make(provide->name, values.front().value, idx);
-        } else {
-            if (provided.size() == required.size() &&
-                boxes_overlap(provided, required)) {
-                // The boxes provided and used overlap, so the provide
-                // must be done atomically, by gathering the values in
-                // a sequence of lets, followed by a sequence of
-                // stores.
-                for (size_t i = 0; i < values.size(); i++) {
-                    const ProvideValue &cv = values[i];
-
-                    Expr idx = mutate(flatten_args(cv.name, provide->args));
-                    Expr var = Variable::make(cv.value.type(), cv.name + ".value");
-                    Stmt store = Store::make(cv.name, var, idx);
-
-                    if (result.defined()) {
-                        result = Block::make(result, store);
-                    } else {
-                        result = store;
-                    }
-                }
-
-                for (size_t i = values.size(); i > 0; i--) {
-                    const ProvideValue &cv = values[i-1];
-
-                    result = LetStmt::make(cv.name + ".value", cv.value, result);
-                }
-            } else {
-                // The boxes don't overlap, just emit a sequence of stores.
-                for (size_t i = 0; i < values.size(); i++) {
-                    const ProvideValue &cv = values[i];
-
-                    Expr idx = mutate(flatten_args(cv.name, provide->args));
-                    Stmt store = Store::make(cv.name, cv.value, idx);
-
-                    if (result.defined()) {
-                        result = Block::make(result, store);
-                    } else {
-                        result = store;
-                    }
-                }
-=======
+            }
+        }
+    }
+
     // Lower a set of provides
     Stmt flatten_provide_atomic(const Provide *provide) {
         vector<ProvideValue> values;
@@ -332,7 +272,6 @@
             } else {
                 // The boxes don't overlap.
                 result = flatten_provide(provide);
->>>>>>> b1d50650
             }
         }
         stmt = result;
