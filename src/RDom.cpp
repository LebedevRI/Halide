<<<<<<< HEAD
#include <set>
=======
>>>>>>> 559573d8

#include "RDom.h"
#include "Generator.h"
#include "IREquality.h"
#include "IROperator.h"
#include "IRPrinter.h"
#include "ImageParam.h"
#include "Simplify.h"
#include "Util.h"

namespace Halide {

using namespace Internal;

using std::string;
using std::vector;
using std::set;

namespace {

static const char * const dom_var_names[] = {"$x", "$y", "$z", "$w"};

// T is an ImageParam, Buffer<>, Input<Buffer<>>
template<typename T>
Internal::ReductionDomain make_dom_from_dimensions(const T &t, const std::string &name) {
    std::vector<Internal::ReductionVariable> vars;
    for (int i = 0; i < t.dimensions(); i++) {
        vars.push_back({
            name + dom_var_names[i],
            t.dim(i).min(),
            t.dim(i).extent()
        });
    }

    return Internal::ReductionDomain(vars);
}

}  // namespace

RVar::operator Expr() const {
    if (!min().defined() || !extent().defined()) {
        user_error << "Use of undefined RDom dimension: " <<
            (name().empty() ? "<unknown>" : name()) << "\n";
    }
    return Variable::make(Int(32), name(), domain());
}

Expr RVar::min() const {
    if (_domain.defined()) {
        return _var().min;
    } else {
        return Expr();
    }
}

Expr RVar::extent() const {
    if (_domain.defined()) {
        return _var().extent;
    } else {
        return Expr();
    }
}

const std::string &RVar::name() const {
    if (_domain.defined()) {
        return _var().var;
    } else {
        return _name;
    }
}


template <int N>
ReductionDomain build_domain(ReductionVariable (&vars)[N]) {
    vector<ReductionVariable> d(&vars[0], &vars[N]);
    ReductionDomain dom(d);
    return dom;
}

// This just initializes the predefined x, y, z, w members of RDom.
void RDom::init_vars(const string &name) {
    const std::vector<ReductionVariable> &dom_vars = dom.domain();
    RVar *vars[] = { &x, &y, &z, &w };

    for (size_t i = 0; i < sizeof(vars)/sizeof(vars[0]); i++) {
        if (i < dom_vars.size()) {
            *(vars[i]) = RVar(dom, i);
        } else {
            *(vars[i]) = RVar(name + dom_var_names[i]);
        }
    }
}

RDom::RDom(ReductionDomain d) : dom(d) {
    if (d.defined()) {
        init_vars("");
    }
}

namespace {
class CheckRDomBounds : public IRGraphVisitor {

    using IRGraphVisitor::visit;

    void visit(const Call *op) override {
        IRGraphVisitor::visit(op);
        if (op->call_type == Call::Halide) {
            offending_func = op->name;
        }
    }

    void visit(const Variable *op) override {
        if (!op->param.defined() &&
            !op->image.defined() &&
<<<<<<< HEAD
            internal_vars.count(op->name) == 0) {
=======
            !internal_vars.contains(op->name)) {
>>>>>>> 559573d8
            offending_free_var = op->name;
        }
    }

    void visit(const Let *op) override {
<<<<<<< HEAD
        internal_vars.insert(op->name);
        IRGraphVisitor::visit(op);
    }
    set<string> internal_vars;
=======
        ScopedBinding<int> bind(internal_vars, op->name, 0);
        IRGraphVisitor::visit(op);
    }
    Scope<int> internal_vars;
>>>>>>> 559573d8
public:
    string offending_func;
    string offending_free_var;
};
}

void RDom::initialize_from_ranges(const std::vector<std::pair<Expr, Expr>> &ranges, string name) {
    if (name.empty()) {
        name = make_entity_name(this, "Halide:.*:RDom", 'r');
    }

    std::vector<ReductionVariable> vars;
    for (size_t i = 0; i < ranges.size(); i++) {
        CheckRDomBounds checker;
        user_assert(ranges[i].first.defined() && ranges[i].second.defined())
            << "The RDom " << name << " may not be constructed with undefined Exprs.\n";
        ranges[i].first.accept(&checker);
        ranges[i].second.accept(&checker);
        user_assert(checker.offending_func.empty())
            << "The bounds of the RDom " << name
            << " in dimension " << i
            << " are:\n"
            << "  " << ranges[i].first << " ... " << ranges[i].second << "\n"
            << "These depend on a call to the Func " << checker.offending_func << ".\n"
            << "The bounds of an RDom may not depend on a call to a Func.\n";
        user_assert(checker.offending_free_var.empty())
            << "The bounds of the RDom " << name
            << " in dimension " << i
            << " are:\n"
            << "  " << ranges[i].first << " ... " << ranges[i].second << "\n"
            << "These depend on the variable " << checker.offending_free_var << ".\n"
            << "The bounds of an RDom may not depend on a free variable.\n";

        std::string rvar_uniquifier;
        switch (i) {
            case 0: rvar_uniquifier = "x"; break;
            case 1: rvar_uniquifier = "y"; break;
            case 2: rvar_uniquifier = "z"; break;
            case 3: rvar_uniquifier = "w"; break;
            default: rvar_uniquifier = std::to_string(i); break;
        }
        ReductionVariable rv;
        rv.var = name + "$" + rvar_uniquifier;
        rv.min = cast<int32_t>(ranges[i].first);
        rv.extent = cast<int32_t>(ranges[i].second);
        vars.push_back(rv);
    }
    dom = ReductionDomain(vars);
    init_vars(name);
}

RDom::RDom(const Buffer<> &b) {
    std::string name = unique_name('r');
    dom = make_dom_from_dimensions(b, name);
    init_vars(name);
}

RDom::RDom(const OutputImageParam &p) {
    std::string name = p.name();
    dom = make_dom_from_dimensions(p, name);
    init_vars(name);
}

int RDom::dimensions() const {
    return (int)dom.domain().size();
}

RVar RDom::operator[](int i) const {
    if (i == 0) return x;
    if (i == 1) return y;
    if (i == 2) return z;
    if (i == 3) return w;
    if (i < dimensions()) {
        return RVar(dom, i);
    }
    user_error << "Reduction domain index out of bounds: " << i << "\n";
    return x; // Keep the compiler happy
}

RDom::operator Expr() const {
    if (dimensions() != 1) {
        user_error << "Error: Can't treat this multidimensional RDom as an Expr:\n"
                   << (*this) << "\n"
                   << "Only single-dimensional RDoms can be cast to Expr.\n";
    }
    return Expr(x);
}

RDom::operator RVar() const {
    if (dimensions() != 1) {
        user_error << "Error: Can't treat this multidimensional RDom as an RVar:\n"
                   << (*this) << "\n"
                   << "Only single-dimensional RDoms can be cast to RVar.\n";
    }
    return x;
}

void RDom::where(Expr predicate) {
    user_assert(!dom.frozen())
        << (*this) << " cannot be given a new predicate, because it has already"
        << " been used in the update definition of some function.\n";
    user_assert(dom.defined()) << "Error: Can't add predicate to undefined RDom.\n";
    dom.where(predicate);
}

/** Emit an RVar in a human-readable form */
std::ostream &operator<<(std::ostream &stream, RVar v) {
    stream << v.name() << "(" << v.min() << ", " << v.extent() << ")";
    return stream;
}

/** Emit an RDom in a human-readable form. */
std::ostream &operator<<(std::ostream &stream, RDom dom) {
    stream << "RDom(\n";
    for (int i = 0; i < dom.dimensions(); i++) {
        stream << "  " << dom[i] << "\n";
    }
    stream << ")";
    Expr pred = simplify(dom.domain().predicate());
    if (!equal(const_true(), pred)) {
        stream << " where (\n  " << pred << ")";
    }
    stream << "\n";
    return stream;
}

}  // namespace Halide<|MERGE_RESOLUTION|>--- conflicted
+++ resolved
@@ -1,7 +1,3 @@
-<<<<<<< HEAD
-#include <set>
-=======
->>>>>>> 559573d8
 
 #include "RDom.h"
 #include "Generator.h"
@@ -116,27 +112,16 @@
     void visit(const Variable *op) override {
         if (!op->param.defined() &&
             !op->image.defined() &&
-<<<<<<< HEAD
-            internal_vars.count(op->name) == 0) {
-=======
             !internal_vars.contains(op->name)) {
->>>>>>> 559573d8
             offending_free_var = op->name;
         }
     }
 
     void visit(const Let *op) override {
-<<<<<<< HEAD
-        internal_vars.insert(op->name);
-        IRGraphVisitor::visit(op);
-    }
-    set<string> internal_vars;
-=======
         ScopedBinding<int> bind(internal_vars, op->name, 0);
         IRGraphVisitor::visit(op);
     }
     Scope<int> internal_vars;
->>>>>>> 559573d8
 public:
     string offending_func;
     string offending_free_var;
