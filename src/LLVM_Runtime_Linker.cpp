--- conflicted
+++ resolved
@@ -646,12 +646,8 @@
                 modules.push_back(get_initmod_osx_clock(c, bits_64, debug));
                 modules.push_back(get_initmod_posix_io(c, bits_64, debug));
                 modules.push_back(get_initmod_posix_tempfile(c, bits_64, debug));
-<<<<<<< HEAD
-                modules.push_back(get_initmod_thread_pool(c, bits_64, debug));
-=======
                 modules.push_back(get_initmod_osx_host_cpu_count(c, bits_64, debug));
                 modules.push_back(get_initmod_osx_yield(c, bits_64, debug));
->>>>>>> 57182f1d
                 modules.push_back(get_initmod_posix_threads(c, bits_64, debug));
                 modules.push_back(get_initmod_osx_get_symbol(c, bits_64, debug));
                 modules.push_back(get_initmod_osx_host_cpu_count(c, bits_64, debug));
@@ -690,13 +686,8 @@
                 modules.push_back(get_initmod_posix_clock(c, bits_64, debug));
                 modules.push_back(get_initmod_ios_io(c, bits_64, debug));
                 modules.push_back(get_initmod_posix_tempfile(c, bits_64, debug));
-<<<<<<< HEAD
-                modules.push_back(get_initmod_posix_threads(c, bits_64, debug));
-                modules.push_back(get_initmod_thread_pool(c, bits_64, debug));
-=======
                 modules.push_back(get_initmod_osx_yield(c, bits_64, debug));
                 modules.push_back(get_initmod_posix_threads(c, bits_64, debug));
->>>>>>> 57182f1d
             } else if (t.os == Target::QuRT) {
                 modules.push_back(get_initmod_qurt_allocator(c, bits_64, debug));
                 modules.push_back(get_initmod_qurt_yield(c, bits_64, debug));
