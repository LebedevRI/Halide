--- conflicted
+++ resolved
@@ -160,9 +160,6 @@
     print_expr(call_builtin(op->type, "min", {op->a, op->b}));
 }
 
-<<<<<<< HEAD
-string CodeGen_GLSL::print_type(Type type, AppendSpaceIfNeeded space_option) {
-=======
 void CodeGen_GLSLBase::visit(const Div *op) {
     if (op->type.is_int()) {
         // Halide's integer division is defined to round down. Since the
@@ -195,8 +192,7 @@
     print_assignment(op->type, rhs.str());
 }
 
-string CodeGen_GLSLBase::print_type(Type type) {
->>>>>>> 4beeb50c
+string CodeGen_GLSL::print_type(Type type, AppendSpaceIfNeeded space_option) {
     ostringstream oss;
     type = map_type(type);
     if (type.is_scalar()) {
